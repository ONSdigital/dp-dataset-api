--- conflicted
+++ resolved
@@ -188,16 +188,11 @@
 		})
 
 		Convey("When we call CreateMetaDataDoc", func() {
-<<<<<<< HEAD
 
 			websiteURL, _ := neturl.Parse("localhost:20000")
 			downloadServiceURL, _ := neturl.Parse("localhost:23600")
 			metaDataDoc := CreateMetaDataDoc(&dataset, &version, url.NewBuilder(websiteURL, downloadServiceURL))
-=======
-			websiteURL := "http://localhost:20000"
-			metaDataDoc := CreateMetaDataDoc(&dataset, &version, url.NewBuilder(websiteURL))
 			expectedThemes := []string{"1234", "5678", "9012"}
->>>>>>> 7e1c5211
 
 			Convey("Then it returns a metadata object with all the CMD fields populated", func() {
 				So(metaDataDoc.Description, ShouldEqual, dataset.Description)
