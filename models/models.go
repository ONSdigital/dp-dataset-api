--- conflicted
+++ resolved
@@ -27,17 +27,10 @@
 
 // Dataset represents information related to a single dataset
 type Dataset struct {
-<<<<<<< HEAD
-	Contact     ContactDetails `json:"contact,omitempty"`
-	ID          string         `bson:"_id,omitempty"          json:"_id"`
-	NextRelease string         `json:"next_release,omitempty"`
-	EditionsURL string         `json:"edition_url,omitempty"`
-=======
 	Contact     ContactDetails `bson:"contact,omitempty"        json:"contact,omitempty"`
 	DatasetID   string         `bson:"dataset_id"               json:"dataset_id"`
 	Description string         `bson:"description"              json:"description"`
 	ID          string         `bson:"_id"                      json:"id"`
->>>>>>> acb9dc88
 	Links       DatasetLinks   `bson:"links,omitempty"          json:"links,omitempty"`
 	NextRelease string         `bson:"next_release,omitempty"   json:"next_release,omitempty"`
 	Periodicity string         `bson:"periodicity"              json:"periodicity"`
