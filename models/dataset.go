--- conflicted
+++ resolved
@@ -200,16 +200,6 @@
 	if err != nil {
 		return nil, errors.New("Failed to parse json body")
 	}
-
-<<<<<<< HEAD
-	// Overwrite state to created if request method is POST
-	if strings.ToLower(method) == PostMethod {
-		log.Debug("post method, force state to be created", log.Data{"method": method})
-		dataset.State = CreatedState
-	}
-
-=======
->>>>>>> 8662c097
 	return &dataset, nil
 }
 
