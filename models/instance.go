package models

import (
	"errors"
	"time"
)

// Instance which presents a single dataset being imported
type Instance struct {
	InstanceID           string        `bson:"id,omitempty"                          json:"id,omitempty"`
	Links                InstanceLinks `bson:"links,omitempty"                       json:"links,omitempty"`
	State                string        `bson:"state,omitempty"                       json:"state,omitempty"`
	Events               *[]Event      `bson:"events,omitempty"                      json:"events,omitempty"`
	TotalObservations    *int          `bson:"total_observations,omitempty"          json:"total_observations,omitempty"`
	InsertedObservations *int          `bson:"total_inserted_observations,omitempty" json:"total_inserted_observations,omitempty"`
	Headers              *[]string     `bson:"headers,omitempty"                     json:"headers,omitempty"`
	LastUpdated          time.Time     `bson:"last_updated,omitempty"                json:"last_updated,omitempty"`
}

// InstanceLinks holds all links for an instance
type InstanceLinks struct {
	Job IDLink `bson:"job,omitempty"   json:"job"`
}

// IDLink holds the id and a link to the resource
type IDLink struct {
	ID   string `bson:"id,omitempty"   json:"id"`
	HRef string `bson:"href,omitempty" json:"href"`
}

// Event which has happened to an instance
type Event struct {
	Type          string     `bson:"type,omitempty"           json:"type"`
	Time          *time.Time `bson:"time,omitempty"           json:"time"`
	Message       string     `bson:"message,omitempty"        json:"message"`
	MessageOffset string     `bson:"message_offset,omitempty" json:"message_offset"`
}

// Dimension which is cached for the import process
type Dimension struct {
<<<<<<< HEAD
	Name        string    `bson:"name,omitempty"           json:"dimension_id"`
	Value       string    `bson:"value,omitempty"          json:"value"`
	NodeId      string    `bson:"node_id,omitempty"        json:"node_id"`
	InstanceID  string    `bson:"instance_id,omitempty"    json:"instance_id,omitempty"`
	LastUpdated time.Time `bson:"last_updated,omitempty"   json:"omitempty"`
=======
	Name       string `bson:"name,omitempty"           json:"dimension_id"`
	Value      string `bson:"value,omitempty"          json:"value"`
	NodeID     string `bson:"node_id,omitempty"        json:"node_id"`
	InstanceID string `bson:"instance_id,omitempty"             json:"instance_id,omitempty"`
>>>>>>> 56826047
}

// InstanceResults wraps instances objects for pagination
type InstanceResults struct {
	Items []Instance `json:"items"`
}

// DimensionNodeResults wraps dimension node objects for pagination
type DimensionNodeResults struct {
	Items []Dimension `json:"items"`
}

// DimensionValues holds all unique values for a dimension
type DimensionValues struct {
	Name   string   `json:"dimension_id"`
	Values []string `json:"values"`
}

<<<<<<< HEAD
// Defaults setup values for an empty instance
func (i *Instance) Defaults() error {
	if i.Links.Job.ID == "" || i.Links.Job.HRef == "" {
		return errors.New("Missing job properties")
	}
	if i.State == "" {
		i.State = "created"
	}
	i.TotalObservations = new(int)
	i.InsertedObservations = new(int)
	i.Events = new([]Event)
	i.Headers = new([]string)

	return nil
}

=======
>>>>>>> 56826047
// Validate the event structure
func (e *Event) Validate() error {
	if e.Message == "" || e.MessageOffset == "" || e.Time == nil || e.Type == "" {
		return errors.New("Missing properties")
	}
	return nil
}<|MERGE_RESOLUTION|>--- conflicted
+++ resolved
@@ -38,18 +38,11 @@
 
 // Dimension which is cached for the import process
 type Dimension struct {
-<<<<<<< HEAD
 	Name        string    `bson:"name,omitempty"           json:"dimension_id"`
 	Value       string    `bson:"value,omitempty"          json:"value"`
-	NodeId      string    `bson:"node_id,omitempty"        json:"node_id"`
+	NodeID      string    `bson:"node_id,omitempty"        json:"node_id"`
 	InstanceID  string    `bson:"instance_id,omitempty"    json:"instance_id,omitempty"`
 	LastUpdated time.Time `bson:"last_updated,omitempty"   json:"omitempty"`
-=======
-	Name       string `bson:"name,omitempty"           json:"dimension_id"`
-	Value      string `bson:"value,omitempty"          json:"value"`
-	NodeID     string `bson:"node_id,omitempty"        json:"node_id"`
-	InstanceID string `bson:"instance_id,omitempty"             json:"instance_id,omitempty"`
->>>>>>> 56826047
 }
 
 // InstanceResults wraps instances objects for pagination
@@ -68,25 +61,6 @@
 	Values []string `json:"values"`
 }
 
-<<<<<<< HEAD
-// Defaults setup values for an empty instance
-func (i *Instance) Defaults() error {
-	if i.Links.Job.ID == "" || i.Links.Job.HRef == "" {
-		return errors.New("Missing job properties")
-	}
-	if i.State == "" {
-		i.State = "created"
-	}
-	i.TotalObservations = new(int)
-	i.InsertedObservations = new(int)
-	i.Events = new([]Event)
-	i.Headers = new([]string)
-
-	return nil
-}
-
-=======
->>>>>>> 56826047
 // Validate the event structure
 func (e *Event) Validate() error {
 	if e.Message == "" || e.MessageOffset == "" || e.Time == nil || e.Type == "" {
