package models

import (
	"bytes"
	"encoding/json"
	"errors"
	"os"
	"testing"

	"github.com/ONSdigital/go-ns/log"
	. "github.com/smartystreets/goconvey/convey"
	"net/http"
)

func TestCreateDataset(t *testing.T) {
	t.Parallel()

	Convey("Successfully return without any errors", t, func() {

		Convey("when the dataset has all fields for PUT request", func() {

			inputDataset := createTestDataset()

			b, err := json.Marshal(inputDataset)
			if err != nil {
				log.ErrorC("Failed to marshal test data into bytes", err, nil)
				os.Exit(1)
			}
			r := bytes.NewReader(b)
			dataset, err := CreateDataset(r)
			So(err, ShouldBeNil)
			So(dataset.Links.AccessRights.HRef, ShouldEqual, "http://ons.gov.uk/accessrights")
			So(dataset.CollectionID, ShouldEqual, collectionID)
			So(dataset.Contacts[0], ShouldResemble, contacts)
			So(dataset.Description, ShouldEqual, "census")
			So(dataset.ID, ShouldNotBeNil)
			So(dataset.Keywords[0], ShouldEqual, "test")
			So(dataset.Keywords[1], ShouldEqual, "test2")
			So(dataset.License, ShouldEqual, "Office of National Statistics license")
			So(dataset.Methodologies[0], ShouldResemble, methodology)
			So(dataset.NationalStatistic, ShouldResemble, &nationalStatistic)
			So(dataset.NextRelease, ShouldEqual, "2016-05-05")
			So(dataset.Publications[0], ShouldResemble, publications)
			So(dataset.Publisher, ShouldResemble, &publisher)
			So(dataset.QMI, ShouldResemble, &qmi)
			So(dataset.RelatedDatasets[0], ShouldResemble, relatedDatasets)
			So(dataset.ReleaseFrequency, ShouldEqual, "yearly")
			So(dataset.State, ShouldEqual, CreatedState)
			So(dataset.Theme, ShouldEqual, "population")
			So(dataset.Title, ShouldEqual, "CensusEthnicity")
			So(dataset.UnitOfMeasure, ShouldEqual, "Pounds Sterling")
			So(dataset.URI, ShouldEqual, "http://localhost:22000/datasets/123/breadcrumbs")
		})
	})

	Convey("Successfully return without any errors", t, func() {

		Convey("when the dataset has all fields for PUT request", func() {

			inputDataset := createTestDataset()
			expectedDataset := expectedDataset()

			b, err := json.Marshal(inputDataset)
			if err != nil {
				log.ErrorC("Failed to marshal test data into bytes", err, nil)
				os.Exit(1)
			}
			r := bytes.NewReader(b)
			dataset, err := CreateDataset(r)
			So(dataset.ID, ShouldNotBeNil)

<<<<<<< HEAD
=======
			// Check id exists and emove before comparison with expected dataset; id
			// is generated each time CreateDataset is called
			So(err, ShouldBeNil)
			dataset.ID = ""

			So(dataset, ShouldResemble, &expectedDataset)
		})
>>>>>>> 8662c097
	})

	Convey("Return with error when the request body contains the correct fields but of the wrong type", t, func() {
		b, err := json.Marshal(badInputData)
		if err != nil {
			log.ErrorC("Failed to marshal test data into bytes", err, nil)
			os.Exit(1)
		}
		r := bytes.NewReader(b)
		version, err := CreateDataset(r)
		So(version, ShouldBeNil)
		So(err, ShouldNotBeNil)
		So(err, ShouldResemble, errors.New("Failed to parse json body"))
	})
}

<<<<<<< HEAD
func TestCreateDataset_DefaultsStateToCreated(t *testing.T) {

	Convey("Given a dataset JSON input that does not specify a state", t, func() {

		inputDataset := createTestDataset()
		inputDataset.State = ""

		jsonBytes, err := json.Marshal(inputDataset)
		if err != nil {
			log.ErrorC("Failed to marshal test data into bytes", err, nil)
			os.Exit(1)
		}

		Convey("When the CreateDataset function is called", func() {

			jsonReader := bytes.NewReader(jsonBytes)
			dataset, err := CreateDataset(http.MethodPost, jsonReader)

			Convey("Then the returned dataset state is 'created'", func() {
				So(err, ShouldBeNil)
				So(dataset.State, ShouldEqual, CreatedState)
			})
		})
	})
}

=======
>>>>>>> 8662c097
func TestCreateVersion(t *testing.T) {
	t.Parallel()
	Convey("Successfully return without any errors", t, func() {
		Convey("when the version has all fields", func() {
			b, err := json.Marshal(associatedVersion)
			if err != nil {
				log.ErrorC("Failed to marshal test data into bytes", err, nil)
				os.Exit(1)
			}
			r := bytes.NewReader(b)
			version, err := CreateVersion(r)
			So(err, ShouldBeNil)
			So(version.CollectionID, ShouldEqual, collectionID)
			So(version.Dimensions, ShouldResemble, []CodeList{dimension})
			So(version.Downloads, ShouldResemble, &downloads)
			So(version.Edition, ShouldEqual, "2017")
			So(version.ID, ShouldNotBeNil)
			So(version.ReleaseDate, ShouldEqual, "2017-10-12")
			So(version.LatestChanges, ShouldResemble, &[]LatestChange{latestChange})
			So(version.Links.Spatial.HRef, ShouldEqual, "http://ons.gov.uk/geographylist")
			So(version.State, ShouldEqual, AssociatedState)
			So(version.Temporal, ShouldResemble, &[]TemporalFrequency{temporal})
			So(version.Version, ShouldEqual, 1)
		})
	})

	Convey("Return with error when the request body contains the correct fields but of the wrong type", t, func() {
		b, err := json.Marshal(badInputData)
		if err != nil {
			log.ErrorC("Failed to marshal test data into bytes", err, nil)
			os.Exit(1)
		}
		r := bytes.NewReader(b)
		version, err := CreateVersion(r)
		So(version, ShouldBeNil)
		So(err, ShouldNotBeNil)
		So(err, ShouldResemble, errors.New("Failed to parse json body"))
	})
}

func TestValidateVersion(t *testing.T) {
	t.Parallel()
	Convey("Successfully return without any errors", t, func() {
		Convey("when the version state is created", func() {

			err := ValidateVersion(&editionConfirmedVersion)
			So(err, ShouldBeNil)
		})

		Convey("when the version state is associated", func() {

			err := ValidateVersion(&associatedVersion)
			So(err, ShouldBeNil)
		})

		Convey("when the version state is published", func() {

			err := ValidateVersion(&publishedVersion)
			So(err, ShouldBeNil)
		})
	})

	Convey("Return with errors", t, func() {
		Convey("when the version state is set to an invalid value", func() {

			err := ValidateVersion(&Version{State: SubmittedState})
			So(err, ShouldNotBeNil)
			So(err, ShouldResemble, errors.New("Incorrect state, can be one of the following: edition-confirmed, associated or published"))
		})

		Convey("when mandatorey fields are missing from version document when state is set to created", func() {

			err := ValidateVersion(&Version{State: EditionConfirmedState})
			So(err, ShouldNotBeNil)
			So(err, ShouldResemble, errors.New("Missing mandatory fields: [release_date]"))
		})

		Convey("when the version state is published but is missing collection_id", func() {
			version := &Version{
				ReleaseDate: "2016-04-04",
				State:       PublishedState,
			}

			err := ValidateVersion(version)
			So(err, ShouldNotBeNil)
			So(err, ShouldResemble, errors.New("Missing collection_id for association between version and a collection"))
		})
	})
}<|MERGE_RESOLUTION|>--- conflicted
+++ resolved
@@ -9,7 +9,6 @@
 
 	"github.com/ONSdigital/go-ns/log"
 	. "github.com/smartystreets/goconvey/convey"
-	"net/http"
 )
 
 func TestCreateDataset(t *testing.T) {
@@ -69,8 +68,6 @@
 			dataset, err := CreateDataset(r)
 			So(dataset.ID, ShouldNotBeNil)
 
-<<<<<<< HEAD
-=======
 			// Check id exists and emove before comparison with expected dataset; id
 			// is generated each time CreateDataset is called
 			So(err, ShouldBeNil)
@@ -78,7 +75,6 @@
 
 			So(dataset, ShouldResemble, &expectedDataset)
 		})
->>>>>>> 8662c097
 	})
 
 	Convey("Return with error when the request body contains the correct fields but of the wrong type", t, func() {
@@ -95,7 +91,6 @@
 	})
 }
 
-<<<<<<< HEAD
 func TestCreateDataset_DefaultsStateToCreated(t *testing.T) {
 
 	Convey("Given a dataset JSON input that does not specify a state", t, func() {
@@ -112,7 +107,7 @@
 		Convey("When the CreateDataset function is called", func() {
 
 			jsonReader := bytes.NewReader(jsonBytes)
-			dataset, err := CreateDataset(http.MethodPost, jsonReader)
+			dataset, err := CreateDataset(jsonReader)
 
 			Convey("Then the returned dataset state is 'created'", func() {
 				So(err, ShouldBeNil)
@@ -122,8 +117,6 @@
 	})
 }
 
-=======
->>>>>>> 8662c097
 func TestCreateVersion(t *testing.T) {
 	t.Parallel()
 	Convey("Successfully return without any errors", t, func() {
