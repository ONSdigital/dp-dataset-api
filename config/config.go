--- conflicted
+++ resolved
@@ -31,11 +31,8 @@
 	KafkaSecSkipVerify             bool          `envconfig:"KAFKA_SEC_SKIP_VERIFY"`
 	GenerateDownloadsTopic         string        `envconfig:"GENERATE_DOWNLOADS_TOPIC"`
 	CantabularExportStartTopic     string        `envconfig:"CANTABULAR_EXPORT_START"`
-<<<<<<< HEAD
+	SearchContentUpdatedTopic      string        `envconfig:"SEARCH_CONTENT_UPDATED_TOPIC"`
 	APIRouterPublicURL             string        `envconfig:"API_ROUTER_PUBLIC_URL"`
-=======
-	SearchContentUpdatedTopic      string        `envconfig:"SEARCH_CONTENT_UPDATED_TOPIC"`
->>>>>>> cc4e071f
 	CodeListAPIURL                 string        `envconfig:"CODE_LIST_API_URL"`
 	DatasetAPIURL                  string        `envconfig:"DATASET_API_URL"`
 	FilesAPIURL                    string        `envconfig:"FILES_API_URL"`
@@ -97,11 +94,8 @@
 		KafkaProducerMinBrokersHealthy: 2,
 		GenerateDownloadsTopic:         "filter-job-submitted",
 		CantabularExportStartTopic:     "cantabular-export-start",
-<<<<<<< HEAD
+		SearchContentUpdatedTopic:      "search-content-updated",
 		APIRouterPublicURL:             "http://localhost:23200/v1",
-=======
-		SearchContentUpdatedTopic:      "search-content-updated",
->>>>>>> cc4e071f
 		CodeListAPIURL:                 "http://localhost:22400",
 		DatasetAPIURL:                  "http://localhost:22000",
 		FilesAPIURL:                    "http://localhost:26900",
