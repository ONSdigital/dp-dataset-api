--- conflicted
+++ resolved
@@ -13,12 +13,9 @@
 	"github.com/ONSdigital/dp-dataset-api/mongo"
 	"github.com/ONSdigital/dp-dataset-api/schema"
 	"github.com/ONSdigital/dp-dataset-api/store"
-<<<<<<< HEAD
 	"github.com/ONSdigital/dp-filter/observation"
 
-=======
 	"github.com/ONSdigital/go-ns/audit"
->>>>>>> 2a23a7b0
 	"github.com/ONSdigital/go-ns/kafka"
 
 	"github.com/ONSdigital/dp-dataset-api/url"
@@ -106,11 +103,7 @@
 
 	urlBuilder := url.NewBuilder(cfg.WebsiteURL)
 
-<<<<<<< HEAD
-	api.CreateDatasetAPI(*cfg, store, urlBuilder, apiErrors, downloadGenerator, observationStore)
-=======
-	api.CreateDatasetAPI(*cfg, store, urlBuilder, apiErrors, downloadGenerator, auditor)
->>>>>>> 2a23a7b0
+	api.CreateDatasetAPI(*cfg, store, urlBuilder, apiErrors, downloadGenerator, auditor, observationStore)
 
 	// Gracefully shutdown the application closing any open resources.
 	gracefulShutdown := func() {
@@ -120,13 +113,6 @@
 		// stop any incoming requests before closing any outbound connections
 		api.Close(ctx)
 
-		if cfg.EnablePrivateEnpoints {
-			log.Debug("exiting audit producer", nil)
-			if err = auditProducer.Close(ctx); err != nil {
-				log.Error(err, nil)
-			}
-		}
-
 		if err = mongoclosure.Close(ctx, session); err != nil {
 			log.Error(err, nil)
 		}
@@ -135,8 +121,15 @@
 			log.Error(err, nil)
 		}
 
-		if err := generateDownloadsProducer.Close(ctx); err != nil {
+		if err = generateDownloadsProducer.Close(ctx); err != nil {
 			log.Error(errors.Wrap(err, "error while attempting to shutdown kafka producer"), nil)
+		}
+
+		if cfg.EnablePrivateEnpoints {
+			log.Debug("exiting audit producer", nil)
+			if err = auditProducer.Close(ctx); err != nil {
+				log.Error(err, nil)
+			}
 		}
 
 		log.Info("shutdown complete", nil)
