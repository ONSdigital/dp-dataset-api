package main

import (
	"context"
	"fmt"
	"os"
	"os/signal"
	"syscall"

	"github.com/ONSdigital/dp-authorisation/auth"
	"github.com/ONSdigital/dp-dataset-api/api"
	"github.com/ONSdigital/dp-dataset-api/config"
	"github.com/ONSdigital/dp-dataset-api/download"
	"github.com/ONSdigital/dp-dataset-api/mongo"
	"github.com/ONSdigital/dp-dataset-api/schema"
	"github.com/ONSdigital/dp-dataset-api/store"
	"github.com/ONSdigital/dp-graph/graph"
	"github.com/gorilla/mux"

	"github.com/ONSdigital/go-ns/audit"
	"github.com/ONSdigital/go-ns/healthcheck"
	"github.com/ONSdigital/go-ns/kafka"

	"github.com/ONSdigital/dp-dataset-api/url"
	"github.com/ONSdigital/go-ns/log"
	mongolib "github.com/ONSdigital/go-ns/mongo"
	"github.com/pkg/errors"
)

// check that DatsetAPIStore satifies the the store.Storer interface
var _ store.Storer = (*DatsetAPIStore)(nil)

//DatsetAPIStore is a wrapper which embeds Neo4j Mongo stucts which between them satisfy the store.Storer interface.
type DatsetAPIStore struct {
	*mongo.Mongo
	*graph.DB
}

<<<<<<< HEAD
type APIAuthoriser struct {
=======
type initialisedStruct struct {
	generateDownloadsProducer bool
	auditProducer             bool
	mongo                     bool
	healthTicker              bool
}

var initialised = initialisedStruct{
	generateDownloadsProducer: true,
	auditProducer:true,
	mongo: true,
	healthTicker: true,
>>>>>>> 04fec21e
}

func main() {
	log.Namespace = "dp-dataset-api"

	signals := make(chan os.Signal, 1)
	signal.Notify(signals, syscall.SIGINT, syscall.SIGTERM)

	cfg, err := config.Get()
	if err != nil {
		log.Error(err, nil)
		os.Exit(1)
	}

	log.Info("config on startup", log.Data{"config": cfg})

	generateDownloadsProducer, err := kafka.NewProducer(cfg.KafkaAddr, cfg.GenerateDownloadsTopic, 0)
	if err != nil {
		log.Error(errors.Wrap(err, "error creating kakfa producer"), nil)
		initialised.generateDownloadsProducer = false
	}

	var auditor audit.AuditorService
	var auditProducer kafka.Producer

	if cfg.EnablePrivateEnpoints {
		log.Info("private endpoints enabled, enabling action auditing", log.Data{"auditTopicName": cfg.AuditEventsTopic})

		auditProducer, err = kafka.NewProducer(cfg.KafkaAddr, cfg.AuditEventsTopic, 0)
		if err != nil {
			log.Error(errors.Wrap(err, "error creating kakfa audit producer"), nil)
			initialised.auditProducer = false
		}

		auditor = audit.New(auditProducer, "dp-dataset-api")
	} else {
		log.Info("private endpoints disabled, auditing will not be enabled", nil)
		auditor = &audit.NopAuditor{}
	}

	mongodb := &mongo.Mongo{
		CodeListURL: cfg.CodeListAPIURL,
		Collection:  cfg.MongoConfig.Collection,
		Database:    cfg.MongoConfig.Database,
		DatasetURL:  cfg.DatasetAPIURL,
		URI:         cfg.MongoConfig.BindAddr,
	}

	session, err := mongodb.Init()
	if err != nil {
		log.ErrorC("failed to initialise mongo", err, nil)
		initialised.mongo = false
	} else {
		mongodb.Session = session
		log.Debug("listening...", log.Data{
			"bind_address": cfg.BindAddr,
		})
	}

	graphDB, err := graph.New(context.Background(), graph.Subsets{Observation: true, Instance: true})
	if err != nil {
		log.ErrorC("failed to initialise graph driver", err, nil)
	}

	store := store.DataStore{Backend: DatsetAPIStore{mongodb, graphDB}}

	downloadGenerator := &download.Generator{
		Producer:   generateDownloadsProducer,
		Marshaller: schema.GenerateDownloadsEvent,
	}

	var healthyClients []healthcheck.Client
	healthyClients = append(healthyClients, *graphDB)
	if initialised.mongo {
		healthyClients = append(healthyClients, mongolib.NewHealthCheckClient(mongodb.Session))
	}

	// Only apply a healthticker where the clients are healthy
	var healthTicker *healthcheck.Ticker
	if len(healthyClients) != 0 {
		healthTicker = healthcheck.NewTicker(
			cfg.HealthCheckInterval,
			healthyClients...,
		)
	} else {
		initialised.healthTicker = false
	}

	apiErrors := make(chan error, 1)

	urlBuilder := url.NewBuilder(cfg.WebsiteURL)

	authHandler := &auth.NopHandler{}

	auth.Configure("dataset_id", mux.Vars, "dp-dataset-api-auth")

	api.CreateDatasetAPI(*cfg, store, urlBuilder, apiErrors, downloadGenerator, auditor, authHandler)

	// Gracefully shutdown the application closing any open resources.
	gracefulShutdown := func() {
		log.Info(fmt.Sprintf("shutdown with timeout: %s", cfg.GracefulShutdownTimeout), nil)
		ctx, cancel := context.WithTimeout(context.Background(), cfg.GracefulShutdownTimeout)

		// stop any incoming requests before closing any outbound connections
		api.Close(ctx)

		if initialised.healthTicker {
			healthTicker.Close()
		}

		if initialised.mongo {
			if err = mongolib.Close(ctx, session); err != nil {
				log.Error(err, nil)
			}
		}

		if err = graphDB.Close(ctx); err != nil {
			log.Error(err, nil)
		}

		if initialised.generateDownloadsProducer {
			if err = generateDownloadsProducer.Close(ctx); err != nil {
				log.Error(errors.Wrap(err, "error while attempting to shutdown kafka producer"), nil)
			}
		}

		if cfg.EnablePrivateEnpoints {
			log.Debug("exiting audit producer", nil)
			if initialised.auditProducer {
				if err = auditProducer.Close(ctx); err != nil {
					log.Error(err, nil)
				}
			}
		}

		log.Info("shutdown complete", nil)

		cancel()
		os.Exit(1)
	}

	for {
		select {
		case err := <-apiErrors:
			log.ErrorC("api error received", err, nil)
		case <-signals:
			log.Debug("os signal received", nil)
			gracefulShutdown()
		}
	}
}<|MERGE_RESOLUTION|>--- conflicted
+++ resolved
@@ -36,9 +36,6 @@
 	*graph.DB
 }
 
-<<<<<<< HEAD
-type APIAuthoriser struct {
-=======
 type initialisedStruct struct {
 	generateDownloadsProducer bool
 	auditProducer             bool
@@ -48,10 +45,9 @@
 
 var initialised = initialisedStruct{
 	generateDownloadsProducer: true,
-	auditProducer:true,
-	mongo: true,
-	healthTicker: true,
->>>>>>> 04fec21e
+	auditProducer:             true,
+	mongo:                     true,
+	healthTicker:              true,
 }
 
 func main() {
@@ -144,11 +140,11 @@
 
 	urlBuilder := url.NewBuilder(cfg.WebsiteURL)
 
-	authHandler := &auth.NopHandler{}
+	datasetAuth := &auth.NopHandler{}
 
 	auth.Configure("dataset_id", mux.Vars, "dp-dataset-api-auth")
 
-	api.CreateDatasetAPI(*cfg, store, urlBuilder, apiErrors, downloadGenerator, auditor, authHandler)
+	api.CreateDatasetAPI(*cfg, store, urlBuilder, apiErrors, downloadGenerator, auditor, datasetAuth)
 
 	// Gracefully shutdown the application closing any open resources.
 	gracefulShutdown := func() {
