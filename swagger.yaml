--- conflicted
+++ resolved
@@ -8,13 +8,9 @@
     url: "http://www.nationalarchives.gov.uk/doc/open-government-licence/version/3/"
 basePath: "/v1"
 tags:
-- name: "Public API"
-- name: "Private user API"
-<<<<<<< HEAD
-- name: "Private API"
-=======
+- name: "Public"
+- name: "Private user"
 - name: "Private"
->>>>>>> 2b042061
 schemes:
 - "http"
 parameters:
@@ -30,12 +26,37 @@
     in: path
     required: true
     type: string
+  event:
+    name: event
+    description: "An import event when publishing a dataset"
+    in: body
+    schema:
+      $ref: '#/definitions/Event'
   id:
     name: id
     description: "Id that represents a dataset type"
     in: path
     required: true
     type: string
+  inserted_observations:
+    name: inserted_observations
+    description: "A value to increment the inserted_observations within an instance"
+    in: path
+    required: true
+    type: integer
+  instance_id:
+    name: instance_id
+    description: "A unique id for an instance"
+    in: path
+    required: true
+    type: string
+  instance:
+    name: instance
+    description: "A state of an instance"
+    in: body
+    required: true
+    schema:
+      $ref: '#/definitions/Instance'
   items_per_page:
     name: items_per_page
     description: "The number of datasets to be returned"
@@ -62,79 +83,50 @@
     required: true
     schema:
       $ref: '#/definitions/Version'
+  node_id:
+   name: node_id
+   description: "An unique node id"
+   in: path
+   required: true
+   type: string
   query:
     name: q
     description: "The query text to search datasets with"
     in: query
     type: string
-<<<<<<< HEAD
-  instance_id:
-    name: instance_id
-    in: path
-    description: "A unique id for an instance"
-    type: string
-    required: true
-  instance:
-    name: instance
-    description: "A state of an instance"
-    schema:
-      $ref: '#/definitions/Instance'
-    in: body
-    required: true
-  event:
-    name: event
-    description: "An import event when publishing a dataset"
-    in: body
-    schema:
-      $ref: '#/definitions/Event'
-  inserted_observations:
-    name: inserted_observations
-    description: "A value to increment the inserted_observations within an instance"
-    type: integer
-    in: path
-    required: true
-  value:
-   name: value
-   description: "A value to set within a type"
-   type: string
-   in: path
-   required: true
-  node_id:
-   name: node_id
-   description: "An unique node id"
-   type: string
-   in: path
-   required: true
-
-securityDefinitions:
-  FlorenceAPIKey:
-    description: "API key used to allow florence users to create and query the progress of importing a dataset"
-    type: apiKey
-    in: header
-    name: florence-token
-  InternalAPIKey:
-    description: "API key used to allow only internal services to update the state of an import job"
-    type: apiKey
-    in: header
-    name: internal-token
-=======
   start_index:
     name: start_index
     description: "The first row of datasets to retrieve, starting at 0. Use this parameter as a pagination mechanism along with the items_per_page parameter"
     in: query
     type: integer
+  value:
+   name: value
+   description: "A value to set within a type"
+   in: path
+   required: true
+   type: string
   version:
     name: version
     description: "A version of a dataset"
     in: path
     required: true
     type: string
->>>>>>> 2b042061
+securityDefinitions:
+  FlorenceAPIKey:
+    name: florence-token
+    description: "API key used to allow florence users to create and query the progress of importing a dataset"
+    in: header
+    type: apiKey
+  InternalAPIKey:
+    name: internal-token
+    description: "API key used to allow only internal services to update the state of an import job"
+    in: header
+    type: apiKey
 paths:
   /search/datasets:
     get:
       tags:
-      - "Public API"
+      - "Public"
       summary: "Search for datasets"
       description: "Perform a search on all published datasets by the ONS"
       parameters:
@@ -155,7 +147,7 @@
   /datasets:
     post:
       tags:
-      - "Private user API"
+      - "Private user"
       summary: "Create a dataset"
       description: "Create a dataset provided by the ONS that can be filtered using the filter API"
       parameters:
@@ -171,7 +163,7 @@
           $ref: '#/responses/InternalError'
     get:
       tags:
-      - "Public API"
+      - "Public"
       summary: "Get a list of datasets"
       description: "Returns a list of all datasets provided by the ONS that can be filtered using the filter API"
       produces:
@@ -186,7 +178,7 @@
   /datasets/{id}:
     get:
       tags:
-      - "Public API"
+      - "Public"
       summary: "Get a dataset"
       description: "The dataset contains all high level information, for additional details see editions or versions of a dataset"
       parameters:
@@ -203,7 +195,7 @@
   /datasets/{id}/editions:
     get:
       tags:
-      - "Public API"
+      - "Public"
       summary: "Get a list of all editions from a dataset"
       description: "Get a list of editions from a type of dataset"
       parameters:
@@ -220,7 +212,7 @@
   /datasets/{id}/editions/{edition}:
     post:
       tags:
-      - "Private user API"
+      - "Private user"
       summary: "Create an edition of a dataset"
       description: "Create an edition of a dataset"
       parameters:
@@ -238,7 +230,7 @@
           $ref: '#/responses/InternalError'
     get:
       tags:
-      - "Public API"
+      - "Public"
       summary: "Get an edition of a dataset"
       description: "The edition contains a link to all versions"
       parameters:
@@ -256,7 +248,7 @@
   /datasets/{id}/editions/{edition}/versions:
     get:
       tags:
-      - "Public API"
+      - "Public"
       summary: "Get a list of all versions from a dataset edition"
       description: "Get a list of all versions from a dataset edition"
       parameters:
@@ -274,7 +266,7 @@
   /datasets/{id}/editions/{edition}/versions/{version}:
     post:
       tags:
-      - "Private user API"
+      - "Private user"
       summary: "Create a version of a dataset edition"
       description: "Create a version of a dataset edition"
       parameters:
@@ -292,7 +284,7 @@
           $ref: '#/responses/InternalError'
     get:
       tags:
-      - "Public API"
+      - "Public"
       summary: "Get a specific version and edition of a dataset"
       description: "Get a specific version and edition of a dataset"
       parameters:
@@ -311,7 +303,7 @@
   /datasets/{id}/editions/{edition}/versions/{version}/dimensions:
     get:
       tags:
-      - "Public API"
+      - "Public"
       summary: "Get all dimensions from a dataset"
       description: "Get all dimensions which are used in the dataset"
       parameters:
@@ -330,7 +322,7 @@
   /datasets/{id}/editions/{edition}/versions/{version}/dimensions/{dimension}:
     get:
       tags:
-      - "Public API"
+      - "Public"
       summary: "Get all values from a dimension"
       description: "Get a list of all values which appear in this dimension and dataset"
       parameters:
@@ -346,12 +338,11 @@
         404:
           description: "No dataset edition with the specific version was found using the id, edition and version provided or the dimension does not exist within the dataset"
         500:
-<<<<<<< HEAD
-          description: "Failed to process the request due to an internal error"
+          $ref: '#/responses/InternalError'
   /instances/{instance_id}:
     get:
       tags:
-      - "Private user API"
+      - "Private user"
       summary: "Get Information about an instance"
       description: "Get the current state of an instance, this includes all events which have happened."
       parameters:
@@ -372,7 +363,7 @@
   /instances/{instance_id}/dimensions:
     get:
       tags:
-      - "Private user API"
+      - "Private user"
       summary: "Get all dimensions from an instance"
       description: "Get all dimensions from an instance"
       parameters:
@@ -395,7 +386,7 @@
   /instances/{instance_id}/dimensions/{dimension}/options:
     get:
       tags:
-      - "Private user API"
+      - "Private user"
       summary: "Get all unique values from a dimension"
       description: "Get all unique values from a dimension"
       parameters:
@@ -427,7 +418,7 @@
           $ref: '#/responses/InternalError'
     put:
       tags:
-      - "Private API"
+      - "Private"
       summary: "Update the number of observations within this instance"
       description: "Update the number of observations within this instance"
       parameters:
@@ -451,7 +442,7 @@
   /instances/{instance_id}/events:
     post:
       tags:
-       - "Private API"
+       - "Private"
       summary: "Add an event to an instance"
       description: |
         Add a new event into an instance. Events can be for information or error messages.
@@ -478,7 +469,7 @@
   /instances/{instance_id}/inserted_observations/{inserted_observations}:
     put:
       tags:
-      - "Private API"
+      - "Private"
       summary: "Increment the observation inserted count"
       description: "This will add to the number already store in the api"
       parameters:
@@ -500,11 +491,10 @@
         500:
           $ref: '#/responses/InternalError'
 
-
   /instances/{instance_id}/dimensions/{dimension}/options/{value}:
     put:
       tags:
-      - "Private API"
+      - "Private"
       summary: "Add a dimension for the instance"
       description: |
         Add a dimension found in the V4 data.
@@ -530,15 +520,15 @@
   /instances/{instance_id}/dimensions/{dimension}/options/{value}/node_id/{node_id}:
     put:
       tags:
-      - "Private API"
+      - "Private"
       summary: "Update a dimension with the node_id"
       description: |
         Update the dimension with a nodeId
       parameters:
       - $ref: '#/parameters/instance_id'
       - $ref: '#/parameters/dimension'
+      - $ref: '#/parameters/node_id'
       - $ref: '#/parameters/value'
-      - $ref: '#/parameters/node_id'
       produces:
       - "application/json"
       security:
@@ -553,19 +543,14 @@
         404:
           description: "InstanceId does not match any instances"
         500:
-=======
->>>>>>> 2b042061
           $ref: '#/responses/InternalError'
 responses:
   InternalError:
     description: "Failed to process the request due to an internal error"
-<<<<<<< HEAD
   ForbiddenError:
     description: "No header with a token key was provided"
   UnauthorisedError:
     description: "The token provided is unauthorised to carry out this operation"
-=======
->>>>>>> 2b042061
 definitions:
   Contact:
     description: "Object containing contact information for this dataset"
@@ -708,6 +693,69 @@
         description: "A URL to all versions of this dataset edition"
         example: "http://localhost:8080/datasets/DE3BC0B6-D6C4-4E20-917E-95D7EA8C91DC/edition/2017/versions"
         type: string
+  Event:
+    type: object
+    properties:
+      type:
+        type: string
+        description: |
+          The type of event, this can be;
+          * Info - for an information event
+          * Error - for an error event
+      service:
+        type: string
+        description: "The name of the service which triggered the event"
+      time:
+        type: string
+        description: "The time of the event in ISO 8601 format"
+      message:
+        type: string
+        description: "A description of the event"
+      message_offset:
+        type: string
+        description: "The kafka message offset (Used to locate the kafka message)"
+  Instance:
+    type: object
+    properties:
+      instance_id:
+        type: string
+        readOnly: true
+        description: "A unique id for a job"
+      job:
+        description: "An object describing the ID and URL of the job containing this instance"
+        type: object
+        readOnly: true
+        properties:
+          id:
+            type: string
+            description: "The ID of the job containing this instance"
+            example: 042e216a-7822-4fa0-a3d6-e3f5248ffc35
+          link:
+            type: string
+            description: "The URL for the job containing this instance"
+            example: 'http://localhost:21800/jobs/042e216a-7822-4fa0-a3d6-e3f5248ffc35'
+      state:
+        type: string
+        description: |
+          The state of the import job
+      events:
+        type: array
+        readOnly: true
+        description: "A list of events took place for this job"
+        items:
+          $ref: '#/definitions/Event'
+      number_of_observations:
+        type: integer
+        description: "The number of observations in this instance"
+      headers:
+        type: array
+        description: "The header information from a V4 file"
+        items:
+          type: string
+      last_updated:
+        type: string
+        readOnly: true
+        description: "The last time an event happened"
   Publisher:
     description: "The publisher of the dataset"
     type: object
@@ -795,73 +843,6 @@
       id:
         description: "The dataset id"
         type: string
-<<<<<<< HEAD
-        description: "The type of license for the dataset"
-  Instance:
-    type: object
-    properties:
-      instance_id:
-        type: string
-        readOnly: true
-        description: "A unique id for a job"
-      job:
-        description: "An object describing the ID and URL of the job containing this instance"
-        type: object
-        readOnly: true
-        properties:
-          id:
-            type: string
-            description: "The ID of the job containing this instance"
-            example: 042e216a-7822-4fa0-a3d6-e3f5248ffc35
-          link:
-            type: string
-            description: "The URL for the job containing this instance"
-            example: 'http://localhost:21800/jobs/042e216a-7822-4fa0-a3d6-e3f5248ffc35'
-      state:
-        type: string
-        description: |
-          The state of the import job
-      events:
-        type: array
-        readOnly: true
-        description: "A list of events took place for this job"
-        items:
-          $ref: '#/definitions/Event'
-      number_of_observations:
-        type: integer
-        description: "The number of observations in this instance"
-      headers:
-        type: array
-        description: "The header information from a V4 file"
-        items:
-          type: string
-      last_updated:
-        type: string
-        readOnly: true
-        description: "The last time an event happened"
-  Event:
-    type: object
-    properties:
-      type:
-        type: string
-        description: |
-          The type of event, this can be;
-          * Info - for an information event
-          * Error - for an error event
-      service:
-        type: string
-        description: "The name of the service which triggered the event"
-      time:
-        type: string
-        description: "The time of the event in ISO 8601 format"
-      message:
-        type: string
-        description: "A description of the event"
-      message_offset:
-        type: string
-        description: "The kafka message offset (Used to locate the kafka message)"
-  Dimension:
-=======
       link:
         description: "A URL to the dataset for this version"
         example: "http://localhost:8080/datasets/DE3BC0B6-D6C4-4E20-917E-95D7EA8C91DC"
@@ -881,7 +862,6 @@
   EditionLink:
     description: "An object containing the edition and link"
     readOnly: true
->>>>>>> 2b042061
     type: object
     properties:
       id:
@@ -961,5 +941,4 @@
         type: string
       node_id:
         description: "The id of the node"
-        type: string
-        +        type: string