--- conflicted
+++ resolved
@@ -247,13 +247,11 @@
         description: "A description for a dataset"
       theme:
         type: string
-<<<<<<< HEAD
         description: "The release date of this dataset"
       next_release:
         type: string
         description: "The next release date for this dataset"
       edition:
-=======
         description: "A theme for a dataset"
       periodicity:
         type: string
@@ -262,12 +260,8 @@
         description: "The publisher of the dataset"
         $ref: '#/definitions/Publisher'
       latest_url:
->>>>>>> 95522e8f
         type: string
         description: "A link to the latest version and edition of the dataset"
-      next_release:
-        type: string
-        description: "The next release date for this dataset"
       contact:
         type: array
         description: "Object containing contact information for this dataset"
