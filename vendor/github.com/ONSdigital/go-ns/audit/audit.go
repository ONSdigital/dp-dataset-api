package audit

import (
	"context"
	"fmt"
	"sort"
	"time"

	"github.com/ONSdigital/go-ns/common"
	"github.com/ONSdigital/go-ns/log"
)

//go:generate moq -out generated_mocks.go -pkg audit . AuditorService OutboundProducer

// List of audit messages
const (
	Attempted    = "attempted"
	Successful   = "successful"
	Unsuccessful = "unsuccessful"

	AuditError     = "error while attempting to record audit event, failing request"
	AuditActionErr = "failed to audit action"
)

// Error represents containing details of an attempt to audit and action that failed.
type Error struct {
	Cause  string
	Action string
	Result string
	Params common.Params
}

//Event holds data about the action being attempted
type Event struct {
	Created         string        `avro:"created" json:"created,omitempty"`
	Service         string        `avro:"service" json:"service,omitempty"`
	RequestID       string        `avro:"request_id" json:"request_id,omitempty"`
	User            string        `avro:"user" json:"user,omitempty"`
	AttemptedAction string        `avro:"attempted_action" json:"attempted_action,omitempty"`
	ActionResult    string        `avro:"action_result" json:"action_result,omitempty"`
	Params          common.Params `avro:"params" json:"params,omitempty"`
}

type avroMarshaller func(s interface{}) ([]byte, error)

// OutboundProducer defines a producer for sending outbound audit events to a kafka topic
type OutboundProducer interface {
	Output() chan []byte
}

//AuditorService defines the behaviour of an auditor
type AuditorService interface {
	Record(ctx context.Context, action string, result string, params common.Params) error
}

//Auditor provides functions for interception HTTP requests and populating the context with a base audit event and
// recording audit events
type Auditor struct {
	service       string
	marshalToAvro avroMarshaller
	producer      OutboundProducer
}

// NopAuditor is an no op implementation of the AuditorService.
type NopAuditor struct{}

//Record is a no op implementation of Auditor.Record
func (a *NopAuditor) Record(ctx context.Context, attemptedAction string, actionResult string, params common.Params) error {
	return nil
}

//New creates a new Auditor with the namespace, producer and token provided.
func New(producer OutboundProducer, namespace string) *Auditor {
	log.Debug("auditing enabled for service", log.Data{"service": namespace})
	return &Auditor{
		producer:      producer,
		service:       namespace,
		marshalToAvro: EventSchema.Marshal,
	}
}

//Record captures the provided action, result and parameters and an audit event. Common fields - time, user, service
// are added automatically. An error is returned if there is a problem recording the event it is up to the caller to
// decide what do with the error in these cases.
// NOTE: Record relies on the identity middleware having run first. If no user / service identity is available in the
// provided context an error will be returned.
func (a *Auditor) Record(ctx context.Context, attemptedAction string, actionResult string, params common.Params) (err error) {
	var e Event
	defer func() {
		if err != nil {
			LogActionFailure(ctx, attemptedAction, actionResult, err, ToLogData(params))
		} else {
			LogInfo(ctx, "captured audit event", log.Data{"auditEvent": e})
		}
	}()

	//NOTE: for now we are only auditing user actions - this may be subject to change
	user := common.User(ctx)
	service := common.Caller(ctx)

	if user == "" && service == "" {
		err = NewAuditError("expected user or caller identity but none found", attemptedAction, actionResult, params)
		return
	}

	if user == "" {
		log.DebugCtx(ctx, "not user attempted action: skipping audit event", nil)
<<<<<<< HEAD
		return nil
=======
		return
>>>>>>> 2b98f262
	}

	if attemptedAction == "" {
		err = NewAuditError("attemptedAction required but was empty", "", actionResult, params)
		return
	}
	if actionResult == "" {
		err = NewAuditError("actionResult required but was empty", attemptedAction, "", params)
		return
	}

	e = Event{
		Service:         a.service,
		User:            user,
		AttemptedAction: attemptedAction,
		ActionResult:    actionResult,
		Created:         time.Now().String(),
		Params:          params,
	}

	e.RequestID = common.GetRequestId(ctx)

	avroBytes, err := a.marshalToAvro(e)
	if err != nil {
<<<<<<< HEAD
		return NewAuditError("error marshalling event to avro", attemptedAction, actionResult, params)
=======
		err = NewAuditError("error marshalling event to avro", attemptedAction, actionResult, params)
		return
>>>>>>> 2b98f262
	}

	LogInfo(ctx, "capturing audit event", log.Data{"auditEvent": e})
	a.producer.Output() <- avroBytes
	return
}

//NewAuditError creates new audit.Error with default field values where necessary and orders the params alphabetically.
func NewAuditError(cause string, attemptedAction string, actionResult string, params common.Params) Error {
	return Error{
		Cause:  cause,
		Action: attemptedAction,
		Result: actionResult,
		Params: params,
	}
}

// fulfill the error interface contract
func (e Error) Error() string {
	return fmt.Sprintf("unable to audit event, attempted action: %s, action result: %s, cause: %s, params: %s",
		e.Action, e.Result, e.Cause, e.formatParams())
}

//formatParams returns the params as a string - ensure the param keys are returned in a consistent order (alphabetical)
func (e Error) formatParams() string {
	if e.Params == nil || len(e.Params) == 0 {
		return "[]"
	}

	var keyValuePairs []struct {
		key   string
		value string
	}

	for k, v := range e.Params {
		keyValuePairs = append(keyValuePairs, struct {
			key   string
			value string
		}{
			key:   k,
			value: v,
		})
	}
	sort.Slice(keyValuePairs, func(i, j int) bool {
		return keyValuePairs[i].key < keyValuePairs[j].key
	})

	result := "["
	l := len(keyValuePairs)
	for i, kvp := range keyValuePairs {
		result += kvp.key + ":" + kvp.value
		if i < l-1 {
			result += ", "
		}
	}
	result += "]"
	return result
}

//ToLogData convert common.Params to log.Data
func ToLogData(p common.Params) log.Data {
	if len(p) == 0 {
		return nil
	}

	data := log.Data{}
	for k, v := range p {
		data[k] = v
	}
	return data
}<|MERGE_RESOLUTION|>--- conflicted
+++ resolved
@@ -105,11 +105,7 @@
 
 	if user == "" {
 		log.DebugCtx(ctx, "not user attempted action: skipping audit event", nil)
-<<<<<<< HEAD
-		return nil
-=======
-		return
->>>>>>> 2b98f262
+		return
 	}
 
 	if attemptedAction == "" {
@@ -134,15 +130,10 @@
 
 	avroBytes, err := a.marshalToAvro(e)
 	if err != nil {
-<<<<<<< HEAD
-		return NewAuditError("error marshalling event to avro", attemptedAction, actionResult, params)
-=======
 		err = NewAuditError("error marshalling event to avro", attemptedAction, actionResult, params)
 		return
->>>>>>> 2b98f262
-	}
-
-	LogInfo(ctx, "capturing audit event", log.Data{"auditEvent": e})
+	}
+
 	a.producer.Output() <- avroBytes
 	return
 }
