package sdk

import (
	"bytes"
	"context"
	"encoding/json"
	"errors"
	"fmt"
	"io"
	"net/http"
	"net/url"
	"strconv"
	"strings"

	"github.com/ONSdigital/dp-dataset-api/models"
)

// List represents an object containing a list of datasets
type List struct {
	Items      []models.DatasetUpdate `json:"items"`
	Count      int                    `json:"count"`
	Offset     int                    `json:"offset"`
	Limit      int                    `json:"limit"`
	TotalCount int                    `json:"total_count"`
}

// DatasetsBatchProcessor is the type corresponding to a batch processing function for a dataset List.
type DatasetsBatchProcessor func(List) (abort bool, err error)

// ErrInvalidDatasetAPIResponse is returned when the dataset api does not respond
// with a valid status
type ErrInvalidDatasetAPIResponse struct {
	actualCode int
	uri        string
	body       string
}

// Error should be called by the user to print out the stringified version of the error
func (e ErrInvalidDatasetAPIResponse) Error() string {
	return fmt.Sprintf("invalid response: %d from dataset api: %s, body: %s",
		e.actualCode,
		e.uri,
		e.body,
	)
}

// Code returns the status code received from dataset api if an error is returned
func (e ErrInvalidDatasetAPIResponse) Code() int {
	return e.actualCode
}

var _ error = ErrInvalidDatasetAPIResponse{}

// DatasetAPIResponse creates an error response, optionally adding body to e when status is 404
func DatasetAPIResponse(resp *http.Response, uri string) (e *ErrInvalidDatasetAPIResponse) {
	e = &ErrInvalidDatasetAPIResponse{
		actualCode: resp.StatusCode,
		uri:        uri,
	}
	if resp.StatusCode == http.StatusNotFound {
		b, err := io.ReadAll(resp.Body)
		if err != nil {
			e.body = "Client failed to read DatasetAPI body"
			return
		}
		defer closeResponseBody(nil, resp)

		e.body = string(b)
	}
	return
}

// Get returns dataset level information for a given dataset id
func (c *Client) GetDataset(ctx context.Context, headers Headers, datasetID string) (dataset models.Dataset, err error) {
	dataset = models.Dataset{}

	// Build URI
	uri := &url.URL{}
	uri.Path, err = url.JoinPath(c.hcCli.URL, "datasets", datasetID)
	if err != nil {
		return dataset, err
	}

	// Make request
	resp, err := c.doAuthenticatedGetRequest(ctx, headers, uri)
	if err != nil {
		return dataset, err
	}
	defer closeResponseBody(ctx, resp)

	// If response got errors
	if resp.StatusCode != http.StatusOK {
		err = unmarshalResponseBodyExpectingStringError(resp, &dataset)
		return dataset, err
	}

	// Read the response body (only if status is OK)
	b, err := io.ReadAll(resp.Body)
	if err != nil {
		return dataset, err
	}

	var bodyMap map[string]interface{}
	if err := json.Unmarshal(b, &bodyMap); err != nil {
		return dataset, err
	}

	// If authenticated, try to extract "next" field from the JSON body
	if next, ok := bodyMap["next"]; ok && headers.AccessToken != "" {
		b, err = json.Marshal(next)
		if err != nil {
			return dataset, err
		}
	}

	resp.Body = io.NopCloser(bytes.NewReader(b))
	err = json.Unmarshal(b, &dataset)
	return dataset, err
}

// GetDatasetCurrentAndNext returns dataset level information but contains both next and current documents
func (c *Client) GetDatasetCurrentAndNext(ctx context.Context, headers Headers, datasetID string) (dataset models.DatasetUpdate, err error) {
	dataset = models.DatasetUpdate{}

	// Build URI
	uri := &url.URL{}
	uri.Path, err = url.JoinPath(c.hcCli.URL, "datasets", datasetID)
	if err != nil {
		return dataset, err
	}

	// Make request
	resp, err := c.DoAuthenticatedGetRequest(ctx, headers, uri)
	if err != nil {
		return dataset, err
	}
	defer closeResponseBody(ctx, resp)

	if resp.StatusCode != http.StatusOK {
		err = unmarshalResponseBodyExpectingStringError(resp, &dataset)
		return dataset, err
	}

	b, err := io.ReadAll(resp.Body)
	if err != nil {
		return
	}

	if err = json.Unmarshal(b, &dataset); err != nil {
		return
	}

	return
}

// GetDatasetByPath returns dataset level information for a given dataset path
func (c *Client) GetDatasetByPath(ctx context.Context, headers Headers, path string) (dataset models.Dataset, err error) {
	dataset = models.Dataset{}
	// Build uri
	uri := &url.URL{}
	trimmedPath := strings.Trim(path, "/")
	uri.Path, err = url.JoinPath(c.hcCli.URL, trimmedPath)
	if err != nil {
		return dataset, err
	}

	// Make request
	resp, err := c.doAuthenticatedGetRequest(ctx, headers, uri)
	if err != nil {
		return dataset, err
	}

	defer closeResponseBody(ctx, resp)

	// Unmarshal the response body to target
	err = unmarshalResponseBodyExpectingStringError(resp, &dataset)

	return dataset, err
}

// DatasetEditionsList represents an object containing a list of paginated dataset editions. This struct is based
// on the `pagination.page` struct which is returned when we call the `api.getDatasetEditions` endpoint
type DatasetEditionsList struct {
	Items      []models.DatasetEdition `json:"items"`
	Count      int                     `json:"count"`
	Offset     int                     `json:"offset"`
	Limit      int                     `json:"limit"`
	TotalCount int                     `json:"total_count"`
}

// GetDatasetEditions returns a list of dataset series that have unpublished versions or match the given state
func (c *Client) GetDatasetEditions(ctx context.Context, headers Headers, queryParams *QueryParams) (datasetEditionsList DatasetEditionsList, err error) {
	datasetEditionsList = DatasetEditionsList{}

	// Build URI
	uri := &url.URL{}
	uri.Path, err = url.JoinPath(c.hcCli.URL, "dataset-editions")
	if err != nil {
		return datasetEditionsList, err
	}

	// Add query parameters to request if valid
	if queryParams != nil {
		if err := queryParams.Validate(); err != nil {
			return datasetEditionsList, err
		}

		// Add query parameters
		query := url.Values{}
		query.Add("limit", strconv.Itoa(queryParams.Limit))
		query.Add("offset", strconv.Itoa(queryParams.Offset))
		if queryParams.State != "" {
			query.Add("state", queryParams.State)
		}
		uri.RawQuery = query.Encode()
	}

	// Make request
	resp, err := c.doAuthenticatedGetRequest(ctx, headers, uri)
	if err != nil {
		return datasetEditionsList, err
	}

	defer closeResponseBody(ctx, resp)

	// Unmarshal the response body to target
	err = unmarshalResponseBodyExpectingStringError(resp, &datasetEditionsList)

	return datasetEditionsList, err
}

<<<<<<< HEAD
// GetDatasetsInBatches retrieves a list of datasets in concurrent batches and accumulates the results
func (c *Client) GetDatasetsInBatches(ctx context.Context, headers Headers, batchSize, maxWorkers int) (datasets List, err error) {

	fmt.Println("GOT TO DATASETS IN BATCHES")
	// Function to aggregate items.
	// For the first received batch, as we have the total count information, will initialise the final structure of items with a fixed size equal to TotalCount.
	// This serves two purposes:
	//   - We can guarantee, even with concurrent calls, that values are returned in the same order that the API defines, by offsetting the index.
	//   - We do a single memory allocation for the final array, making the code more memory efficient.
	var processBatch DatasetsBatchProcessor = func(b List) (abort bool, err error) {
		if len(datasets.Items) == 0 { // first batch response being handled
			datasets.TotalCount = b.TotalCount
			datasets.Items = make([]models.DatasetUpdate, b.TotalCount)
			datasets.Count = b.TotalCount
		}
		for i := 0; i < len(b.Items); i++ {
			datasets.Items[i+b.Offset] = b.Items[i]
		}
		return false, nil
	}

	// call dataset API GetOptions in batches and aggregate the responses
	if err := c.GetDatasetsBatchProcess(ctx, headers, processBatch, batchSize, maxWorkers); err != nil {
		return List{}, err
	}

	return datasets, nil
}

// GetDatasetsBatchProcess gets the datasets from the dataset API in batches, calling the provided function for each batch.
func (c *Client) GetDatasetsBatchProcess(ctx context.Context, headers Headers, processBatch DatasetsBatchProcessor, batchSize, maxWorkers int) error {

	// for each batch, obtain the dimensions starting at the provided offset, with a batch size limit,
	// or the subste of IDs according to the provided offset, if a list of optionIDs was provided
	batchGetter := func(offset int) (interface{}, int, string, error) {
		b, err := c.GetDatasets(ctx, headers, &QueryParams{Offset: offset, Limit: batchSize})
		return b, b.TotalCount, "", err
	}

	// cast and process the batch according to the provided method
	batchProcessor := func(b interface{}, batchETag string) (abort bool, err error) {
		v, ok := b.(List)
		if !ok {
			return true, errors.New("wrong type")
		}
		return processBatch(v)
	}

	return ProcessInConcurrentBatches(batchGetter, batchProcessor, batchSize, maxWorkers)
}

// GetDatasets returns the list of datasets
func (c *Client) GetDatasets(ctx context.Context, headers Headers, q *QueryParams) (m List, err error) {
	//uri := fmt.Sprintf("%s/datasets", c.hcCli.URL)
	// Build URI
	uri := &url.URL{}
	uri.Path, err = url.JoinPath(c.hcCli.URL, "datasets")
	if err != nil {
		return List{}, err
	}

	fmt.Println("THE HEADERS ARE")
	fmt.Println(headers)

	fmt.Println("THE BASE URL IS")
	fmt.Println(c.hcCli.URL)

	fmt.Println("THE URI IS")
	fmt.Println(uri.String())
	if q != nil {
		if err := q.Validate(); err != nil {
			return List{}, err
		}

		// Add query parameters
		query := url.Values{}
		query.Add("offset", strconv.Itoa(q.Offset))
		query.Add("limit", strconv.Itoa(q.Limit))
		if q.IsBasedOn != "" {
			query.Add("is_based_on", q.IsBasedOn)
		}
		uri.RawQuery = query.Encode()
	}

	resp, err := c.DoAuthenticatedGetRequest(ctx, headers, uri)
	if err != nil {
		return
	}
	defer closeResponseBody(ctx, resp)

	if resp.StatusCode != http.StatusOK {
		err = DatasetAPIResponse(resp, uri.RequestURI())
		return
	}

	b, err := io.ReadAll(resp.Body)
	if err != nil {
		return
	}

	if err = json.Unmarshal(b, &m); err != nil {
		return
	}

	return
}

// PutDataset update the dataset
func (c *Client) PutDataset(ctx context.Context, headers Headers, datasetID string, d models.Dataset) error {
	//uri := fmt.Sprintf("%s/datasets/%s", c.hcCli.URL, datasetID)
	var err error
	uri := &url.URL{}
	uri.Path, err = url.JoinPath(c.hcCli.URL, "datasets", datasetID)
	if err != nil {
		return err
	}

	payload, err := json.Marshal(d)
	if err != nil {
		return errors.New("error while attempting to marshall dataset")
	}

	resp, err := c.DoAuthenticatedPutRequest(ctx, headers, uri, payload)
	if err != nil {
		return err
	}
	defer closeResponseBody(ctx, resp)

	if resp.StatusCode < http.StatusOK || resp.StatusCode > http.StatusMultipleChoices {
		responseBody, err := getStringResponseBody(resp)
		if err != nil {
			return fmt.Errorf("did not receive success response. received status %d", resp.StatusCode)
		}
		return fmt.Errorf("did not receive success response. received status %d, response body: %s", resp.StatusCode, *responseBody)
	}
	return nil
=======
// CreateDataset creates a new dataset by posting to the POST /datasets endpoint
func (c *Client) CreateDataset(ctx context.Context, headers Headers, dataset models.Dataset) (models.DatasetUpdate, error) {
	var datasetUpdate models.DatasetUpdate

	// Build URI
	uri := &url.URL{}
	var err error
	uri.Path, err = url.JoinPath(c.hcCli.URL, "datasets")
	if err != nil {
		return datasetUpdate, err
	}

	// Marshal dataset to JSON
	payload, err := json.Marshal(dataset)
	if err != nil {
		return datasetUpdate, err
	}

	// Make request
	resp, err := c.doAuthenticatedPostRequest(ctx, headers, uri, payload)
	if err != nil {
		return datasetUpdate, err
	}

	defer closeResponseBody(ctx, resp)

	// If response got errors
	if resp.StatusCode != http.StatusCreated {
		err = unmarshalResponseBodyExpectingStringError(resp, &datasetUpdate)
		return datasetUpdate, err
	}

	// Read and unmarshal the response body for successful creation
	b, err := io.ReadAll(resp.Body)
	if err != nil {
		return datasetUpdate, err
	}

	err = json.Unmarshal(b, &datasetUpdate)
	return datasetUpdate, err
>>>>>>> 60a60401
}<|MERGE_RESOLUTION|>--- conflicted
+++ resolved
@@ -63,7 +63,7 @@
 			e.body = "Client failed to read DatasetAPI body"
 			return
 		}
-		defer closeResponseBody(nil, resp)
+		defer closeResponseBody(context.TODO(), resp)
 
 		e.body = string(b)
 	}
@@ -74,13 +74,14 @@
 func (c *Client) GetDataset(ctx context.Context, headers Headers, datasetID string) (dataset models.Dataset, err error) {
 	dataset = models.Dataset{}
 
+	fmt.Println("GETTING DATASET")
+
 	// Build URI
 	uri := &url.URL{}
 	uri.Path, err = url.JoinPath(c.hcCli.URL, "datasets", datasetID)
 	if err != nil {
 		return dataset, err
 	}
-
 	// Make request
 	resp, err := c.doAuthenticatedGetRequest(ctx, headers, uri)
 	if err != nil {
@@ -130,7 +131,7 @@
 	}
 
 	// Make request
-	resp, err := c.DoAuthenticatedGetRequest(ctx, headers, uri)
+	resp, err := c.doAuthenticatedGetRequest(ctx, headers, uri)
 	if err != nil {
 		return dataset, err
 	}
@@ -143,14 +144,14 @@
 
 	b, err := io.ReadAll(resp.Body)
 	if err != nil {
-		return
-	}
-
-	if err = json.Unmarshal(b, &dataset); err != nil {
-		return
-	}
-
-	return
+		return dataset, err
+	}
+
+	if err := json.Unmarshal(b, &dataset); err != nil {
+		return dataset, err
+	}
+
+	return dataset, nil
 }
 
 // GetDatasetByPath returns dataset level information for a given dataset path
@@ -229,11 +230,8 @@
 	return datasetEditionsList, err
 }
 
-<<<<<<< HEAD
 // GetDatasetsInBatches retrieves a list of datasets in concurrent batches and accumulates the results
 func (c *Client) GetDatasetsInBatches(ctx context.Context, headers Headers, batchSize, maxWorkers int) (datasets List, err error) {
-
-	fmt.Println("GOT TO DATASETS IN BATCHES")
 	// Function to aggregate items.
 	// For the first received batch, as we have the total count information, will initialise the final structure of items with a fixed size equal to TotalCount.
 	// This serves two purposes:
@@ -261,7 +259,6 @@
 
 // GetDatasetsBatchProcess gets the datasets from the dataset API in batches, calling the provided function for each batch.
 func (c *Client) GetDatasetsBatchProcess(ctx context.Context, headers Headers, processBatch DatasetsBatchProcessor, batchSize, maxWorkers int) error {
-
 	// for each batch, obtain the dimensions starting at the provided offset, with a batch size limit,
 	// or the subste of IDs according to the provided offset, if a list of optionIDs was provided
 	batchGetter := func(offset int) (interface{}, int, string, error) {
@@ -282,8 +279,7 @@
 }
 
 // GetDatasets returns the list of datasets
-func (c *Client) GetDatasets(ctx context.Context, headers Headers, q *QueryParams) (m List, err error) {
-	//uri := fmt.Sprintf("%s/datasets", c.hcCli.URL)
+func (c *Client) GetDatasets(ctx context.Context, headers Headers, q *QueryParams) (datasets List, err error) {
 	// Build URI
 	uri := &url.URL{}
 	uri.Path, err = url.JoinPath(c.hcCli.URL, "datasets")
@@ -291,14 +287,6 @@
 		return List{}, err
 	}
 
-	fmt.Println("THE HEADERS ARE")
-	fmt.Println(headers)
-
-	fmt.Println("THE BASE URL IS")
-	fmt.Println(c.hcCli.URL)
-
-	fmt.Println("THE URI IS")
-	fmt.Println(uri.String())
 	if q != nil {
 		if err := q.Validate(); err != nil {
 			return List{}, err
@@ -314,32 +302,31 @@
 		uri.RawQuery = query.Encode()
 	}
 
-	resp, err := c.DoAuthenticatedGetRequest(ctx, headers, uri)
-	if err != nil {
-		return
+	resp, err := c.doAuthenticatedGetRequest(ctx, headers, uri)
+	if err != nil {
+		return List{}, err
 	}
 	defer closeResponseBody(ctx, resp)
 
 	if resp.StatusCode != http.StatusOK {
 		err = DatasetAPIResponse(resp, uri.RequestURI())
-		return
+		return List{}, err
 	}
 
 	b, err := io.ReadAll(resp.Body)
 	if err != nil {
-		return
-	}
-
-	if err = json.Unmarshal(b, &m); err != nil {
-		return
-	}
-
-	return
+		return List{}, err
+	}
+
+	if err := json.Unmarshal(b, &datasets); err != nil {
+		return List{}, err
+	}
+
+	return datasets, nil
 }
 
 // PutDataset update the dataset
 func (c *Client) PutDataset(ctx context.Context, headers Headers, datasetID string, d models.Dataset) error {
-	//uri := fmt.Sprintf("%s/datasets/%s", c.hcCli.URL, datasetID)
 	var err error
 	uri := &url.URL{}
 	uri.Path, err = url.JoinPath(c.hcCli.URL, "datasets", datasetID)
@@ -352,7 +339,7 @@
 		return errors.New("error while attempting to marshall dataset")
 	}
 
-	resp, err := c.DoAuthenticatedPutRequest(ctx, headers, uri, payload)
+	resp, err := c.doAuthenticatedPutRequest(ctx, headers, uri, payload)
 	if err != nil {
 		return err
 	}
@@ -366,7 +353,8 @@
 		return fmt.Errorf("did not receive success response. received status %d, response body: %s", resp.StatusCode, *responseBody)
 	}
 	return nil
-=======
+}
+
 // CreateDataset creates a new dataset by posting to the POST /datasets endpoint
 func (c *Client) CreateDataset(ctx context.Context, headers Headers, dataset models.Dataset) (models.DatasetUpdate, error) {
 	var datasetUpdate models.DatasetUpdate
@@ -407,5 +395,4 @@
 
 	err = json.Unmarshal(b, &datasetUpdate)
 	return datasetUpdate, err
->>>>>>> 60a60401
 }