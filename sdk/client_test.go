package sdk

import (
	"bytes"
	"context"
	"encoding/json"
	"errors"
	"io"
	"net/http"
	"net/url"
	"strings"
	"testing"

	"github.com/ONSdigital/dp-api-clients-go/v2/health"
	errs "github.com/ONSdigital/dp-dataset-api/apierrors"
	"github.com/ONSdigital/dp-dataset-api/models"
	"github.com/ONSdigital/dp-healthcheck/healthcheck"
	dphttp "github.com/ONSdigital/dp-net/v3/http"
	dpNetRequest "github.com/ONSdigital/dp-net/v3/request"
	"github.com/ONSdigital/log.go/v2/log"
	. "github.com/smartystreets/goconvey/convey"
)

// Used throughout the sdk tests
const (
	datasetAPIURL        = "http://localhost:22000"
	datasetID            = "1234"
	downloadServiceToken = "mydownloadservicetoken"
	collectionID         = "collection"
	editionID            = "my-edition"
	versionID            = "1"
<<<<<<< HEAD
	accessToken          = "myservicetoken"
=======
	etag                 = "example-etag"
	serviceToken         = "myservicetoken"
	userAccessToken      = "myuseraccesstoken"
>>>>>>> 60a60401
)

var ctx = context.Background()

var headers = Headers{
	CollectionID:         collectionID,
	DownloadServiceToken: downloadServiceToken,
	AccessToken:          accessToken,
}

type MockedHTTPResponse struct {
	StatusCode int
	Body       interface{}
	Headers    map[string]string
}

func newDatasetAPIClient(_ *testing.T) *Client {
	return New(datasetAPIURL)
}

func createHTTPClientMock(mockedHTTPResponse ...MockedHTTPResponse) *dphttp.ClienterMock {
	numCall := 0
	return &dphttp.ClienterMock{
		DoFunc: func(ctx context.Context, req *http.Request) (*http.Response, error) {
			body, _ := json.Marshal(mockedHTTPResponse[numCall].Body)
			resp := &http.Response{
				StatusCode: mockedHTTPResponse[numCall].StatusCode,
				Body:       io.NopCloser(bytes.NewReader(body)),
				Header:     http.Header{},
			}
			for hKey, hVal := range mockedHTTPResponse[numCall].Headers {
				resp.Header.Set(hKey, hVal)
			}
			numCall++
			return resp, nil
		},
		SetPathsWithNoRetriesFunc: func(paths []string) {},
		GetPathsWithNoRetriesFunc: func() []string {
			return []string{"/healthcheck"}
		},
	}
}

func newDatasetAPIHealthcheckClient(_ *testing.T, httpClient *dphttp.ClienterMock) *Client {
	healthClient := health.NewClientWithClienter(service, datasetAPIURL, httpClient)
	return NewWithHealthClient(healthClient)
}

// Tests for the `New()` sdk client method
func TestClient(t *testing.T) {
	client := newDatasetAPIClient(t)

	Convey("Test client URL() method returns correct url", t, func() {
		So(client.URL(), ShouldEqual, datasetAPIURL)
	})

	Convey("Test client Health() method returns correct health client", t, func() {
		So(client.Health(), ShouldNotBeNil)
		So(client.hcCli.Name, ShouldEqual, service)
		So(client.hcCli.URL, ShouldEqual, datasetAPIURL)
	})
}

// Tests for the `NewWithHealthClient()` sdk client method
func TestHealthCheckerClient(t *testing.T) {
	initialStateCheck := health.CreateCheckState(service)

	Convey("If http client returns 200 OK response", t, func() {
		mockHTTPClient := createHTTPClientMock(MockedHTTPResponse{http.StatusOK, "", nil})
		client := newDatasetAPIHealthcheckClient(t, mockHTTPClient)

		Convey("Test client URL() method returns correct url", func() {
			So(client.URL(), ShouldEqual, datasetAPIURL)
		})

		Convey("Test client Health() method returns correct health client", func() {
			So(client.Health(), ShouldNotBeNil)
			So(client.hcCli.Name, ShouldEqual, service)
			So(client.hcCli.URL, ShouldEqual, datasetAPIURL)
		})

		Convey("Test client Checker() method returns expected check", func() {
			err := client.Checker(ctx, &initialStateCheck)
			So(err, ShouldBeNil)
			So(initialStateCheck.Name(), ShouldEqual, service)
			So(initialStateCheck.Status(), ShouldEqual, healthcheck.StatusOK)
		})
	})
}

func TestClientDoAuthenticatedPutRequest(t *testing.T) {
	mockHTTPClient := createHTTPClientMock(MockedHTTPResponse{http.StatusOK, "", nil})
	client := newDatasetAPIHealthcheckClient(t, mockHTTPClient)

	Convey("Succeeds with valid values", t, func() {
		uri, _ := url.Parse("https://not-a-real-domain-this-is-a-test.com/target-path")
		payload := []byte(`{"testing_key":"testing_value"}`)
		resp, err := client.doAuthenticatedPutRequest(context.Background(), headers, uri, payload)

		So(err, ShouldBeNil)
		So(resp, ShouldNotBeNil)
	})
}

<<<<<<< HEAD
func TestClientDoAuthenticatedPutRequestWithETag(t *testing.T) {
	mockHTTPClient := createHTTPClientMock(MockedHTTPResponse{http.StatusOK, "", nil})
	client := newDatasetAPIHealthcheckClient(t, mockHTTPClient)

	Convey("Succeeds with valid values", t, func() {
		uri, _ := url.Parse("https://testing.this.com/a-test")
		payload := []byte(`{"testing_key":"testing_value"}`)
		resp, err := client.DoAuthenticatedPutRequestWithEtag(context.Background(), headers, uri, payload, "123456")

		So(err, ShouldBeNil)
		So(resp, ShouldNotBeNil)
=======
func TestClientDoAuthenticatedPostRequest(t *testing.T) {
	Convey("Given a mocked dataset API client", t, func() {
		expectedResponseBody := map[string]string{"message": "success"}
		mockHTTPClient := createHTTPClientMock(MockedHTTPResponse{http.StatusOK, expectedResponseBody, nil})
		client := newDatasetAPIHealthcheckClient(t, mockHTTPClient)

		Convey("When DoAuthenticatedPostRequest is called", func() {
			uri, err := url.Parse("https://domain.com/target-path")
			So(err, ShouldBeNil)

			payload := []byte(`{"testing_key":"testing_value"}`)
			resp, err := client.doAuthenticatedPostRequest(context.Background(), headers, uri, payload)

			Convey("Then no error is returned", func() {
				So(err, ShouldBeNil)
			})

			Convey("And the response is returned with the expected body", func() {
				So(resp, ShouldNotBeNil)

				var respBody map[string]string
				err = json.NewDecoder(resp.Body).Decode(&respBody)
				So(err, ShouldBeNil)
				So(respBody, ShouldResemble, expectedResponseBody)
			})
		})
>>>>>>> 60a60401
	})
}

// Test the `Headers` struct and associated methods
func TestHeaders(t *testing.T) {
	downloadServiceToken := "mydownloadservicetoken"
	collectionID := "collection"
	serviceToken := "myservicetoken"
	userAccessToken := "myuseraccesstoken"
	//authorization := "myuseraccesstoken"

	Convey("If Headers struct is empty", t, func() {
		headers := Headers{}
		request := http.Request{
			Header: http.Header{},
		}
		Convey("Test that Add() method doesn't update request headers", func() {
			headers.add(&request)
			So(request.Header, ShouldBeEmpty)
		})
	})
	Convey("If Headers struct contains value for `DownloadServiceToken`", t, func() {
		headers := Headers{
			DownloadServiceToken: downloadServiceToken,
		}
		request := http.Request{
			Header: http.Header{},
		}
		headers.add(&request)
		Convey("Test that Add() method updates `DownloadServiceHeaderKey` key with the correct value", func() {
			So(request.Header, ShouldContainKey, dpNetRequest.DownloadServiceHeaderKey)
			So(request.Header.Get(dpNetRequest.DownloadServiceHeaderKey), ShouldEqual, downloadServiceToken)
		})
		Convey("Test that Add() method doesn't update other keys", func() {
			So(request.Header, ShouldNotContainKey, dpNetRequest.AuthHeaderKey)
			So(request.Header, ShouldNotContainKey, dpNetRequest.CollectionIDHeaderKey)
			//So(request.Header, ShouldNotContainKey, dpNetRequest.FlorenceHeaderKey)
		})
	})
	Convey("If Headers struct contains value for `CollectionID`", t, func() {
		headers := Headers{
			CollectionID: collectionID,
		}
		request := http.Request{
			Header: http.Header{},
		}
		headers.add(&request)
		Convey("Test that Add() method updates `CollectionIDHeaderKey` key with the correct value", func() {
			So(request.Header, ShouldContainKey, dpNetRequest.CollectionIDHeaderKey)
			So(request.Header.Get(dpNetRequest.CollectionIDHeaderKey), ShouldEqual, collectionID)
		})
		Convey("Test that Add() method doesn't update other keys", func() {
			So(request.Header, ShouldNotContainKey, dpNetRequest.AuthHeaderKey)
			So(request.Header, ShouldNotContainKey, dpNetRequest.DownloadServiceHeaderKey)
			//So(request.Header, ShouldNotContainKey, dpNetRequest.FlorenceHeaderKey)
		})
	})
	Convey("If Headers struct contains value for `ServiceToken`", t, func() {
		headers := Headers{
			AccessToken: serviceToken,
		}
		request := http.Request{
			Header: http.Header{},
		}
		headers.add(&request)
		Convey("Test that Add() method updates `AuthHeaderKey` key with the correct value", func() {
			So(request.Header, ShouldContainKey, dpNetRequest.AuthHeaderKey)
			// Full value for `AuthHeaderKey` is "Bearer <serviceToken>"
			So(request.Header.Get(dpNetRequest.AuthHeaderKey), ShouldContainSubstring, serviceToken)
		})
		Convey("Test that Add() method doesn't update other keys", func() {
			So(request.Header, ShouldNotContainKey, dpNetRequest.CollectionIDHeaderKey)
			So(request.Header, ShouldNotContainKey, dpNetRequest.DownloadServiceHeaderKey)
			//So(request.Header, ShouldNotContainKey, dpNetRequest.FlorenceHeaderKey)
		})
	})
	Convey("If Headers struct contains value for `UserAccessToken`", t, func() {
		headers := Headers{
			AccessToken: userAccessToken,
		}
		request := http.Request{
			Header: http.Header{},
		}
<<<<<<< HEAD
		headers.Add(&request)
		Convey("Test that Add() method updates `Authorization` key with the correct value", func() {
			//So(request.Header, ShouldContainKey, dpNetRequest.FlorenceHeaderKey)
			So(request.Header.Get(dpNetRequest.AuthHeaderKey), ShouldContainSubstring, userAccessToken)
			//So(request.Header.Get(dpNetRequest.FlorenceHeaderKey), ShouldEqual, userAccessToken)
=======
		headers.add(&request)
		Convey("Test that Add() method updates `FlorenceHeaderKey` key with the correct value", func() {
			So(request.Header, ShouldContainKey, dpNetRequest.FlorenceHeaderKey)
			So(request.Header.Get(dpNetRequest.FlorenceHeaderKey), ShouldEqual, userAccessToken)
>>>>>>> 60a60401
		})
		Convey("Test that Add() method doesn't update other keys", func() {
			//So(request.Header, ShouldNotContainKey, dpNetRequest.AuthHeaderKey)
			So(request.Header, ShouldNotContainKey, dpNetRequest.CollectionIDHeaderKey)
			So(request.Header, ShouldNotContainKey, dpNetRequest.DownloadServiceHeaderKey)
		})
	})
}

type mockReadCloser struct {
	raiseError bool
}

// Implemented just to keep compiler happy for mock object
func (m *mockReadCloser) Read(p []byte) (n int, err error) {
	return 0, io.EOF
}

// Returns an error if `raiseError` is `true`, otherwise `false`
func (m *mockReadCloser) Close() error {
	if m.raiseError {
		return errors.New("error closing body")
	}
	return nil
}

// Tests for `closeResponseBody` function
func TestCloseResponseBody(t *testing.T) {
	// Create a buffer to capture log output for tests
	var buf bytes.Buffer
	var fbBuf bytes.Buffer
	log.SetDestination(&buf, &fbBuf)

	Convey("Test function runs without logging an error if body.Close() completes without error", t, func() {
		mockResponse := http.Response{Body: &mockReadCloser{raiseError: false}}

		closeResponseBody(ctx, &mockResponse)
		So(buf.String(), ShouldBeEmpty)
	})
	Convey("Test function logs an error if body.Close() returns an error", t, func() {
		mockResponse := http.Response{Body: &mockReadCloser{raiseError: true}}

		closeResponseBody(ctx, &mockResponse)
		So(buf.String(), ShouldContainSubstring, "error closing http response body")
	})
}

type mockTarget struct {
	FieldOne string
	FieldTwo string
}

// Tests for the `unmarshalResponseBodyExpectingStringError` function
func TestUnmarshalResponseBodyExpectingStringError(t *testing.T) {
	Convey("If response status code is 200 (StatusOK)", t, func() {
		requestedData := mockTarget{
			FieldOne: "hello",
			FieldTwo: "test",
		}
		responseJSON, _ := json.Marshal(requestedData)
		mockResponse := &http.Response{
			StatusCode: http.StatusOK,
			Body:       io.NopCloser(bytes.NewBuffer(responseJSON)),
		}
		target := mockTarget{}
		Convey("Test response body is unmarshaled to target", func() {
			err := unmarshalResponseBodyExpectingStringError(mockResponse, &target)
			So(err, ShouldBeNil)
			So(target, ShouldResemble, requestedData)
		})
	})
	Convey("If response status code is not 404 (StatusNotFound)", t, func() {
		responseErr := errors.New("not found")
		responseJSON, _ := json.Marshal(responseErr.Error())
		mockResponse := &http.Response{
			StatusCode: http.StatusNotFound,
			Body:       io.NopCloser(bytes.NewBuffer(responseJSON)),
		}
		target := mockTarget{}
		Convey("Test error is raised", func() {
			err := unmarshalResponseBodyExpectingStringError(mockResponse, &target)
			So(err, ShouldNotBeNil)
			So(err.Error(), ShouldEqual, responseErr.Error())
		})
	})
}

// Tests for the `unmarshalResponseBodyExpectingErrorResponse` function
func TestUnmarshalResponseBodyExpectingErrorResponse(t *testing.T) {
	Convey("If response status code is 200 (StatusOK)", t, func() {
		requestedData := mockTarget{
			FieldOne: "hello",
			FieldTwo: "test",
		}
		responseJSON, _ := json.Marshal(requestedData)
		mockResponse := &http.Response{
			StatusCode: http.StatusOK,
			Body:       io.NopCloser(bytes.NewBuffer(responseJSON)),
		}
		target := mockTarget{}
		Convey("Test response body is unmarshaled to target", func() {
			err := unmarshalResponseBodyExpectingErrorResponse(mockResponse, &target)
			So(err, ShouldBeNil)
			So(target, ShouldResemble, requestedData)
		})
	})

	Convey("If response status code is not 404 (StatusNotFound)", t, func() {
		responseErr := models.ErrorResponse{
			Errors: []models.Error{
				{
					Cause:       errs.ErrDatasetNotFound,
					Code:        "dataset_not_found",
					Description: "Dataset not found",
				},
			},
		}
		responseJSON, _ := json.Marshal(responseErr)
		mockResponse := &http.Response{
			StatusCode: http.StatusNotFound,
			Body:       io.NopCloser(bytes.NewBuffer(responseJSON)),
		}
		target := mockTarget{}
		Convey("Test error is raised with the correct error message", func() {
			err := unmarshalResponseBodyExpectingErrorResponse(mockResponse, &target)
			So(err, ShouldNotBeNil)
			So(err.Error(), ShouldContainSubstring, "Dataset not found")
		})
	})
}

type errorReader struct{}

func (e errorReader) Read(p []byte) (n int, err error) {
	return 0, errors.New("mock read error")
}

func TestUnmarshalErrorResponse(t *testing.T) {
	Convey("Given a valid ErrorResponse body", t, func() {
		errorResponse := models.ErrorResponse{
			// cause field is not included as it is an ignored JSON field
			Errors: []models.Error{
				{
					Code:        models.InternalError,
					Description: models.InternalErrorDescription,
				},
			},
		}
		responseJSON, err := json.Marshal(errorResponse)
		So(err, ShouldBeNil)
		mockResponseBody := io.NopCloser(bytes.NewBuffer(responseJSON))

		Convey("When unmarshalErrorResponse is called", func() {
			result, err := unmarshalErrorResponse(mockResponseBody)

			Convey("Then no error is returned", func() {
				So(err, ShouldBeNil)
			})

			Convey("And the expected ErrorResponse is returned", func() {
				So(result, ShouldResemble, &errorResponse)
			})
		})
	})

	Convey("Given an invalid ErrorResponse body", t, func() {
		body := `invalid json`
		mockResponseBody := io.NopCloser(strings.NewReader(body))

		Convey("When unmarshalErrorResponse is called", func() {
			result, err := unmarshalErrorResponse(mockResponseBody)

			Convey("Then an error is returned", func() {
				So(err, ShouldNotBeNil)
			})

			Convey("And the result is nil", func() {
				So(result, ShouldBeNil)
			})
		})
	})

	Convey("Given a nil body", t, func() {
		Convey("When unmarshalErrorResponse is called", func() {
			result, err := unmarshalErrorResponse(nil)

			Convey("Then an error is returned", func() {
				So(err, ShouldEqual, errors.New("response body is nil"))
			})

			Convey("And the result is nil", func() {
				So(result, ShouldBeNil)
			})
		})
	})
}

func TestGetStringResponseBody(t *testing.T) {
	Convey("It succeeds when", t, func() {
		Convey("Body exists and is not empty", func() {
			mockResponseBody := "Test message"
			mockResponse := &http.Response{
				StatusCode: http.StatusOK,
				Body:       io.NopCloser(strings.NewReader(mockResponseBody)),
			}

			result, err := getStringResponseBody(mockResponse)

			So(err, ShouldBeNil)
			So(result, ShouldEqual, &mockResponseBody)
		})

		Convey("Body exists and is empty", func() {
			mockResponseBody := "Test message"
			mockResponse := &http.Response{
				StatusCode: http.StatusOK,
				Body:       io.NopCloser(strings.NewReader(mockResponseBody)),
			}

			result, err := getStringResponseBody(mockResponse)

			So(err, ShouldBeNil)
			So(result, ShouldEqual, &mockResponseBody)
		})

		Convey("Body exists and is JSON", func() {
			mockResponseBody := `{"test_key": "test_value"}`
			mockResponse := &http.Response{
				StatusCode: http.StatusOK,
				Body:       io.NopCloser(strings.NewReader(mockResponseBody)),
			}

			result, err := getStringResponseBody(mockResponse)

			So(err, ShouldBeNil)
			So(result, ShouldEqual, &mockResponseBody)
		})
	})

	Convey("It errors when", t, func() {
		Convey("Error reading body", func() {
			mockResponse := &http.Response{
				StatusCode: http.StatusOK,
				Body:       io.NopCloser(errorReader{}),
			}

			result, err := getStringResponseBody(mockResponse)

			So(result, ShouldBeNil)
			So(err, ShouldNotBeNil)
		})
	})
}<|MERGE_RESOLUTION|>--- conflicted
+++ resolved
@@ -29,13 +29,8 @@
 	collectionID         = "collection"
 	editionID            = "my-edition"
 	versionID            = "1"
-<<<<<<< HEAD
 	accessToken          = "myservicetoken"
-=======
 	etag                 = "example-etag"
-	serviceToken         = "myservicetoken"
-	userAccessToken      = "myuseraccesstoken"
->>>>>>> 60a60401
 )
 
 var ctx = context.Background()
@@ -140,7 +135,6 @@
 	})
 }
 
-<<<<<<< HEAD
 func TestClientDoAuthenticatedPutRequestWithETag(t *testing.T) {
 	mockHTTPClient := createHTTPClientMock(MockedHTTPResponse{http.StatusOK, "", nil})
 	client := newDatasetAPIHealthcheckClient(t, mockHTTPClient)
@@ -152,7 +146,9 @@
 
 		So(err, ShouldBeNil)
 		So(resp, ShouldNotBeNil)
-=======
+	})
+}
+
 func TestClientDoAuthenticatedPostRequest(t *testing.T) {
 	Convey("Given a mocked dataset API client", t, func() {
 		expectedResponseBody := map[string]string{"message": "success"}
@@ -179,7 +175,6 @@
 				So(respBody, ShouldResemble, expectedResponseBody)
 			})
 		})
->>>>>>> 60a60401
 	})
 }
 
@@ -189,7 +184,6 @@
 	collectionID := "collection"
 	serviceToken := "myservicetoken"
 	userAccessToken := "myuseraccesstoken"
-	//authorization := "myuseraccesstoken"
 
 	Convey("If Headers struct is empty", t, func() {
 		headers := Headers{}
@@ -216,7 +210,6 @@
 		Convey("Test that Add() method doesn't update other keys", func() {
 			So(request.Header, ShouldNotContainKey, dpNetRequest.AuthHeaderKey)
 			So(request.Header, ShouldNotContainKey, dpNetRequest.CollectionIDHeaderKey)
-			//So(request.Header, ShouldNotContainKey, dpNetRequest.FlorenceHeaderKey)
 		})
 	})
 	Convey("If Headers struct contains value for `CollectionID`", t, func() {
@@ -234,7 +227,6 @@
 		Convey("Test that Add() method doesn't update other keys", func() {
 			So(request.Header, ShouldNotContainKey, dpNetRequest.AuthHeaderKey)
 			So(request.Header, ShouldNotContainKey, dpNetRequest.DownloadServiceHeaderKey)
-			//So(request.Header, ShouldNotContainKey, dpNetRequest.FlorenceHeaderKey)
 		})
 	})
 	Convey("If Headers struct contains value for `ServiceToken`", t, func() {
@@ -253,7 +245,6 @@
 		Convey("Test that Add() method doesn't update other keys", func() {
 			So(request.Header, ShouldNotContainKey, dpNetRequest.CollectionIDHeaderKey)
 			So(request.Header, ShouldNotContainKey, dpNetRequest.DownloadServiceHeaderKey)
-			//So(request.Header, ShouldNotContainKey, dpNetRequest.FlorenceHeaderKey)
 		})
 	})
 	Convey("If Headers struct contains value for `UserAccessToken`", t, func() {
@@ -263,21 +254,11 @@
 		request := http.Request{
 			Header: http.Header{},
 		}
-<<<<<<< HEAD
-		headers.Add(&request)
+		headers.add(&request)
 		Convey("Test that Add() method updates `Authorization` key with the correct value", func() {
-			//So(request.Header, ShouldContainKey, dpNetRequest.FlorenceHeaderKey)
 			So(request.Header.Get(dpNetRequest.AuthHeaderKey), ShouldContainSubstring, userAccessToken)
-			//So(request.Header.Get(dpNetRequest.FlorenceHeaderKey), ShouldEqual, userAccessToken)
-=======
-		headers.add(&request)
-		Convey("Test that Add() method updates `FlorenceHeaderKey` key with the correct value", func() {
-			So(request.Header, ShouldContainKey, dpNetRequest.FlorenceHeaderKey)
-			So(request.Header.Get(dpNetRequest.FlorenceHeaderKey), ShouldEqual, userAccessToken)
->>>>>>> 60a60401
 		})
 		Convey("Test that Add() method doesn't update other keys", func() {
-			//So(request.Header, ShouldNotContainKey, dpNetRequest.AuthHeaderKey)
 			So(request.Header, ShouldNotContainKey, dpNetRequest.CollectionIDHeaderKey)
 			So(request.Header, ShouldNotContainKey, dpNetRequest.DownloadServiceHeaderKey)
 		})
