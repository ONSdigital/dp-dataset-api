package instance_test

import (
<<<<<<< HEAD
	"errors"
=======
	"context"
>>>>>>> 5197a213
	"io"
	"net/http"
	"net/http/httptest"
	"strings"
	"testing"

	"github.com/ONSdigital/dp-dataset-api/instance"
	"github.com/ONSdigital/dp-dataset-api/models"
	"github.com/ONSdigital/dp-dataset-api/store/datastoretest"
	"github.com/ONSdigital/go-ns/audit"
	"github.com/ONSdigital/go-ns/common"
	"github.com/gorilla/mux"
	"github.com/pkg/errors"
	. "github.com/smartystreets/goconvey/convey"

	errs "github.com/ONSdigital/dp-dataset-api/apierrors"
)

const secretKey = "coffee"
const host = "http://localhost:8080"

var errAudit = errors.New("auditing error")
var updateImportTaskAction = "updateImportTask"

func createRequestWithToken(method, url string, body io.Reader) *http.Request {
	r := httptest.NewRequest(method, url, body)
	r.Header.Add("internal-token", secretKey)
	return r
}

func TestGetInstancesReturnsOK(t *testing.T) {
	t.Parallel()
	Convey("Get instances returns a ok status code", t, func() {
		r := createRequestWithToken("GET", "http://localhost:21800/instances", nil)
		w := httptest.NewRecorder()

		mockedDataStore := &storetest.StorerMock{
			GetInstancesFunc: func([]string) (*models.InstanceResults, error) {
				return &models.InstanceResults{}, nil
			},
		}

		instance := &instance.Store{Host: "http://lochost://8080", Storer: mockedDataStore}
		instance.GetList(w, r)

		So(w.Code, ShouldEqual, http.StatusOK)
		So(len(mockedDataStore.GetInstancesCalls()), ShouldEqual, 1)
	})
}

func TestGetInstancesFiltersOnState(t *testing.T) {
	t.Parallel()
	Convey("Get instances filtered by a single state value returns only instances with that value", t, func() {
		r := createRequestWithToken("GET", "http://localhost:21800/instances?state=completed", nil)
		w := httptest.NewRecorder()
		var result []string

		mockedDataStore := &storetest.StorerMock{
			GetInstancesFunc: func(filterString []string) (*models.InstanceResults, error) {
				result = filterString
				return &models.InstanceResults{}, nil
			},
		}

		instance := &instance.Store{Host: "http://lochost://8080", Storer: mockedDataStore}
		instance.GetList(w, r)

		So(w.Code, ShouldEqual, http.StatusOK)
		So(len(mockedDataStore.GetInstancesCalls()), ShouldEqual, 1)
		So(result, ShouldResemble, []string{models.CompletedState})
	})

	Convey("Get instances filtered by multiple state values returns only instances with those values", t, func() {
		r := createRequestWithToken("GET", "http://localhost:21800/instances?state=completed,edition-confirmed", nil)
		w := httptest.NewRecorder()
		var result []string

		mockedDataStore := &storetest.StorerMock{
			GetInstancesFunc: func(filterString []string) (*models.InstanceResults, error) {
				result = filterString
				return &models.InstanceResults{}, nil
			},
		}

		instance := &instance.Store{Host: "http://lochost://8080", Storer: mockedDataStore}
		instance.GetList(w, r)

		So(w.Code, ShouldEqual, http.StatusOK)
		So(len(mockedDataStore.GetInstancesCalls()), ShouldEqual, 1)
		So(result, ShouldResemble, []string{models.CompletedState, models.EditionConfirmedState})
	})
}

func TestGetInstancesReturnsError(t *testing.T) {
	t.Parallel()
	Convey("Get instances returns an internal error", t, func() {
		r := createRequestWithToken("GET", "http://localhost:21800/instances", nil)
		w := httptest.NewRecorder()

		mockedDataStore := &storetest.StorerMock{
			GetInstancesFunc: func([]string) (*models.InstanceResults, error) {
				return nil, errs.ErrInternalServer
			},
		}

		instance := &instance.Store{Host: host, Storer: mockedDataStore}
		instance.GetList(w, r)

		So(w.Code, ShouldEqual, http.StatusInternalServerError)
		So(len(mockedDataStore.GetInstancesCalls()), ShouldEqual, 1)
	})

	Convey("Get instances returns bad request error", t, func() {
		r := createRequestWithToken("GET", "http://localhost:21800/instances?state=foo", nil)
		w := httptest.NewRecorder()

		mockedDataStore := &storetest.StorerMock{}

		instance := &instance.Store{Host: host, Storer: mockedDataStore}
		instance.GetList(w, r)

		So(w.Code, ShouldEqual, http.StatusBadRequest)
		So(len(mockedDataStore.GetInstancesCalls()), ShouldEqual, 0)
	})
}

func TestGetInstanceReturnsOK(t *testing.T) {
	t.Parallel()
	Convey("Get instance returns a ok status code", t, func() {
		r := createRequestWithToken("GET", "http://localhost:21800/instances/123", nil)
		w := httptest.NewRecorder()

		mockedDataStore := &storetest.StorerMock{
			GetInstanceFunc: func(ID string) (*models.Instance, error) {
				return &models.Instance{State: models.CreatedState}, nil
			},
		}

		instance := &instance.Store{Host: host, Storer: mockedDataStore}
		instance.Get(w, r)

		So(w.Code, ShouldEqual, http.StatusOK)
		So(len(mockedDataStore.GetInstanceCalls()), ShouldEqual, 1)
	})
}

func TestGetInstanceReturnsInternalError(t *testing.T) {
	t.Parallel()
	Convey("Given an internal error is returned from mongo, then response returns an internal error", t, func() {
		r := createRequestWithToken("GET", "http://localhost:21800/instances/123", nil)
		w := httptest.NewRecorder()

		mockedDataStore := &storetest.StorerMock{
			GetInstanceFunc: func(ID string) (*models.Instance, error) {
				return nil, errs.ErrInternalServer
			},
		}

		instance := &instance.Store{Host: host, Storer: mockedDataStore}
		instance.Get(w, r)

		So(w.Code, ShouldEqual, http.StatusInternalServerError)
		So(w.Body.String(), ShouldResemble, "internal error\n")

		So(len(mockedDataStore.GetInstanceCalls()), ShouldEqual, 1)
	})

	Convey("Given instance state is invalid, then response returns an internal error", t, func() {
		r := createRequestWithToken("GET", "http://localhost:21800/instances/123", nil)
		w := httptest.NewRecorder()

		mockedDataStore := &storetest.StorerMock{
			GetInstanceFunc: func(ID string) (*models.Instance, error) {
				return &models.Instance{State: "gobbly gook"}, nil
			},
		}

		instance := &instance.Store{Host: host, Storer: mockedDataStore}
		instance.Get(w, r)

		So(w.Code, ShouldEqual, http.StatusInternalServerError)
		So(w.Body.String(), ShouldResemble, "Incorrect resource state\n")
		So(len(mockedDataStore.GetInstanceCalls()), ShouldEqual, 1)
	})
}

func TestAddInstancesReturnsCreated(t *testing.T) {
	t.Parallel()
	Convey("Add instance returns a created code", t, func() {
		body := strings.NewReader(`{"links": { "job": { "id":"123-456", "href":"http://localhost:2200/jobs/123-456" } } }`)
		r := createRequestWithToken("POST", "http://localhost:21800/instances", body)
		w := httptest.NewRecorder()

		mockedDataStore := &storetest.StorerMock{
			AddInstanceFunc: func(*models.Instance) (*models.Instance, error) {
				return &models.Instance{}, nil
			},
		}

		instance := &instance.Store{Host: host, Storer: mockedDataStore}
		instance.Add(w, r)

		So(w.Code, ShouldEqual, http.StatusCreated)
		So(len(mockedDataStore.AddInstanceCalls()), ShouldEqual, 1)
	})
}

func TestAddInstancesReturnsBadRequest(t *testing.T) {
	t.Parallel()
	Convey("Add instance returns a bad request with invalid json", t, func() {
		body := strings.NewReader(`{`)
		r := createRequestWithToken("POST", "http://localhost:21800/instances", body)
		w := httptest.NewRecorder()

		mockedDataStore := &storetest.StorerMock{
			AddInstanceFunc: func(*models.Instance) (*models.Instance, error) {
				return &models.Instance{}, nil
			},
		}

		instance := &instance.Store{Host: host, Storer: mockedDataStore}
		instance.Add(w, r)

		So(w.Code, ShouldEqual, http.StatusBadRequest)
	})

	Convey("Add instance returns a bad request with a empty json", t, func() {
		body := strings.NewReader(`{}`)
		r := createRequestWithToken("POST", "http://localhost:21800/instances", body)
		w := httptest.NewRecorder()

		mockedDataStore := &storetest.StorerMock{
			AddInstanceFunc: func(*models.Instance) (*models.Instance, error) {
				return &models.Instance{}, nil
			},
		}

		instance := &instance.Store{Host: host, Storer: mockedDataStore}
		instance.Add(w, r)

		So(w.Code, ShouldEqual, http.StatusBadRequest)
	})
}

func TestAddInstancesReturnsInternalError(t *testing.T) {
	t.Parallel()
	Convey("Add instance returns an internal error", t, func() {
		body := strings.NewReader(`{"links": {"job": { "id":"123-456", "href":"http://localhost:2200/jobs/123-456" } } }`)
		r := createRequestWithToken("POST", "http://localhost:21800/instances", body)
		w := httptest.NewRecorder()
		mockedDataStore := &storetest.StorerMock{
			AddInstanceFunc: func(*models.Instance) (*models.Instance, error) {
				return nil, errs.ErrInternalServer
			},
		}

		instance := &instance.Store{Host: host, Storer: mockedDataStore}
		instance.Add(w, r)

		So(w.Code, ShouldEqual, http.StatusInternalServerError)
		So(len(mockedDataStore.AddInstanceCalls()), ShouldEqual, 1)
	})
}

func TestUpdateInstanceReturnsOk(t *testing.T) {
	t.Parallel()
	Convey("when an instance has a state of created", t, func() {
		body := strings.NewReader(`{"state":"created"}`)
		r := createRequestWithToken("PUT", "http://localhost:21800/instances/123", body)
		w := httptest.NewRecorder()

		mockedDataStore := &storetest.StorerMock{
			GetInstanceFunc: func(id string) (*models.Instance, error) {
				return &models.Instance{State: models.CreatedState}, nil
			},
			UpdateInstanceFunc: func(id string, i *models.Instance) error {
				return nil
			},
		}

		instance := &instance.Store{Host: host, Storer: mockedDataStore}
		instance.Update(w, r)

		So(w.Code, ShouldEqual, http.StatusOK)
		So(len(mockedDataStore.GetInstanceCalls()), ShouldEqual, 1)
		So(len(mockedDataStore.UpdateInstanceCalls()), ShouldEqual, 1)
	})

	Convey("when an instance changes its state to edition-confirmed", t, func() {
		body := strings.NewReader(`{"state":"edition-confirmed", "edition": "2017"}`)
		r := createRequestWithToken("PUT", "http://localhost:21800/instances/123", body)
		w := httptest.NewRecorder()

		currentInstanceTestData := &models.Instance{
			Edition: "2017",
			Links: &models.InstanceLinks{
				Job: &models.IDLink{
					ID:   "7654",
					HRef: "job-link",
				},
				Dataset: &models.IDLink{
					ID:   "4567",
					HRef: "dataset-link",
				},
				Self: &models.IDLink{
					HRef: "self-link",
				},
			},
			State: models.CompletedState,
		}

		mockedDataStore := &storetest.StorerMock{
			GetInstanceFunc: func(id string) (*models.Instance, error) {
				return currentInstanceTestData, nil
			},
			GetEditionFunc: func(datasetID string, edition string, state string) (*models.EditionUpdate, error) {
				return nil, errs.ErrEditionNotFound
			},
			UpsertEditionFunc: func(datasetID, edition string, editionDoc *models.EditionUpdate) error {
				return nil
			},
			GetNextVersionFunc: func(string, string) (int, error) {
				return 1, nil
			},
			UpdateInstanceFunc: func(id string, i *models.Instance) error {
				return nil
			},
		}

		instance := &instance.Store{Host: host, Storer: mockedDataStore}
		instance.Update(w, r)

		So(w.Code, ShouldEqual, http.StatusOK)
		So(len(mockedDataStore.GetInstanceCalls()), ShouldEqual, 1)
		So(len(mockedDataStore.GetEditionCalls()), ShouldEqual, 1)
		So(len(mockedDataStore.UpsertEditionCalls()), ShouldEqual, 1)
		So(len(mockedDataStore.GetNextVersionCalls()), ShouldEqual, 1)
		So(len(mockedDataStore.UpdateInstanceCalls()), ShouldEqual, 1)
	})
}

func TestUpdateInstanceReturnsInternalError(t *testing.T) {
	t.Parallel()
	Convey("Given an internal error is returned from mongo, then response returns an internal error", t, func() {
		body := strings.NewReader(`{"state":"created"}`)
		r := createRequestWithToken("PUT", "http://localhost:21800/instances/123", body)
		w := httptest.NewRecorder()

		mockedDataStore := &storetest.StorerMock{
			GetInstanceFunc: func(id string) (*models.Instance, error) {
				return nil, errs.ErrInternalServer
			},
		}

		instance := &instance.Store{Host: host, Storer: mockedDataStore}
		instance.Update(w, r)

		So(w.Code, ShouldEqual, http.StatusInternalServerError)
		So(w.Body.String(), ShouldResemble, "internal error\n")

		So(len(mockedDataStore.GetInstanceCalls()), ShouldEqual, 1)
		So(len(mockedDataStore.UpdateInstanceCalls()), ShouldEqual, 0)
	})

	Convey("Given the current instance state is invalid, then response returns an internal error", t, func() {
		r := createRequestWithToken("PUT", "http://localhost:21800/instances/123", strings.NewReader(`{"state":"completed", "edition": "2017"}`))
		w := httptest.NewRecorder()
		mockedDataStore := &storetest.StorerMock{
			GetInstanceFunc: func(id string) (*models.Instance, error) {
				return &models.Instance{State: "gobbly gook"}, nil
			},
		}

		instance := &instance.Store{Host: host, Storer: mockedDataStore}
		instance.Update(w, r)

		So(w.Code, ShouldEqual, http.StatusInternalServerError)
		So(w.Body.String(), ShouldResemble, "internal error\n")

		So(len(mockedDataStore.GetInstanceCalls()), ShouldEqual, 1)
		So(len(mockedDataStore.UpdateInstanceCalls()), ShouldEqual, 0)
	})
}

func TestUpdateInstanceFailure(t *testing.T) {
	t.Parallel()
	Convey("when the json body is in the incorrect structure return a bad request error", t, func() {
		body := strings.NewReader(`{"state":`)
		r := createRequestWithToken("PUT", "http://localhost:21800/instances/123", body)
		w := httptest.NewRecorder()
		mockedDataStore := &storetest.StorerMock{}

		instance := &instance.Store{Host: host, Storer: mockedDataStore}
		instance.Update(w, r)

		So(w.Code, ShouldEqual, http.StatusBadRequest)
		So(len(mockedDataStore.GetInstanceCalls()), ShouldEqual, 0)
	})

	Convey("when the instance does not exist return status not found", t, func() {
		body := strings.NewReader(`{"edition": "2017"}`)
		r := createRequestWithToken("PUT", "http://localhost:21800/instances/123", body)
		w := httptest.NewRecorder()
		mockedDataStore := &storetest.StorerMock{
			GetInstanceFunc: func(id string) (*models.Instance, error) {
				return nil, errs.ErrInstanceNotFound
			},
		}

		instance := &instance.Store{Host: host, Storer: mockedDataStore}
		instance.Update(w, r)

		So(w.Code, ShouldEqual, http.StatusNotFound)
		So(len(mockedDataStore.GetInstanceCalls()), ShouldEqual, 1)
		So(len(mockedDataStore.UpdateInstanceCalls()), ShouldEqual, 0)
	})
}

func TestUpdatePublishedInstanceToCompletedReturnsForbidden(t *testing.T) {
	t.Parallel()
	Convey("Given a 'published' instance, when we update to 'completed' then we get a bad-request error", t, func() {
		body := strings.NewReader(`{"state":"completed"}`)
		r := createRequestWithToken("PUT", "http://localhost:21800/instances/1235", body)
		w := httptest.NewRecorder()

		currentInstanceTestData := &models.Instance{
			Edition: "2017",
			Links: &models.InstanceLinks{
				Dataset: &models.IDLink{
					ID: "4567",
				},
			},
			State: models.PublishedState,
		}

		mockedDataStore := &storetest.StorerMock{
			GetInstanceFunc: func(id string) (*models.Instance, error) {
				return currentInstanceTestData, nil
			},
			UpdateInstanceFunc: func(id string, i *models.Instance) error {
				return nil
			},
		}

		instance := &instance.Store{Host: host, Storer: mockedDataStore}
		instance.Update(w, r)

		So(w.Code, ShouldEqual, http.StatusForbidden)
		So(len(mockedDataStore.GetInstanceCalls()), ShouldEqual, 1)
		So(len(mockedDataStore.UpdateInstanceCalls()), ShouldEqual, 0)
	})
}

func TestUpdateEditionConfirmedInstanceToCompletedReturnsForbidden(t *testing.T) {
	t.Parallel()
	Convey("update to an instance returns an internal error", t, func() {
		body := strings.NewReader(`{"state":"completed"}`)
		r := createRequestWithToken("PUT", "http://localhost:21800/instances/123", body)
		w := httptest.NewRecorder()

		currentInstanceTestData := &models.Instance{
			Edition: "2017",
			Links: &models.InstanceLinks{
				Dataset: &models.IDLink{
					ID: "4567",
				},
			},
			State: models.EditionConfirmedState,
		}

		mockedDataStore := &storetest.StorerMock{
			GetInstanceFunc: func(id string) (*models.Instance, error) {
				return currentInstanceTestData, nil
			},
			UpdateInstanceFunc: func(id string, i *models.Instance) error {
				return nil
			},
		}

		instance := &instance.Store{Host: host, Storer: mockedDataStore}
		instance.Update(w, r)

		So(w.Code, ShouldEqual, http.StatusForbidden)
		So(len(mockedDataStore.GetInstanceCalls()), ShouldEqual, 1)
		So(len(mockedDataStore.UpdateInstanceCalls()), ShouldEqual, 0)
	})
}

func TestInsertedObservationsReturnsOk(t *testing.T) {
	t.Parallel()
	Convey("Updateding the inserted observations returns ok", t, func() {
		r := createRequestWithToken("PUT", "http://localhost:21800/instances/123/inserted_observations/200", nil)
		w := httptest.NewRecorder()

		mockedDataStore := &storetest.StorerMock{
			UpdateObservationInsertedFunc: func(id string, ob int64) error {
				return nil
			},
		}
		instance := &instance.Store{Host: host, Storer: mockedDataStore}

		router := mux.NewRouter()
		router.HandleFunc("/instances/{id}/inserted_observations/{inserted_observations}", instance.UpdateObservations).Methods("PUT")
		router.ServeHTTP(w, r)

		So(w.Code, ShouldEqual, http.StatusOK)
		So(len(mockedDataStore.UpdateObservationInsertedCalls()), ShouldEqual, 1)
	})
}

func TestInsertedObservationsReturnsBadRequest(t *testing.T) {
	t.Parallel()
	Convey("Updateding the inserted observations returns bad request", t, func() {
		r := createRequestWithToken("PUT", "http://localhost:21800/instances/123/inserted_observations/aa12a", nil)
		w := httptest.NewRecorder()
		mockedDataStore := &storetest.StorerMock{}

		instance := &instance.Store{Host: host, Storer: mockedDataStore}
		instance.UpdateObservations(w, r)

		So(w.Code, ShouldEqual, http.StatusBadRequest)
	})
}

func TestInsertedObservationsReturnsNotFound(t *testing.T) {
	t.Parallel()
	Convey("Updating the inserted observations returns not found", t, func() {
		r := createRequestWithToken("PUT", "http://localhost:21800/instances/123/inserted_observations/200", nil)
		w := httptest.NewRecorder()

		mockedDataStore := &storetest.StorerMock{
			UpdateObservationInsertedFunc: func(id string, ob int64) error {
				return errs.ErrInstanceNotFound
			},
		}

		instance := &instance.Store{Host: host, Storer: mockedDataStore}

		router := mux.NewRouter()
		router.HandleFunc("/instances/{id}/inserted_observations/{inserted_observations}", instance.UpdateObservations).Methods("PUT")
		router.ServeHTTP(w, r)

		So(w.Code, ShouldEqual, http.StatusNotFound)
		So(len(mockedDataStore.UpdateObservationInsertedCalls()), ShouldEqual, 1)
	})
}

func TestStore_UpdateImportTask_UpdateImportObservations(t *testing.T) {

	t.Parallel()
	Convey("update to an import task returns http 200 response if no errors occur", t, func() {
		body := strings.NewReader(`{"import_observations":{"state":"completed"}}`)
		r := createRequestWithToken("PUT", "http://localhost:21800/instances/123/import_tasks", body)
		w := httptest.NewRecorder()

		mockedDataStore := &storetest.StorerMock{
			UpdateImportObservationsTaskStateFunc: func(id string, state string) error {
				return nil
			},
		}

		auditor := auditorMock()
		instance := &instance.Store{Host: host, Storer: mockedDataStore, Auditor: auditor}

		instance.UpdateImportTask(w, r)

		So(w.Code, ShouldEqual, http.StatusOK)
		So(len(mockedDataStore.UpdateImportObservationsTaskStateCalls()), ShouldEqual, 1)
		So(len(mockedDataStore.UpdateBuildHierarchyTaskStateCalls()), ShouldEqual, 0)

		ap := common.Params{"ID": ""} //NOTE: ID comes from mux router url params but the test is not invoked via the
		// router so no URL params are available in the test - hence empty string.
		calls := auditor.RecordCalls()
		So(len(calls), ShouldEqual, 2)
		verifyAuditCall(calls[0], updateImportTaskAction, audit.Attempted, ap)
		verifyAuditCall(calls[1], updateImportTaskAction, audit.Successful, ap)
	})
}

func TestStore_UpdateImportTask_UpdateImportObservations_Failure(t *testing.T) {

	t.Parallel()
	Convey("update to an import task with invalid json returns http 400 response", t, func() {
		body := strings.NewReader(`{`)
		r := createRequestWithToken("PUT", "http://localhost:21800/instances/123/import_tasks", body)
		w := httptest.NewRecorder()

		mockedDataStore := &storetest.StorerMock{
			UpdateImportObservationsTaskStateFunc: func(id string, state string) error {
				return nil
			},
		}

		instance := &instance.Store{Host: host, Storer: mockedDataStore}

		instance.UpdateImportTask(w, r)

		So(w.Code, ShouldEqual, http.StatusBadRequest)
		So(w.Body.String(), ShouldContainSubstring, "failed to parse json body: unexpected end of JSON input")
		So(len(mockedDataStore.UpdateImportObservationsTaskStateCalls()), ShouldEqual, 0)
		So(len(mockedDataStore.UpdateBuildHierarchyTaskStateCalls()), ShouldEqual, 0)
		So(len(mockedDataStore.UpdateBuildSearchTaskStateCalls()), ShouldEqual, 0)
	})

	Convey("update to an import task but missing mandatory field, 'state' returns http 400 response", t, func() {
		body := strings.NewReader(`{"import_observations":{}}`)
		r := createRequestWithToken("PUT", "http://localhost:21800/instances/123/import_tasks", body)
		w := httptest.NewRecorder()

		mockedDataStore := &storetest.StorerMock{
			UpdateImportObservationsTaskStateFunc: func(id string, state string) error {
				return nil
			},
		}

		instance := &instance.Store{Host: host, Storer: mockedDataStore}

		instance.UpdateImportTask(w, r)

		So(w.Code, ShouldEqual, http.StatusBadRequest)
		So(w.Body.String(), ShouldContainSubstring, "bad request - invalid import observation task, must include state")
		So(len(mockedDataStore.UpdateImportObservationsTaskStateCalls()), ShouldEqual, 0)
		So(len(mockedDataStore.UpdateBuildHierarchyTaskStateCalls()), ShouldEqual, 0)
	})

	Convey("update to an import task with an invalid state returns http 400 response", t, func() {
		body := strings.NewReader(`{"import_observations":{"state":"notvalid"}}`)
		r := createRequestWithToken("PUT", "http://localhost:21800/instances/123/import_tasks", body)
		w := httptest.NewRecorder()

		mockedDataStore := &storetest.StorerMock{
			UpdateImportObservationsTaskStateFunc: func(id string, state string) error {
				return nil
			},
		}

		auditor := auditorMock()
		instance := &instance.Store{Host: host, Storer: mockedDataStore, Auditor: auditor}

		instance.UpdateImportTask(w, r)

		So(w.Code, ShouldEqual, http.StatusBadRequest)
		So(w.Body.String(), ShouldContainSubstring, "bad request - invalid task state value for import observations: notvalid")
		So(len(mockedDataStore.UpdateImportObservationsTaskStateCalls()), ShouldEqual, 0)
		So(len(mockedDataStore.UpdateBuildHierarchyTaskStateCalls()), ShouldEqual, 0)

		ap := common.Params{"ID": ""} //NOTE: ID comes from mux router url params but the test is not invoked via the
		// router so no URL params are available in the test - hence empty string.

		calls := auditor.RecordCalls()
		So(len(calls), ShouldEqual, 2)
		verifyAuditCall(calls[0], updateImportTaskAction, audit.Attempted, ap)
		verifyAuditCall(calls[1], updateImportTaskAction, audit.Unsuccessful, ap)
	})
}

func TestStore_UpdateImportTask_UpdateBuildHierarchyTask_Failure(t *testing.T) {

	t.Parallel()
	Convey("update to an import task with invalid json returns http 400 response", t, func() {
		body := strings.NewReader(`{`)
		r := createRequestWithToken("PUT", "http://localhost:21800/instances/123/import_tasks", body)
		w := httptest.NewRecorder()

		mockedDataStore := &storetest.StorerMock{
			UpdateBuildHierarchyTaskStateFunc: func(id string, dimension string, state string) error {
				return nil
			},
		}

		instance := &instance.Store{Host: host, Storer: mockedDataStore}

		instance.UpdateImportTask(w, r)

		So(w.Code, ShouldEqual, http.StatusBadRequest)
		So(w.Body.String(), ShouldContainSubstring, "failed to parse json body: unexpected end of JSON input")
		So(len(mockedDataStore.UpdateImportObservationsTaskStateCalls()), ShouldEqual, 0)
		So(len(mockedDataStore.UpdateBuildHierarchyTaskStateCalls()), ShouldEqual, 0)
		So(len(mockedDataStore.UpdateBuildSearchTaskStateCalls()), ShouldEqual, 0)
	})

	Convey("update to an import task with an empty request body returns http 400 response", t, func() {
		body := strings.NewReader(`{}`)
		r := createRequestWithToken("PUT", "http://localhost:21800/instances/123/import_tasks", body)
		w := httptest.NewRecorder()

		mockedDataStore := &storetest.StorerMock{
			UpdateBuildHierarchyTaskStateFunc: func(id string, dimension string, state string) error {
				return nil
			},
		}

		instance := &instance.Store{Host: host, Storer: mockedDataStore}

		instance.UpdateImportTask(w, r)

		So(w.Code, ShouldEqual, http.StatusBadRequest)
		So(w.Body.String(), ShouldContainSubstring, "bad request - request body does not contain any import tasks")
		So(len(mockedDataStore.UpdateImportObservationsTaskStateCalls()), ShouldEqual, 0)
		So(len(mockedDataStore.UpdateBuildHierarchyTaskStateCalls()), ShouldEqual, 0)
		So(len(mockedDataStore.UpdateBuildSearchTaskStateCalls()), ShouldEqual, 0)
	})

	Convey("update to an import task without specifying a task returns http 400 response", t, func() {
		body := strings.NewReader(`{"build_hierarchies":[]}`)
		r := createRequestWithToken("PUT", "http://localhost:21800/instances/123/import_tasks", body)
		w := httptest.NewRecorder()

		mockedDataStore := &storetest.StorerMock{
			UpdateBuildHierarchyTaskStateFunc: func(id string, dimension string, state string) error {
				return nil
			},
		}

		instance := &instance.Store{Host: host, Storer: mockedDataStore}

		instance.UpdateImportTask(w, r)

		So(w.Code, ShouldEqual, http.StatusBadRequest)
		So(w.Body.String(), ShouldContainSubstring, "bad request - missing hierarchy task")
		So(len(mockedDataStore.UpdateImportObservationsTaskStateCalls()), ShouldEqual, 0)
		So(len(mockedDataStore.UpdateBuildHierarchyTaskStateCalls()), ShouldEqual, 0)
		So(len(mockedDataStore.UpdateBuildSearchTaskStateCalls()), ShouldEqual, 0)
	})

	Convey("update to an import task without a 'dimension_name' returns http 400 response", t, func() {
		body := strings.NewReader(`{"build_hierarchies":[{"state":"completed"}]}`)
		r := createRequestWithToken("PUT", "http://localhost:21800/instances/123/import_tasks", body)
		w := httptest.NewRecorder()

		mockedDataStore := &storetest.StorerMock{
			UpdateBuildHierarchyTaskStateFunc: func(id string, dimension string, state string) error {
				return nil
			},
		}

		instance := &instance.Store{Host: host, Storer: mockedDataStore}

		instance.UpdateImportTask(w, r)

		So(w.Code, ShouldEqual, http.StatusBadRequest)
		So(w.Body.String(), ShouldContainSubstring, "bad request - missing mandatory fields: [dimension_name]")
		So(len(mockedDataStore.UpdateImportObservationsTaskStateCalls()), ShouldEqual, 0)
		So(len(mockedDataStore.UpdateBuildHierarchyTaskStateCalls()), ShouldEqual, 0)
		So(len(mockedDataStore.UpdateBuildSearchTaskStateCalls()), ShouldEqual, 0)
	})

	Convey("update to an import task without a 'dimension_name' returns http 400 response", t, func() {
		body := strings.NewReader(`{"build_hierarchies":[{"dimension_name":"geography"}]}`)
		r := createRequestWithToken("PUT", "http://localhost:21800/instances/123/import_tasks", body)
		w := httptest.NewRecorder()

		mockedDataStore := &storetest.StorerMock{
			UpdateBuildHierarchyTaskStateFunc: func(id string, dimension string, state string) error {
				return nil
			},
		}

		instance := &instance.Store{Host: host, Storer: mockedDataStore}

		instance.UpdateImportTask(w, r)

		So(w.Code, ShouldEqual, http.StatusBadRequest)
		So(w.Body.String(), ShouldContainSubstring, "bad request - missing mandatory fields: [state]")
		So(len(mockedDataStore.UpdateImportObservationsTaskStateCalls()), ShouldEqual, 0)
		So(len(mockedDataStore.UpdateBuildHierarchyTaskStateCalls()), ShouldEqual, 0)
		So(len(mockedDataStore.UpdateBuildSearchTaskStateCalls()), ShouldEqual, 0)
	})

	Convey("update to an import task with an invalid state returns http 400 response", t, func() {
		body := strings.NewReader(`{"build_hierarchies":[{"state":"notvalid", "dimension_name": "geography"}]}`)
		r := createRequestWithToken("PUT", "http://localhost:21800/instances/123/import_tasks", body)
		w := httptest.NewRecorder()

		mockedDataStore := &storetest.StorerMock{
			UpdateBuildHierarchyTaskStateFunc: func(id string, dimension string, state string) error {
				return nil
			},
		}

		auditor := auditorMock()
		instance := &instance.Store{Host: host, Storer: mockedDataStore, Auditor: auditor}

		instance.UpdateImportTask(w, r)

		So(w.Code, ShouldEqual, http.StatusBadRequest)
		So(w.Body.String(), ShouldContainSubstring, "bad request - invalid task state value: notvalid")
		So(len(mockedDataStore.UpdateImportObservationsTaskStateCalls()), ShouldEqual, 0)
		So(len(mockedDataStore.UpdateBuildHierarchyTaskStateCalls()), ShouldEqual, 0)
<<<<<<< HEAD
		So(len(mockedDataStore.UpdateBuildSearchTaskStateCalls()), ShouldEqual, 0)
	})

	Convey("update to an import task with an invalid state returns http 400 response", t, func() {
		body := strings.NewReader(`{"build_hierarchies":[{"state":"completed", "dimension_name": "geography"}]}`)
		r := createRequestWithToken("PUT", "http://localhost:21800/instances/123/import_tasks", body)
		w := httptest.NewRecorder()

		mockedDataStore := &storetest.StorerMock{
			UpdateBuildHierarchyTaskStateFunc: func(id string, dimension string, state string) error {
				return errors.New("not found")
			},
		}

		instance := &instance.Store{Host: host, Storer: mockedDataStore}

		instance.UpdateImportTask(w, r)

		So(w.Code, ShouldEqual, http.StatusNotFound)
		So(w.Body.String(), ShouldContainSubstring, "geography hierarchy import task does not exist")
		So(len(mockedDataStore.UpdateImportObservationsTaskStateCalls()), ShouldEqual, 0)
		So(len(mockedDataStore.UpdateBuildHierarchyTaskStateCalls()), ShouldEqual, 1)
		So(len(mockedDataStore.UpdateBuildSearchTaskStateCalls()), ShouldEqual, 0)
	})

	Convey("update to an import task but lose connection to datastore when updating resource", t, func() {
		body := strings.NewReader(`{"build_hierarchies":[{"state":"completed", "dimension_name": "geography"}]}`)
		r := createRequestWithToken("PUT", "http://localhost:21800/instances/123/import_tasks", body)
		w := httptest.NewRecorder()

		mockedDataStore := &storetest.StorerMock{
			UpdateBuildHierarchyTaskStateFunc: func(id string, dimension string, state string) error {
				return errors.New("internal error")
			},
		}

		instance := &instance.Store{Host: host, Storer: mockedDataStore}

		instance.UpdateImportTask(w, r)

		So(w.Code, ShouldEqual, http.StatusInternalServerError)
		So(w.Body.String(), ShouldContainSubstring, "failed to update build hierarchy task state")
		So(len(mockedDataStore.UpdateImportObservationsTaskStateCalls()), ShouldEqual, 0)
		So(len(mockedDataStore.UpdateBuildHierarchyTaskStateCalls()), ShouldEqual, 1)
		So(len(mockedDataStore.UpdateBuildSearchTaskStateCalls()), ShouldEqual, 0)
=======

		ap := common.Params{"ID": ""} //NOTE: ID comes from mux router url params but the test is not invoked via the
		// router so no URL params are available in the test - hence empty string.

		calls := auditor.RecordCalls()
		So(len(calls), ShouldEqual, 2)
		verifyAuditCall(calls[0], updateImportTaskAction, audit.Attempted, ap)
		verifyAuditCall(calls[1], updateImportTaskAction, audit.Unsuccessful, ap)
>>>>>>> 5197a213
	})
}

func TestStore_UpdateImportTask_UpdateBuildHierarchyTask(t *testing.T) {

	t.Parallel()
	Convey("update to an import task returns http 200 response if no errors occur", t, func() {
		body := strings.NewReader(`{"build_hierarchies":[{"state":"completed", "dimension_name":"geography"}]}`)
		r := createRequestWithToken("PUT", "http://localhost:21800/instances/123/import_tasks", body)
		w := httptest.NewRecorder()

		mockedDataStore := &storetest.StorerMock{
			UpdateBuildHierarchyTaskStateFunc: func(id string, dimension string, state string) error {
				return nil
			},
		}

		auditor := auditorMock()
		instance := &instance.Store{Host: host, Storer: mockedDataStore, Auditor: auditor}

		instance.UpdateImportTask(w, r)

		So(w.Code, ShouldEqual, http.StatusOK)
		So(len(mockedDataStore.UpdateImportObservationsTaskStateCalls()), ShouldEqual, 0)
		So(len(mockedDataStore.UpdateBuildHierarchyTaskStateCalls()), ShouldEqual, 1)

		ap := common.Params{"ID": ""} //NOTE: ID comes from mux router url params but the test is not invoked via the
		// router so no URL params are available in the test - hence empty string.

		calls := auditor.RecordCalls()
		So(len(calls), ShouldEqual, 2)
		verifyAuditCall(calls[0], updateImportTaskAction, audit.Attempted, ap)
		verifyAuditCall(calls[1], updateImportTaskAction, audit.Successful, ap)
	})
}

func TestStore_UpdateImportTask_ReturnsInternalError(t *testing.T) {

	t.Parallel()
	Convey("update to an import task returns an internal error", t, func() {
		body := strings.NewReader(`{"import_observations":{"state":"completed"}}`)
		r := createRequestWithToken("PUT", "http://localhost:21800/instances/123/import_tasks", body)
		w := httptest.NewRecorder()

		mockedDataStore := &storetest.StorerMock{
			UpdateImportObservationsTaskStateFunc: func(id string, state string) error {
				return errs.ErrInternalServer
			},
		}

		auditor := auditorMock()
		instance := &instance.Store{Host: host, Storer: mockedDataStore, Auditor: auditor}

		instance.UpdateImportTask(w, r)

		So(w.Code, ShouldEqual, http.StatusInternalServerError)
		So(len(mockedDataStore.UpdateImportObservationsTaskStateCalls()), ShouldEqual, 1)

		ap := common.Params{"ID": ""} //NOTE: ID comes from mux router url params but the test is not invoked via the
		// router so no URL params are available in the test - hence empty string.

		calls := auditor.RecordCalls()
		So(len(calls), ShouldEqual, 2)
		verifyAuditCall(calls[0], updateImportTaskAction, audit.Attempted, ap)
		verifyAuditCall(calls[1], updateImportTaskAction, audit.Unsuccessful, ap)
	})
}

func TestUpdateInstanceReturnsErrorWhenStateIsPublished(t *testing.T) {
	t.Parallel()
	Convey("when an instance has a state of published, then put request to change to it to completed ", t, func() {
		body := strings.NewReader(`{"state":"completed"}`)
		r := createRequestWithToken("PUT", "http://localhost:21800/instances/123", body)
		w := httptest.NewRecorder()

		mockedDataStore := &storetest.StorerMock{
			GetInstanceFunc: func(id string) (*models.Instance, error) {
				return &models.Instance{State: models.PublishedState}, nil
			},
			UpdateInstanceFunc: func(id string, i *models.Instance) error {
				return nil
			},
		}

		instance := &instance.Store{Host: host, Storer: mockedDataStore}
		instance.Update(w, r)

		So(w.Code, ShouldEqual, http.StatusForbidden)
		So(len(mockedDataStore.GetInstanceCalls()), ShouldEqual, 1)
	})
}

func TestUpdateDimensionReturnsInternalError(t *testing.T) {
	t.Parallel()
	Convey("Given an internal error is returned from mongo, then response returns an internal error", t, func() {
		body := strings.NewReader(`{"label":"ages"}`)
		r := createRequestWithToken("PUT", "http://localhost:22000/instances/123/dimensions/age", body)
		w := httptest.NewRecorder()

		mockedDataStore := &storetest.StorerMock{
			GetInstanceFunc: func(id string) (*models.Instance, error) {
				return nil, errs.ErrInternalServer
			},
			UpdateInstanceFunc: func(id string, i *models.Instance) error {
				return nil
			},
		}

		instance := &instance.Store{Host: host, Storer: mockedDataStore}
		instance.UpdateDimension(w, r)

		So(w.Code, ShouldEqual, http.StatusInternalServerError)
		So(len(mockedDataStore.GetInstanceCalls()), ShouldEqual, 1)
		So(len(mockedDataStore.UpdateInstanceCalls()), ShouldEqual, 0)
	})

	Convey("Given the instance state is invalid, then response returns an internal error", t, func() {
		body := strings.NewReader(`{"label":"ages"}`)
		r := createRequestWithToken("PUT", "http://localhost:22000/instances/123/dimensions/age", body)
		w := httptest.NewRecorder()

		mockedDataStore := &storetest.StorerMock{
			GetInstanceFunc: func(id string) (*models.Instance, error) {
				return &models.Instance{State: "gobbly gook"}, nil
			},
			UpdateInstanceFunc: func(id string, i *models.Instance) error {
				return nil
			},
		}

		instance := &instance.Store{Host: host, Storer: mockedDataStore}
		instance.UpdateDimension(w, r)

		So(w.Code, ShouldEqual, http.StatusInternalServerError)
		So(len(mockedDataStore.GetInstanceCalls()), ShouldEqual, 1)
		So(len(mockedDataStore.UpdateInstanceCalls()), ShouldEqual, 0)
	})
}

func TestUpdateDimensionReturnsNotFound(t *testing.T) {
	t.Parallel()
	Convey("When update dimension return status not found", t, func() {
		r := createRequestWithToken("PUT", "http://localhost:22000/instances/123/dimensions/age", nil)
		w := httptest.NewRecorder()

		mockedDataStore := &storetest.StorerMock{
			GetInstanceFunc: func(id string) (*models.Instance, error) {
				return nil, errs.ErrInstanceNotFound
			},
		}

		instance := &instance.Store{Host: host, Storer: mockedDataStore}
		instance.UpdateDimension(w, r)

		So(w.Code, ShouldEqual, http.StatusNotFound)
		So(len(mockedDataStore.GetInstanceCalls()), ShouldEqual, 1)
		So(len(mockedDataStore.UpdateInstanceCalls()), ShouldEqual, 0)
	})
}

func TestUpdateDimensionReturnsForbidden(t *testing.T) {
	t.Parallel()
	Convey("When update dimension returns forbidden (for already published) ", t, func() {
		r := createRequestWithToken("PUT", "http://localhost:22000/instances/123/dimensions/age", nil)
		w := httptest.NewRecorder()

		currentInstanceTestData := &models.Instance{
			State: models.PublishedState,
		}

		mockedDataStore := &storetest.StorerMock{
			GetInstanceFunc: func(id string) (*models.Instance, error) {
				return currentInstanceTestData, nil
			},
		}

		instance := &instance.Store{Host: host, Storer: mockedDataStore}
		instance.UpdateDimension(w, r)

		So(w.Code, ShouldEqual, http.StatusForbidden)
		So(len(mockedDataStore.GetInstanceCalls()), ShouldEqual, 1)
		So(len(mockedDataStore.UpdateInstanceCalls()), ShouldEqual, 0)
	})
}

func TestUpdateDimensionReturnsBadRequest(t *testing.T) {
	t.Parallel()
	Convey("When update dimension returns bad request", t, func() {
		body := strings.NewReader("{")
		r := createRequestWithToken("PUT", "http://localhost:22000/instances/123/dimensions/age", body)
		w := httptest.NewRecorder()

		mockedDataStore := &storetest.StorerMock{
			GetInstanceFunc: func(id string) (*models.Instance, error) {
				return &models.Instance{State: models.CompletedState}, nil
			},
		}

		instance := &instance.Store{Host: host, Storer: mockedDataStore}
		instance.UpdateDimension(w, r)

		So(w.Code, ShouldEqual, http.StatusBadRequest)
	})
}

func TestUpdateDimensionReturnsNotFoundWithWrongName(t *testing.T) {
	t.Parallel()
	Convey("When update dimension fails to update an instance", t, func() {
		body := strings.NewReader(`{"label":"notages"}`)
		r := createRequestWithToken("PUT", "http://localhost:22000/instances/123/dimensions/notage", body)
		w := httptest.NewRecorder()

		mockedDataStore := &storetest.StorerMock{
			GetInstanceFunc: func(id string) (*models.Instance, error) {
				return &models.Instance{State: models.EditionConfirmedState,
					InstanceID: "123",
					Dimensions: []models.CodeList{{Name: "age", ID: "age"}}}, nil
			},
			UpdateInstanceFunc: func(id string, i *models.Instance) error {
				return nil
			},
		}

		instance := &instance.Store{Host: host, Storer: mockedDataStore}

		router := mux.NewRouter()
		router.HandleFunc("/instances/{id}/dimensions/{dimension}", instance.UpdateDimension).Methods("PUT")

		router.ServeHTTP(w, r)

		So(w.Code, ShouldEqual, http.StatusNotFound)
		So(len(mockedDataStore.GetInstanceCalls()), ShouldEqual, 1)
		So(len(mockedDataStore.UpdateInstanceCalls()), ShouldEqual, 0)
	})
}

func TestUpdateDimensionReturnsOk(t *testing.T) {
	t.Parallel()
	Convey("When update dimension fails to update an instance", t, func() {
		body := strings.NewReader(`{"label":"ages"}`)
		r := createRequestWithToken("PUT", "http://localhost:22000/instances/123/dimensions/age", body)
		w := httptest.NewRecorder()

		mockedDataStore := &storetest.StorerMock{
			GetInstanceFunc: func(id string) (*models.Instance, error) {
				return &models.Instance{State: models.EditionConfirmedState,
					InstanceID: "123",
					Dimensions: []models.CodeList{{Name: "age", ID: "age"}}}, nil
			},
			UpdateInstanceFunc: func(id string, i *models.Instance) error {
				return nil
			},
		}

		instance := &instance.Store{Host: host, Storer: mockedDataStore}
		router := mux.NewRouter()
		router.HandleFunc("/instances/{id}/dimensions/{dimension}", instance.UpdateDimension).Methods("PUT")

		router.ServeHTTP(w, r)

		So(w.Code, ShouldEqual, http.StatusOK)
		So(len(mockedDataStore.GetInstanceCalls()), ShouldEqual, 1)
		So(len(mockedDataStore.UpdateInstanceCalls()), ShouldEqual, 1)
	})
}

func TestStore_UpdateImportTask_UpdateBuildSearchIndexTask_Failure(t *testing.T) {

	t.Parallel()
	Convey("update to an import task with invalid json returns http 400 response", t, func() {
		body := strings.NewReader(`{`)
		r := createRequestWithToken("PUT", "http://localhost:21800/instances/123/import_tasks", body)
		w := httptest.NewRecorder()

		mockedDataStore := &storetest.StorerMock{
			UpdateBuildSearchTaskStateFunc: func(id string, dimension string, state string) error {
				return nil
			},
		}

		instance := &instance.Store{Host: host, Storer: mockedDataStore}

		instance.UpdateImportTask(w, r)

		So(w.Code, ShouldEqual, http.StatusBadRequest)
		So(w.Body.String(), ShouldContainSubstring, "failed to parse json body: unexpected end of JSON input")
		So(len(mockedDataStore.UpdateImportObservationsTaskStateCalls()), ShouldEqual, 0)
		So(len(mockedDataStore.UpdateBuildHierarchyTaskStateCalls()), ShouldEqual, 0)
		So(len(mockedDataStore.UpdateBuildSearchTaskStateCalls()), ShouldEqual, 0)
	})

	Convey("update to an import task with an empty request body returns http 400 response", t, func() {
		body := strings.NewReader(`{}`)
		r := createRequestWithToken("PUT", "http://localhost:21800/instances/123/import_tasks", body)
		w := httptest.NewRecorder()

		mockedDataStore := &storetest.StorerMock{
			UpdateBuildSearchTaskStateFunc: func(id string, dimension string, state string) error {
				return nil
			},
		}

		instance := &instance.Store{Host: host, Storer: mockedDataStore}

		instance.UpdateImportTask(w, r)

		So(w.Code, ShouldEqual, http.StatusBadRequest)
		So(w.Body.String(), ShouldContainSubstring, "bad request - request body does not contain any import tasks")
		So(len(mockedDataStore.UpdateImportObservationsTaskStateCalls()), ShouldEqual, 0)
		So(len(mockedDataStore.UpdateBuildHierarchyTaskStateCalls()), ShouldEqual, 0)
		So(len(mockedDataStore.UpdateBuildSearchTaskStateCalls()), ShouldEqual, 0)
	})

	Convey("update to an import task without specifying a task returns http 400 response", t, func() {
		body := strings.NewReader(`{"build_search_indexes":[]}`)
		r := createRequestWithToken("PUT", "http://localhost:21800/instances/123/import_tasks", body)
		w := httptest.NewRecorder()

		mockedDataStore := &storetest.StorerMock{
			UpdateBuildSearchTaskStateFunc: func(id string, dimension string, state string) error {
				return nil
			},
		}

		instance := &instance.Store{Host: host, Storer: mockedDataStore}

		instance.UpdateImportTask(w, r)

		So(w.Code, ShouldEqual, http.StatusBadRequest)
		So(w.Body.String(), ShouldContainSubstring, "bad request - missing search index task")
		So(len(mockedDataStore.UpdateImportObservationsTaskStateCalls()), ShouldEqual, 0)
		So(len(mockedDataStore.UpdateBuildHierarchyTaskStateCalls()), ShouldEqual, 0)
		So(len(mockedDataStore.UpdateBuildSearchTaskStateCalls()), ShouldEqual, 0)
	})

	Convey("update to an import task without a 'dimension_name' returns http 400 response", t, func() {
		body := strings.NewReader(`{"build_search_indexes":[{"state":"completed"}]}`)
		r := createRequestWithToken("PUT", "http://localhost:21800/instances/123/import_tasks", body)
		w := httptest.NewRecorder()

		mockedDataStore := &storetest.StorerMock{
			UpdateBuildSearchTaskStateFunc: func(id string, dimension string, state string) error {
				return nil
			},
		}

		instance := &instance.Store{Host: host, Storer: mockedDataStore}

		instance.UpdateImportTask(w, r)

		So(w.Code, ShouldEqual, http.StatusBadRequest)
		So(w.Body.String(), ShouldContainSubstring, "bad request - missing mandatory fields: [dimension_name]")
		So(len(mockedDataStore.UpdateImportObservationsTaskStateCalls()), ShouldEqual, 0)
		So(len(mockedDataStore.UpdateBuildHierarchyTaskStateCalls()), ShouldEqual, 0)
		So(len(mockedDataStore.UpdateBuildSearchTaskStateCalls()), ShouldEqual, 0)
	})

	Convey("update to an import task without a 'dimension_name' returns http 400 response", t, func() {
		body := strings.NewReader(`{"build_search_indexes":[{"dimension_name":"geography"}]}`)
		r := createRequestWithToken("PUT", "http://localhost:21800/instances/123/import_tasks", body)
		w := httptest.NewRecorder()

		mockedDataStore := &storetest.StorerMock{
			UpdateBuildSearchTaskStateFunc: func(id string, dimension string, state string) error {
				return nil
			},
		}

		instance := &instance.Store{Host: host, Storer: mockedDataStore}

		instance.UpdateImportTask(w, r)

		So(w.Code, ShouldEqual, http.StatusBadRequest)
		So(w.Body.String(), ShouldContainSubstring, "bad request - missing mandatory fields: [state]")
		So(len(mockedDataStore.UpdateImportObservationsTaskStateCalls()), ShouldEqual, 0)
		So(len(mockedDataStore.UpdateBuildHierarchyTaskStateCalls()), ShouldEqual, 0)
		So(len(mockedDataStore.UpdateBuildSearchTaskStateCalls()), ShouldEqual, 0)
	})

	Convey("update to an import task with an invalid state returns http 400 response", t, func() {
		body := strings.NewReader(`{"build_search_indexes":[{"state":"notvalid", "dimension_name": "geography"}]}`)
		r := createRequestWithToken("PUT", "http://localhost:21800/instances/123/import_tasks", body)
		w := httptest.NewRecorder()

		mockedDataStore := &storetest.StorerMock{
			UpdateBuildSearchTaskStateFunc: func(id string, dimension string, state string) error {
				return nil
			},
		}

		auditor := auditorMock()
		instance := &instance.Store{Host: host, Storer: mockedDataStore, Auditor: auditor}

		instance.UpdateImportTask(w, r)

		So(w.Code, ShouldEqual, http.StatusBadRequest)
		So(w.Body.String(), ShouldContainSubstring, "bad request - invalid task state value: notvalid")
		So(len(mockedDataStore.UpdateImportObservationsTaskStateCalls()), ShouldEqual, 0)
		So(len(mockedDataStore.UpdateBuildHierarchyTaskStateCalls()), ShouldEqual, 0)
		So(len(mockedDataStore.UpdateBuildSearchTaskStateCalls()), ShouldEqual, 0)

		ap := common.Params{"ID": ""} //NOTE: ID comes from mux router url params but the test is not invoked via the
		// router so no URL params are available in the test - hence empty string.

		calls := auditor.RecordCalls()
		So(len(calls), ShouldEqual, 2)
		verifyAuditCall(calls[0], updateImportTaskAction, audit.Attempted, ap)
		verifyAuditCall(calls[1], updateImportTaskAction, audit.Unsuccessful, ap)
	})

	Convey("update to an import task with a dimension that does not exist returns http 404 response", t, func() {
		body := strings.NewReader(`{"build_search_indexes":[{"state":"completed", "dimension_name": "geography"}]}`)
		r := createRequestWithToken("PUT", "http://localhost:21800/instances/123/import_tasks", body)
		w := httptest.NewRecorder()

		mockedDataStore := &storetest.StorerMock{
			UpdateBuildSearchTaskStateFunc: func(id string, dimension string, state string) error {
				return errors.New("not found")
			},
		}

		instance := &instance.Store{Host: host, Storer: mockedDataStore}

		instance.UpdateImportTask(w, r)

		So(w.Code, ShouldEqual, http.StatusNotFound)
		So(w.Body.String(), ShouldContainSubstring, "geography search index import task does not exist")
		So(len(mockedDataStore.UpdateImportObservationsTaskStateCalls()), ShouldEqual, 0)
		So(len(mockedDataStore.UpdateBuildHierarchyTaskStateCalls()), ShouldEqual, 0)
		So(len(mockedDataStore.UpdateBuildSearchTaskStateCalls()), ShouldEqual, 1)
	})

	Convey("update to an import task but lose connection to datastore when updating resource", t, func() {
		body := strings.NewReader(`{"build_search_indexes":[{"state":"completed", "dimension_name": "geography"}]}`)
		r := createRequestWithToken("PUT", "http://localhost:21800/instances/123/import_tasks", body)
		w := httptest.NewRecorder()

		mockedDataStore := &storetest.StorerMock{
			UpdateBuildSearchTaskStateFunc: func(id string, dimension string, state string) error {
				return errors.New("internal error")
			},
		}

		instance := &instance.Store{Host: host, Storer: mockedDataStore}

		instance.UpdateImportTask(w, r)

		So(w.Code, ShouldEqual, http.StatusInternalServerError)
		So(w.Body.String(), ShouldContainSubstring, "failed to update build search index task state")
		So(len(mockedDataStore.UpdateImportObservationsTaskStateCalls()), ShouldEqual, 0)
		So(len(mockedDataStore.UpdateBuildHierarchyTaskStateCalls()), ShouldEqual, 0)
		So(len(mockedDataStore.UpdateBuildSearchTaskStateCalls()), ShouldEqual, 1)
	})
}

func TestStore_UpdateImportTask_UpdateBuildSearchIndexTask(t *testing.T) {

	t.Parallel()
	Convey("update to an import task returns http 200 response if no errors occur", t, func() {
		body := strings.NewReader(`{"build_search_indexes":[{"state":"completed", "dimension_name": "geography"}]}`)
		r := createRequestWithToken("PUT", "http://localhost:21800/instances/123/import_tasks", body)
		w := httptest.NewRecorder()

		mockedDataStore := &storetest.StorerMock{
			UpdateBuildSearchTaskStateFunc: func(id string, dimension string, state string) error {
				return nil
			},
		}

		auditor := auditorMock()
		instance := &instance.Store{Host: host, Storer: mockedDataStore, Auditor: auditor}

		instance.UpdateImportTask(w, r)

		So(w.Code, ShouldEqual, http.StatusOK)
		So(len(mockedDataStore.UpdateImportObservationsTaskStateCalls()), ShouldEqual, 0)
		So(len(mockedDataStore.UpdateBuildHierarchyTaskStateCalls()), ShouldEqual, 0)
		So(len(mockedDataStore.UpdateBuildSearchTaskStateCalls()), ShouldEqual, 1)

		ap := common.Params{"ID": ""} //NOTE: ID comes from mux router url params but the test is not invoked via the
		// router so no URL params are available in the test - hence empty string.

		calls := auditor.RecordCalls()
		So(len(calls), ShouldEqual, 2)
		verifyAuditCall(calls[0], updateImportTaskAction, audit.Attempted, ap)
		verifyAuditCall(calls[1], updateImportTaskAction, audit.Successful, ap)
	})
}

func TestStore_UpdateImportTask_AuditAttemptedError(t *testing.T) {
	t.Parallel()
	Convey("given audit action attempted returns an error", t, func() {
		auditor := auditorMockWithErr(updateImportTaskAction, audit.Attempted)

		Convey("when update import task is called", func() {
			body := strings.NewReader(`{"build_search_indexes":[{"state":"completed"}]}`)
			r := createRequestWithToken("PUT", "http://localhost:21800/instances/123/import_tasks", body)
			w := httptest.NewRecorder()

			mockedDataStore := &storetest.StorerMock{}
			instance := &instance.Store{Host: host, Storer: mockedDataStore, Auditor: auditor}
			instance.UpdateImportTask(w, r)

			Convey("then a 500 status is returned", func() {
				So(w.Code, ShouldEqual, http.StatusInternalServerError)
				So(len(mockedDataStore.UpdateImportObservationsTaskStateCalls()), ShouldEqual, 0)
				So(len(mockedDataStore.UpdateBuildHierarchyTaskStateCalls()), ShouldEqual, 0)
				So(len(mockedDataStore.UpdateBuildSearchTaskStateCalls()), ShouldEqual, 0)

				ap := common.Params{"ID": ""} //NOTE: ID comes from mux router url params but the test is not invoked via the
				// router so no URL params are available in the test - hence empty string.

				calls := auditor.RecordCalls()
				So(len(calls), ShouldEqual, 1)
				verifyAuditCall(calls[0], updateImportTaskAction, audit.Attempted, ap)
			})
		})
	})
}

func TestStore_UpdateImportTask_AuditUnsuccessfulError(t *testing.T) {
	t.Parallel()
	Convey("given audit action unsuccessful returns an error", t, func() {
		Convey("when the request body fails to marshal into the updateImportTask model", func() {
			auditor := auditorMockWithErr(updateImportTaskAction, audit.Unsuccessful)
			body := strings.NewReader(`THIS IS NOT JSON`)
			r := createRequestWithToken("PUT", "http://localhost:21800/instances/123/import_tasks", body)
			w := httptest.NewRecorder()

			mockedDataStore := &storetest.StorerMock{}
			instance := &instance.Store{Host: host, Storer: mockedDataStore, Auditor: auditor}
			instance.UpdateImportTask(w, r)

			Convey("then a 500 status is returned", func() {
				So(w.Code, ShouldEqual, http.StatusInternalServerError)
				So(len(mockedDataStore.UpdateImportObservationsTaskStateCalls()), ShouldEqual, 0)
				So(len(mockedDataStore.UpdateBuildHierarchyTaskStateCalls()), ShouldEqual, 0)
				So(len(mockedDataStore.UpdateBuildSearchTaskStateCalls()), ShouldEqual, 0)

				ap := common.Params{"ID": ""} //NOTE: ID comes from mux router url params but the test is not invoked via the
				// router so no URL params are available in the test - hence empty string.

				calls := auditor.RecordCalls()
				So(len(calls), ShouldEqual, 2)
				verifyAuditCall(calls[0], updateImportTaskAction, audit.Attempted, ap)
				verifyAuditCall(calls[1], updateImportTaskAction, audit.Unsuccessful, ap)
			})
		})

		Convey("when UpdateImportObservationsTaskState returns an error", func() {
			auditor := auditorMockWithErr(updateImportTaskAction, audit.Unsuccessful)
			body := strings.NewReader(`{"import_observations":{"state":"completed"}}`)
			r := createRequestWithToken("PUT", "http://localhost:21800/instances/123/import_tasks", body)
			w := httptest.NewRecorder()

			mockedDataStore := &storetest.StorerMock{
				UpdateImportObservationsTaskStateFunc: func(id string, state string) error {
					return errors.New("error")
				},
			}
			instance := &instance.Store{Host: host, Storer: mockedDataStore, Auditor: auditor}
			instance.UpdateImportTask(w, r)

			Convey("then a 500 status is returned", func() {
				So(w.Code, ShouldEqual, http.StatusInternalServerError)
				So(len(mockedDataStore.UpdateImportObservationsTaskStateCalls()), ShouldEqual, 1)
				So(len(mockedDataStore.UpdateBuildHierarchyTaskStateCalls()), ShouldEqual, 0)
				So(len(mockedDataStore.UpdateBuildSearchTaskStateCalls()), ShouldEqual, 0)

				ap := common.Params{"ID": ""} //NOTE: ID comes from mux router url params but the test is not invoked via the
				// router so no URL params are available in the test - hence empty string.

				calls := auditor.RecordCalls()
				So(len(calls), ShouldEqual, 2)
				verifyAuditCall(calls[0], updateImportTaskAction, audit.Attempted, ap)
				verifyAuditCall(calls[1], updateImportTaskAction, audit.Unsuccessful, ap)
			})
		})

		Convey("when UpdateBuildHierarchyTaskState returns an error", func() {
			auditor := auditorMockWithErr(updateImportTaskAction, audit.Unsuccessful)
			body := strings.NewReader(`{"build_hierarchies":[{"state":"completed"}]}`)
			r := createRequestWithToken("PUT", "http://localhost:21800/instances/123/import_tasks", body)
			w := httptest.NewRecorder()

			mockedDataStore := &storetest.StorerMock{
				UpdateBuildHierarchyTaskStateFunc: func(id string, dimension string, state string) error {
					return errors.New("error")
				},
			}
			instance := &instance.Store{Host: host, Storer: mockedDataStore, Auditor: auditor}
			instance.UpdateImportTask(w, r)

			Convey("then a 500 status is returned", func() {
				So(w.Code, ShouldEqual, http.StatusInternalServerError)
				So(len(mockedDataStore.UpdateImportObservationsTaskStateCalls()), ShouldEqual, 0)
				So(len(mockedDataStore.UpdateBuildHierarchyTaskStateCalls()), ShouldEqual, 1)
				So(len(mockedDataStore.UpdateBuildSearchTaskStateCalls()), ShouldEqual, 0)

				ap := common.Params{"ID": ""} //NOTE: ID comes from mux router url params but the test is not invoked via the
				// router so no URL params are available in the test - hence empty string.

				calls := auditor.RecordCalls()
				So(len(calls), ShouldEqual, 2)
				verifyAuditCall(calls[0], updateImportTaskAction, audit.Attempted, ap)
				verifyAuditCall(calls[1], updateImportTaskAction, audit.Unsuccessful, ap)
			})
		})

		Convey("when UpdateBuildSearchTaskState returns an error", func() {
			auditor := auditorMockWithErr(updateImportTaskAction, audit.Unsuccessful)
			body := strings.NewReader(`{"build_search_indexes":[{"state":"completed"}]}`)
			r := createRequestWithToken("PUT", "http://localhost:21800/instances/123/import_tasks", body)
			w := httptest.NewRecorder()

			mockedDataStore := &storetest.StorerMock{
				UpdateBuildSearchTaskStateFunc: func(id string, dimension string, state string) error {
					return errors.New("error")
				},
			}
			instance := &instance.Store{Host: host, Storer: mockedDataStore, Auditor: auditor}
			instance.UpdateImportTask(w, r)

			Convey("then a 500 status is returned", func() {
				So(w.Code, ShouldEqual, http.StatusInternalServerError)
				So(len(mockedDataStore.UpdateImportObservationsTaskStateCalls()), ShouldEqual, 0)
				So(len(mockedDataStore.UpdateBuildHierarchyTaskStateCalls()), ShouldEqual, 0)
				So(len(mockedDataStore.UpdateBuildSearchTaskStateCalls()), ShouldEqual, 1)

				ap := common.Params{"ID": ""} //NOTE: ID comes from mux router url params but the test is not invoked via the
				// router so no URL params are available in the test - hence empty string.

				calls := auditor.RecordCalls()
				So(len(calls), ShouldEqual, 2)
				verifyAuditCall(calls[0], updateImportTaskAction, audit.Attempted, ap)
				verifyAuditCall(calls[1], updateImportTaskAction, audit.Unsuccessful, ap)
			})
		})
	})
}

func TestStore_UpdateImportTask_AuditSuccessfulError(t *testing.T) {
	t.Parallel()
	Convey("given audit action successful returns an error", t, func() {
		auditor := auditorMockWithErr(updateImportTaskAction, audit.Successful)

		Convey("when update import task is called", func() {
			body := strings.NewReader(`{"import_observations":{"state":"completed"}}`)
			r := createRequestWithToken("PUT", "http://localhost:21800/instances/123/import_tasks", body)
			w := httptest.NewRecorder()

			mockedDataStore := &storetest.StorerMock{
				UpdateImportObservationsTaskStateFunc: func(id string, state string) error {
					return nil
				},
			}
			instance := &instance.Store{Host: host, Storer: mockedDataStore, Auditor: auditor}
			instance.UpdateImportTask(w, r)

			Convey("then a 500 status is returned", func() {
				So(w.Code, ShouldEqual, http.StatusOK)
				So(len(mockedDataStore.UpdateImportObservationsTaskStateCalls()), ShouldEqual, 1)
				So(len(mockedDataStore.UpdateBuildHierarchyTaskStateCalls()), ShouldEqual, 0)
				So(len(mockedDataStore.UpdateBuildSearchTaskStateCalls()), ShouldEqual, 0)

				ap := common.Params{"ID": ""} //NOTE: ID comes from mux router url params but the test is not invoked via the
				// router so no URL params are available in the test - hence empty string.

				calls := auditor.RecordCalls()
				So(len(calls), ShouldEqual, 2)
				verifyAuditCall(calls[0], updateImportTaskAction, audit.Attempted, ap)
				verifyAuditCall(calls[1], updateImportTaskAction, audit.Successful, ap)
			})
		})
	})
}

func auditorMockWithErr(a string, r string) *audit.AuditorServiceMock {
	return &audit.AuditorServiceMock{
		RecordFunc: func(ctx context.Context, action string, result string, params common.Params) error {
			if action == a && r == result {
				audit.LogActionFailure(ctx, a, r, errAudit, audit.ToLogData(params))
				return errAudit
			}
			return nil
		},
	}
}

func auditorMock() *audit.AuditorServiceMock {
	return &audit.AuditorServiceMock{
		RecordFunc: func(ctx context.Context, action string, result string, params common.Params) error {
			return nil
		},
	}
}

func verifyAuditCall(call struct {
	Ctx    context.Context
	Action string
	Result string
	Params common.Params
}, expectedAction string, expectedResult string, expectedParams common.Params) {
	So(call.Action, ShouldEqual, expectedAction)
	So(call.Result, ShouldEqual, expectedResult)
	So(call.Params, ShouldResemble, expectedParams)
}<|MERGE_RESOLUTION|>--- conflicted
+++ resolved
@@ -1,27 +1,22 @@
 package instance_test
 
 import (
-<<<<<<< HEAD
+	"context"
 	"errors"
-=======
-	"context"
->>>>>>> 5197a213
 	"io"
 	"net/http"
 	"net/http/httptest"
 	"strings"
 	"testing"
 
+	errs "github.com/ONSdigital/dp-dataset-api/apierrors"
 	"github.com/ONSdigital/dp-dataset-api/instance"
 	"github.com/ONSdigital/dp-dataset-api/models"
 	"github.com/ONSdigital/dp-dataset-api/store/datastoretest"
 	"github.com/ONSdigital/go-ns/audit"
 	"github.com/ONSdigital/go-ns/common"
 	"github.com/gorilla/mux"
-	"github.com/pkg/errors"
 	. "github.com/smartystreets/goconvey/convey"
-
-	errs "github.com/ONSdigital/dp-dataset-api/apierrors"
 )
 
 const secretKey = "coffee"
@@ -599,7 +594,8 @@
 			},
 		}
 
-		instance := &instance.Store{Host: host, Storer: mockedDataStore}
+		auditor := auditorMock()
+		instance := &instance.Store{Host: host, Storer: mockedDataStore, Auditor: auditor}
 
 		instance.UpdateImportTask(w, r)
 
@@ -608,6 +604,13 @@
 		So(len(mockedDataStore.UpdateImportObservationsTaskStateCalls()), ShouldEqual, 0)
 		So(len(mockedDataStore.UpdateBuildHierarchyTaskStateCalls()), ShouldEqual, 0)
 		So(len(mockedDataStore.UpdateBuildSearchTaskStateCalls()), ShouldEqual, 0)
+
+		ap := common.Params{"ID": ""} //NOTE: ID comes from mux router url params but the test is not invoked via the
+		// router so no URL params are available in the test - hence empty string.
+		calls := auditor.RecordCalls()
+		So(len(calls), ShouldEqual, 2)
+		verifyAuditCall(calls[0], updateImportTaskAction, audit.Attempted, ap)
+		verifyAuditCall(calls[1], updateImportTaskAction, audit.Unsuccessful, ap)
 	})
 
 	Convey("update to an import task but missing mandatory field, 'state' returns http 400 response", t, func() {
@@ -621,7 +624,8 @@
 			},
 		}
 
-		instance := &instance.Store{Host: host, Storer: mockedDataStore}
+		auditor := auditorMock()
+		instance := &instance.Store{Host: host, Storer: mockedDataStore, Auditor: auditor}
 
 		instance.UpdateImportTask(w, r)
 
@@ -629,6 +633,13 @@
 		So(w.Body.String(), ShouldContainSubstring, "bad request - invalid import observation task, must include state")
 		So(len(mockedDataStore.UpdateImportObservationsTaskStateCalls()), ShouldEqual, 0)
 		So(len(mockedDataStore.UpdateBuildHierarchyTaskStateCalls()), ShouldEqual, 0)
+
+		ap := common.Params{"ID": ""} //NOTE: ID comes from mux router url params but the test is not invoked via the
+		// router so no URL params are available in the test - hence empty string.
+		calls := auditor.RecordCalls()
+		So(len(calls), ShouldEqual, 2)
+		verifyAuditCall(calls[0], updateImportTaskAction, audit.Attempted, ap)
+		verifyAuditCall(calls[1], updateImportTaskAction, audit.Unsuccessful, ap)
 	})
 
 	Convey("update to an import task with an invalid state returns http 400 response", t, func() {
@@ -676,7 +687,8 @@
 			},
 		}
 
-		instance := &instance.Store{Host: host, Storer: mockedDataStore}
+		auditor := auditorMock()
+		instance := &instance.Store{Host: host, Storer: mockedDataStore, Auditor: auditor}
 
 		instance.UpdateImportTask(w, r)
 
@@ -685,6 +697,14 @@
 		So(len(mockedDataStore.UpdateImportObservationsTaskStateCalls()), ShouldEqual, 0)
 		So(len(mockedDataStore.UpdateBuildHierarchyTaskStateCalls()), ShouldEqual, 0)
 		So(len(mockedDataStore.UpdateBuildSearchTaskStateCalls()), ShouldEqual, 0)
+
+		ap := common.Params{"ID": ""} //NOTE: ID comes from mux router url params but the test is not invoked via the
+		// router so no URL params are available in the test - hence empty string.
+
+		calls := auditor.RecordCalls()
+		So(len(calls), ShouldEqual, 2)
+		verifyAuditCall(calls[0], updateImportTaskAction, audit.Attempted, ap)
+		verifyAuditCall(calls[1], updateImportTaskAction, audit.Unsuccessful, ap)
 	})
 
 	Convey("update to an import task with an empty request body returns http 400 response", t, func() {
@@ -698,7 +718,8 @@
 			},
 		}
 
-		instance := &instance.Store{Host: host, Storer: mockedDataStore}
+		auditor := auditorMock()
+		instance := &instance.Store{Host: host, Storer: mockedDataStore, Auditor: auditor}
 
 		instance.UpdateImportTask(w, r)
 
@@ -707,6 +728,14 @@
 		So(len(mockedDataStore.UpdateImportObservationsTaskStateCalls()), ShouldEqual, 0)
 		So(len(mockedDataStore.UpdateBuildHierarchyTaskStateCalls()), ShouldEqual, 0)
 		So(len(mockedDataStore.UpdateBuildSearchTaskStateCalls()), ShouldEqual, 0)
+
+		ap := common.Params{"ID": ""} //NOTE: ID comes from mux router url params but the test is not invoked via the
+		// router so no URL params are available in the test - hence empty string.
+
+		calls := auditor.RecordCalls()
+		So(len(calls), ShouldEqual, 2)
+		verifyAuditCall(calls[0], updateImportTaskAction, audit.Attempted, ap)
+		verifyAuditCall(calls[1], updateImportTaskAction, audit.Unsuccessful, ap)
 	})
 
 	Convey("update to an import task without specifying a task returns http 400 response", t, func() {
@@ -720,7 +749,8 @@
 			},
 		}
 
-		instance := &instance.Store{Host: host, Storer: mockedDataStore}
+		auditor := auditorMock()
+		instance := &instance.Store{Host: host, Storer: mockedDataStore, Auditor: auditor}
 
 		instance.UpdateImportTask(w, r)
 
@@ -729,6 +759,14 @@
 		So(len(mockedDataStore.UpdateImportObservationsTaskStateCalls()), ShouldEqual, 0)
 		So(len(mockedDataStore.UpdateBuildHierarchyTaskStateCalls()), ShouldEqual, 0)
 		So(len(mockedDataStore.UpdateBuildSearchTaskStateCalls()), ShouldEqual, 0)
+
+		ap := common.Params{"ID": ""} //NOTE: ID comes from mux router url params but the test is not invoked via the
+		// router so no URL params are available in the test - hence empty string.
+
+		calls := auditor.RecordCalls()
+		So(len(calls), ShouldEqual, 2)
+		verifyAuditCall(calls[0], updateImportTaskAction, audit.Attempted, ap)
+		verifyAuditCall(calls[1], updateImportTaskAction, audit.Unsuccessful, ap)
 	})
 
 	Convey("update to an import task without a 'dimension_name' returns http 400 response", t, func() {
@@ -742,7 +780,8 @@
 			},
 		}
 
-		instance := &instance.Store{Host: host, Storer: mockedDataStore}
+		auditor := auditorMock()
+		instance := &instance.Store{Host: host, Storer: mockedDataStore, Auditor: auditor}
 
 		instance.UpdateImportTask(w, r)
 
@@ -751,6 +790,14 @@
 		So(len(mockedDataStore.UpdateImportObservationsTaskStateCalls()), ShouldEqual, 0)
 		So(len(mockedDataStore.UpdateBuildHierarchyTaskStateCalls()), ShouldEqual, 0)
 		So(len(mockedDataStore.UpdateBuildSearchTaskStateCalls()), ShouldEqual, 0)
+
+		ap := common.Params{"ID": ""} //NOTE: ID comes from mux router url params but the test is not invoked via the
+		// router so no URL params are available in the test - hence empty string.
+
+		calls := auditor.RecordCalls()
+		So(len(calls), ShouldEqual, 2)
+		verifyAuditCall(calls[0], updateImportTaskAction, audit.Attempted, ap)
+		verifyAuditCall(calls[1], updateImportTaskAction, audit.Unsuccessful, ap)
 	})
 
 	Convey("update to an import task without a 'dimension_name' returns http 400 response", t, func() {
@@ -764,7 +811,8 @@
 			},
 		}
 
-		instance := &instance.Store{Host: host, Storer: mockedDataStore}
+		auditor := auditorMock()
+		instance := &instance.Store{Host: host, Storer: mockedDataStore, Auditor: auditor}
 
 		instance.UpdateImportTask(w, r)
 
@@ -773,6 +821,14 @@
 		So(len(mockedDataStore.UpdateImportObservationsTaskStateCalls()), ShouldEqual, 0)
 		So(len(mockedDataStore.UpdateBuildHierarchyTaskStateCalls()), ShouldEqual, 0)
 		So(len(mockedDataStore.UpdateBuildSearchTaskStateCalls()), ShouldEqual, 0)
+
+		ap := common.Params{"ID": ""} //NOTE: ID comes from mux router url params but the test is not invoked via the
+		// router so no URL params are available in the test - hence empty string.
+
+		calls := auditor.RecordCalls()
+		So(len(calls), ShouldEqual, 2)
+		verifyAuditCall(calls[0], updateImportTaskAction, audit.Attempted, ap)
+		verifyAuditCall(calls[1], updateImportTaskAction, audit.Unsuccessful, ap)
 	})
 
 	Convey("update to an import task with an invalid state returns http 400 response", t, func() {
@@ -795,8 +851,15 @@
 		So(w.Body.String(), ShouldContainSubstring, "bad request - invalid task state value: notvalid")
 		So(len(mockedDataStore.UpdateImportObservationsTaskStateCalls()), ShouldEqual, 0)
 		So(len(mockedDataStore.UpdateBuildHierarchyTaskStateCalls()), ShouldEqual, 0)
-<<<<<<< HEAD
 		So(len(mockedDataStore.UpdateBuildSearchTaskStateCalls()), ShouldEqual, 0)
+
+		ap := common.Params{"ID": ""} //NOTE: ID comes from mux router url params but the test is not invoked via the
+		// router so no URL params are available in the test - hence empty string.
+
+		calls := auditor.RecordCalls()
+		So(len(calls), ShouldEqual, 2)
+		verifyAuditCall(calls[0], updateImportTaskAction, audit.Attempted, ap)
+		verifyAuditCall(calls[1], updateImportTaskAction, audit.Unsuccessful, ap)
 	})
 
 	Convey("update to an import task with an invalid state returns http 400 response", t, func() {
@@ -810,7 +873,8 @@
 			},
 		}
 
-		instance := &instance.Store{Host: host, Storer: mockedDataStore}
+		auditor := auditorMock()
+		instance := &instance.Store{Host: host, Storer: mockedDataStore, Auditor: auditor}
 
 		instance.UpdateImportTask(w, r)
 
@@ -819,6 +883,14 @@
 		So(len(mockedDataStore.UpdateImportObservationsTaskStateCalls()), ShouldEqual, 0)
 		So(len(mockedDataStore.UpdateBuildHierarchyTaskStateCalls()), ShouldEqual, 1)
 		So(len(mockedDataStore.UpdateBuildSearchTaskStateCalls()), ShouldEqual, 0)
+
+		ap := common.Params{"ID": ""} //NOTE: ID comes from mux router url params but the test is not invoked via the
+		// router so no URL params are available in the test - hence empty string.
+
+		calls := auditor.RecordCalls()
+		So(len(calls), ShouldEqual, 2)
+		verifyAuditCall(calls[0], updateImportTaskAction, audit.Attempted, ap)
+		verifyAuditCall(calls[1], updateImportTaskAction, audit.Unsuccessful, ap)
 	})
 
 	Convey("update to an import task but lose connection to datastore when updating resource", t, func() {
@@ -832,25 +904,24 @@
 			},
 		}
 
-		instance := &instance.Store{Host: host, Storer: mockedDataStore}
+		auditor := auditorMock()
+		instance := &instance.Store{Host: host, Storer: mockedDataStore, Auditor: auditor}
 
 		instance.UpdateImportTask(w, r)
 
 		So(w.Code, ShouldEqual, http.StatusInternalServerError)
-		So(w.Body.String(), ShouldContainSubstring, "failed to update build hierarchy task state")
+		So(w.Body.String(), ShouldContainSubstring, "internal error")
 		So(len(mockedDataStore.UpdateImportObservationsTaskStateCalls()), ShouldEqual, 0)
 		So(len(mockedDataStore.UpdateBuildHierarchyTaskStateCalls()), ShouldEqual, 1)
 		So(len(mockedDataStore.UpdateBuildSearchTaskStateCalls()), ShouldEqual, 0)
-=======
-
-		ap := common.Params{"ID": ""} //NOTE: ID comes from mux router url params but the test is not invoked via the
-		// router so no URL params are available in the test - hence empty string.
-
-		calls := auditor.RecordCalls()
-		So(len(calls), ShouldEqual, 2)
-		verifyAuditCall(calls[0], updateImportTaskAction, audit.Attempted, ap)
-		verifyAuditCall(calls[1], updateImportTaskAction, audit.Unsuccessful, ap)
->>>>>>> 5197a213
+
+		ap := common.Params{"ID": ""} //NOTE: ID comes from mux router url params but the test is not invoked via the
+		// router so no URL params are available in the test - hence empty string.
+
+		calls := auditor.RecordCalls()
+		So(len(calls), ShouldEqual, 2)
+		verifyAuditCall(calls[0], updateImportTaskAction, audit.Attempted, ap)
+		verifyAuditCall(calls[1], updateImportTaskAction, audit.Unsuccessful, ap)
 	})
 }
 
@@ -1131,7 +1202,8 @@
 			},
 		}
 
-		instance := &instance.Store{Host: host, Storer: mockedDataStore}
+		auditor := auditorMock()
+		instance := &instance.Store{Host: host, Storer: mockedDataStore, Auditor: auditor}
 
 		instance.UpdateImportTask(w, r)
 
@@ -1140,6 +1212,14 @@
 		So(len(mockedDataStore.UpdateImportObservationsTaskStateCalls()), ShouldEqual, 0)
 		So(len(mockedDataStore.UpdateBuildHierarchyTaskStateCalls()), ShouldEqual, 0)
 		So(len(mockedDataStore.UpdateBuildSearchTaskStateCalls()), ShouldEqual, 0)
+
+		ap := common.Params{"ID": ""} //NOTE: ID comes from mux router url params but the test is not invoked via the
+		// router so no URL params are available in the test - hence empty string.
+
+		calls := auditor.RecordCalls()
+		So(len(calls), ShouldEqual, 2)
+		verifyAuditCall(calls[0], updateImportTaskAction, audit.Attempted, ap)
+		verifyAuditCall(calls[1], updateImportTaskAction, audit.Unsuccessful, ap)
 	})
 
 	Convey("update to an import task with an empty request body returns http 400 response", t, func() {
@@ -1153,7 +1233,8 @@
 			},
 		}
 
-		instance := &instance.Store{Host: host, Storer: mockedDataStore}
+		auditor := auditorMock()
+		instance := &instance.Store{Host: host, Storer: mockedDataStore, Auditor: auditor}
 
 		instance.UpdateImportTask(w, r)
 
@@ -1162,6 +1243,14 @@
 		So(len(mockedDataStore.UpdateImportObservationsTaskStateCalls()), ShouldEqual, 0)
 		So(len(mockedDataStore.UpdateBuildHierarchyTaskStateCalls()), ShouldEqual, 0)
 		So(len(mockedDataStore.UpdateBuildSearchTaskStateCalls()), ShouldEqual, 0)
+
+		ap := common.Params{"ID": ""} //NOTE: ID comes from mux router url params but the test is not invoked via the
+		// router so no URL params are available in the test - hence empty string.
+
+		calls := auditor.RecordCalls()
+		So(len(calls), ShouldEqual, 2)
+		verifyAuditCall(calls[0], updateImportTaskAction, audit.Attempted, ap)
+		verifyAuditCall(calls[1], updateImportTaskAction, audit.Unsuccessful, ap)
 	})
 
 	Convey("update to an import task without specifying a task returns http 400 response", t, func() {
@@ -1175,7 +1264,8 @@
 			},
 		}
 
-		instance := &instance.Store{Host: host, Storer: mockedDataStore}
+		auditor := auditorMock()
+		instance := &instance.Store{Host: host, Storer: mockedDataStore, Auditor: auditor}
 
 		instance.UpdateImportTask(w, r)
 
@@ -1184,6 +1274,14 @@
 		So(len(mockedDataStore.UpdateImportObservationsTaskStateCalls()), ShouldEqual, 0)
 		So(len(mockedDataStore.UpdateBuildHierarchyTaskStateCalls()), ShouldEqual, 0)
 		So(len(mockedDataStore.UpdateBuildSearchTaskStateCalls()), ShouldEqual, 0)
+
+		ap := common.Params{"ID": ""} //NOTE: ID comes from mux router url params but the test is not invoked via the
+		// router so no URL params are available in the test - hence empty string.
+
+		calls := auditor.RecordCalls()
+		So(len(calls), ShouldEqual, 2)
+		verifyAuditCall(calls[0], updateImportTaskAction, audit.Attempted, ap)
+		verifyAuditCall(calls[1], updateImportTaskAction, audit.Unsuccessful, ap)
 	})
 
 	Convey("update to an import task without a 'dimension_name' returns http 400 response", t, func() {
@@ -1197,7 +1295,8 @@
 			},
 		}
 
-		instance := &instance.Store{Host: host, Storer: mockedDataStore}
+		auditor := auditorMock()
+		instance := &instance.Store{Host: host, Storer: mockedDataStore, Auditor: auditor}
 
 		instance.UpdateImportTask(w, r)
 
@@ -1219,7 +1318,8 @@
 			},
 		}
 
-		instance := &instance.Store{Host: host, Storer: mockedDataStore}
+		auditor := auditorMock()
+		instance := &instance.Store{Host: host, Storer: mockedDataStore, Auditor: auditor}
 
 		instance.UpdateImportTask(w, r)
 
@@ -1228,6 +1328,14 @@
 		So(len(mockedDataStore.UpdateImportObservationsTaskStateCalls()), ShouldEqual, 0)
 		So(len(mockedDataStore.UpdateBuildHierarchyTaskStateCalls()), ShouldEqual, 0)
 		So(len(mockedDataStore.UpdateBuildSearchTaskStateCalls()), ShouldEqual, 0)
+
+		ap := common.Params{"ID": ""} //NOTE: ID comes from mux router url params but the test is not invoked via the
+		// router so no URL params are available in the test - hence empty string.
+
+		calls := auditor.RecordCalls()
+		So(len(calls), ShouldEqual, 2)
+		verifyAuditCall(calls[0], updateImportTaskAction, audit.Attempted, ap)
+		verifyAuditCall(calls[1], updateImportTaskAction, audit.Unsuccessful, ap)
 	})
 
 	Convey("update to an import task with an invalid state returns http 400 response", t, func() {
@@ -1272,7 +1380,8 @@
 			},
 		}
 
-		instance := &instance.Store{Host: host, Storer: mockedDataStore}
+		auditor := auditorMock()
+		instance := &instance.Store{Host: host, Storer: mockedDataStore, Auditor: auditor}
 
 		instance.UpdateImportTask(w, r)
 
@@ -1281,6 +1390,14 @@
 		So(len(mockedDataStore.UpdateImportObservationsTaskStateCalls()), ShouldEqual, 0)
 		So(len(mockedDataStore.UpdateBuildHierarchyTaskStateCalls()), ShouldEqual, 0)
 		So(len(mockedDataStore.UpdateBuildSearchTaskStateCalls()), ShouldEqual, 1)
+
+		ap := common.Params{"ID": ""} //NOTE: ID comes from mux router url params but the test is not invoked via the
+		// router so no URL params are available in the test - hence empty string.
+
+		calls := auditor.RecordCalls()
+		So(len(calls), ShouldEqual, 2)
+		verifyAuditCall(calls[0], updateImportTaskAction, audit.Attempted, ap)
+		verifyAuditCall(calls[1], updateImportTaskAction, audit.Unsuccessful, ap)
 	})
 
 	Convey("update to an import task but lose connection to datastore when updating resource", t, func() {
@@ -1294,15 +1411,24 @@
 			},
 		}
 
-		instance := &instance.Store{Host: host, Storer: mockedDataStore}
+		auditor := auditorMock()
+		instance := &instance.Store{Host: host, Storer: mockedDataStore, Auditor: auditor}
 
 		instance.UpdateImportTask(w, r)
 
 		So(w.Code, ShouldEqual, http.StatusInternalServerError)
-		So(w.Body.String(), ShouldContainSubstring, "failed to update build search index task state")
+		So(w.Body.String(), ShouldContainSubstring, "internal error")
 		So(len(mockedDataStore.UpdateImportObservationsTaskStateCalls()), ShouldEqual, 0)
 		So(len(mockedDataStore.UpdateBuildHierarchyTaskStateCalls()), ShouldEqual, 0)
 		So(len(mockedDataStore.UpdateBuildSearchTaskStateCalls()), ShouldEqual, 1)
+
+		ap := common.Params{"ID": ""} //NOTE: ID comes from mux router url params but the test is not invoked via the
+		// router so no URL params are available in the test - hence empty string.
+
+		calls := auditor.RecordCalls()
+		So(len(calls), ShouldEqual, 2)
+		verifyAuditCall(calls[0], updateImportTaskAction, audit.Attempted, ap)
+		verifyAuditCall(calls[1], updateImportTaskAction, audit.Unsuccessful, ap)
 	})
 }
 
@@ -1375,12 +1501,12 @@
 	t.Parallel()
 	Convey("given audit action unsuccessful returns an error", t, func() {
 		Convey("when the request body fails to marshal into the updateImportTask model", func() {
-			auditor := auditorMockWithErr(updateImportTaskAction, audit.Unsuccessful)
 			body := strings.NewReader(`THIS IS NOT JSON`)
 			r := createRequestWithToken("PUT", "http://localhost:21800/instances/123/import_tasks", body)
 			w := httptest.NewRecorder()
 
 			mockedDataStore := &storetest.StorerMock{}
+			auditor := auditorMockWithErr(updateImportTaskAction, audit.Unsuccessful)
 			instance := &instance.Store{Host: host, Storer: mockedDataStore, Auditor: auditor}
 			instance.UpdateImportTask(w, r)
 
@@ -1401,7 +1527,6 @@
 		})
 
 		Convey("when UpdateImportObservationsTaskState returns an error", func() {
-			auditor := auditorMockWithErr(updateImportTaskAction, audit.Unsuccessful)
 			body := strings.NewReader(`{"import_observations":{"state":"completed"}}`)
 			r := createRequestWithToken("PUT", "http://localhost:21800/instances/123/import_tasks", body)
 			w := httptest.NewRecorder()
@@ -1411,6 +1536,8 @@
 					return errors.New("error")
 				},
 			}
+
+			auditor := auditorMockWithErr(updateImportTaskAction, audit.Unsuccessful)
 			instance := &instance.Store{Host: host, Storer: mockedDataStore, Auditor: auditor}
 			instance.UpdateImportTask(w, r)
 
@@ -1431,8 +1558,7 @@
 		})
 
 		Convey("when UpdateBuildHierarchyTaskState returns an error", func() {
-			auditor := auditorMockWithErr(updateImportTaskAction, audit.Unsuccessful)
-			body := strings.NewReader(`{"build_hierarchies":[{"state":"completed"}]}`)
+			body := strings.NewReader(`{"build_hierarchies":[{"dimension_name": "geography", "state":"completed"}]}`)
 			r := createRequestWithToken("PUT", "http://localhost:21800/instances/123/import_tasks", body)
 			w := httptest.NewRecorder()
 
@@ -1441,11 +1567,14 @@
 					return errors.New("error")
 				},
 			}
+
+			auditor := auditorMockWithErr(updateImportTaskAction, audit.Unsuccessful)
 			instance := &instance.Store{Host: host, Storer: mockedDataStore, Auditor: auditor}
 			instance.UpdateImportTask(w, r)
 
 			Convey("then a 500 status is returned", func() {
 				So(w.Code, ShouldEqual, http.StatusInternalServerError)
+				So(w.Body.String(), ShouldContainSubstring, "internal error")
 				So(len(mockedDataStore.UpdateImportObservationsTaskStateCalls()), ShouldEqual, 0)
 				So(len(mockedDataStore.UpdateBuildHierarchyTaskStateCalls()), ShouldEqual, 1)
 				So(len(mockedDataStore.UpdateBuildSearchTaskStateCalls()), ShouldEqual, 0)
@@ -1462,7 +1591,7 @@
 
 		Convey("when UpdateBuildSearchTaskState returns an error", func() {
 			auditor := auditorMockWithErr(updateImportTaskAction, audit.Unsuccessful)
-			body := strings.NewReader(`{"build_search_indexes":[{"state":"completed"}]}`)
+			body := strings.NewReader(`{"build_search_indexes":[{"dimension_name": "geography", "state":"completed"}]}`)
 			r := createRequestWithToken("PUT", "http://localhost:21800/instances/123/import_tasks", body)
 			w := httptest.NewRecorder()
 
