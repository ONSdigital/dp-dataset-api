package instance_test

import (
	"io"
	"net/http"
	"net/http/httptest"
	"strings"
	"testing"

	"github.com/ONSdigital/dp-dataset-api/instance"
	"github.com/ONSdigital/dp-dataset-api/models"
	"github.com/ONSdigital/dp-dataset-api/store/datastoretest"
	"github.com/gorilla/mux"
	. "github.com/smartystreets/goconvey/convey"

	errs "github.com/ONSdigital/dp-dataset-api/apierrors"
)

const secretKey = "coffee"
const host = "http://localhost:8080"

func createRequestWithToken(method, url string, body io.Reader) *http.Request {
	r := httptest.NewRequest(method, url, body)
	r.Header.Add("internal-token", secretKey)
	return r
}

func TestGetInstancesReturnsOK(t *testing.T) {
	t.Parallel()
	Convey("Get instances returns a ok status code", t, func() {
		r := createRequestWithToken("GET", "http://localhost:21800/instances", nil)
		w := httptest.NewRecorder()

		mockedDataStore := &storetest.StorerMock{
			GetInstancesFunc: func([]string) (*models.InstanceResults, error) {
				return &models.InstanceResults{}, nil
			},
		}

		instance := &instance.Store{Host: "http://lochost://8080", Storer: mockedDataStore}
		instance.GetList(w, r)

		So(w.Code, ShouldEqual, http.StatusOK)
		So(len(mockedDataStore.GetInstancesCalls()), ShouldEqual, 1)
	})
}

func TestGetInstancesFiltersOnState(t *testing.T) {
	t.Parallel()
	Convey("Get instances filtered by a single state value returns only instances with that value", t, func() {
		r := createRequestWithToken("GET", "http://localhost:21800/instances?state=completed", nil)
		w := httptest.NewRecorder()
		var result []string

		mockedDataStore := &storetest.StorerMock{
			GetInstancesFunc: func(filterString []string) (*models.InstanceResults, error) {
				result = filterString
				return &models.InstanceResults{}, nil
			},
		}

		instance := &instance.Store{Host: "http://lochost://8080", Storer: mockedDataStore}
		instance.GetList(w, r)

		So(w.Code, ShouldEqual, http.StatusOK)
		So(len(mockedDataStore.GetInstancesCalls()), ShouldEqual, 1)
		So(result, ShouldResemble, []string{models.CompletedState})
	})

	Convey("Get instances filtered by multiple state values returns only instances with those values", t, func() {
		r := createRequestWithToken("GET", "http://localhost:21800/instances?state=completed,edition-confirmed", nil)
		w := httptest.NewRecorder()
		var result []string

		mockedDataStore := &storetest.StorerMock{
			GetInstancesFunc: func(filterString []string) (*models.InstanceResults, error) {
				result = filterString
				return &models.InstanceResults{}, nil
			},
		}

		instance := &instance.Store{Host: "http://lochost://8080", Storer: mockedDataStore}
		instance.GetList(w, r)

		So(w.Code, ShouldEqual, http.StatusOK)
		So(len(mockedDataStore.GetInstancesCalls()), ShouldEqual, 1)
		So(result, ShouldResemble, []string{models.CompletedState, models.EditionConfirmedState})
	})
}

func TestGetInstancesReturnsError(t *testing.T) {
	t.Parallel()
	Convey("Get instances returns an internal error", t, func() {
		r := createRequestWithToken("GET", "http://localhost:21800/instances", nil)
		w := httptest.NewRecorder()

		mockedDataStore := &storetest.StorerMock{
			GetInstancesFunc: func([]string) (*models.InstanceResults, error) {
				return nil, errs.ErrInternalServer
			},
		}

		instance := &instance.Store{Host: host, Storer: mockedDataStore}
		instance.GetList(w, r)

		So(w.Code, ShouldEqual, http.StatusInternalServerError)
		So(len(mockedDataStore.GetInstancesCalls()), ShouldEqual, 1)
	})

	Convey("Get instances returns bad request error", t, func() {
		r := createRequestWithToken("GET", "http://localhost:21800/instances?state=foo", nil)
		w := httptest.NewRecorder()

		mockedDataStore := &storetest.StorerMock{}

		instance := &instance.Store{Host: host, Storer: mockedDataStore}
		instance.GetList(w, r)

		So(w.Code, ShouldEqual, http.StatusBadRequest)
		So(len(mockedDataStore.GetInstancesCalls()), ShouldEqual, 0)
	})
}

func TestGetInstanceReturnsOK(t *testing.T) {
	t.Parallel()
	Convey("Get instance returns a ok status code", t, func() {
		r := createRequestWithToken("GET", "http://localhost:21800/instances/123", nil)
		w := httptest.NewRecorder()

		mockedDataStore := &storetest.StorerMock{
			GetInstanceFunc: func(ID string) (*models.Instance, error) {
				return &models.Instance{State: models.CreatedState}, nil
			},
		}

		instance := &instance.Store{Host: host, Storer: mockedDataStore}
		instance.Get(w, r)

		So(w.Code, ShouldEqual, http.StatusOK)
		So(len(mockedDataStore.GetInstanceCalls()), ShouldEqual, 1)
	})
}

func TestGetInstanceReturnsInternalError(t *testing.T) {
	t.Parallel()
	Convey("Given an internal error is returned from mongo, then response returns an internal error", t, func() {
		r := createRequestWithToken("GET", "http://localhost:21800/instances/123", nil)
		w := httptest.NewRecorder()

		mockedDataStore := &storetest.StorerMock{
			GetInstanceFunc: func(ID string) (*models.Instance, error) {
				return nil, errs.ErrInternalServer
			},
		}

		instance := &instance.Store{Host: host, Storer: mockedDataStore}
		instance.Get(w, r)

		So(w.Code, ShouldEqual, http.StatusInternalServerError)
		So(w.Body.String(), ShouldResemble, "internal error\n")

		So(len(mockedDataStore.GetInstanceCalls()), ShouldEqual, 1)
	})

	Convey("Given instance state is invalid, then response returns an internal error", t, func() {
		r := createRequestWithToken("GET", "http://localhost:21800/instances/123", nil)
		w := httptest.NewRecorder()

		mockedDataStore := &storetest.StorerMock{
			GetInstanceFunc: func(ID string) (*models.Instance, error) {
				return &models.Instance{State: "gobbly gook"}, nil
			},
		}

		instance := &instance.Store{Host: host, Storer: mockedDataStore}
		instance.Get(w, r)

		So(w.Code, ShouldEqual, http.StatusInternalServerError)
		So(w.Body.String(), ShouldResemble, "Incorrect resource state\n")
		So(len(mockedDataStore.GetInstanceCalls()), ShouldEqual, 1)
	})
}

func TestAddInstancesReturnsCreated(t *testing.T) {
	t.Parallel()
	Convey("Add instance returns a created code", t, func() {
		body := strings.NewReader(`{"links": { "job": { "id":"123-456", "href":"http://localhost:2200/jobs/123-456" } } }`)
		r := createRequestWithToken("POST", "http://localhost:21800/instances", body)
		w := httptest.NewRecorder()

		mockedDataStore := &storetest.StorerMock{
			AddInstanceFunc: func(*models.Instance) (*models.Instance, error) {
				return &models.Instance{}, nil
			},
		}

		instance := &instance.Store{Host: host, Storer: mockedDataStore}
		instance.Add(w, r)

		So(w.Code, ShouldEqual, http.StatusCreated)
		So(len(mockedDataStore.AddInstanceCalls()), ShouldEqual, 1)
	})
}

func TestAddInstancesReturnsBadRequest(t *testing.T) {
	t.Parallel()
	Convey("Add instance returns a bad request with invalid json", t, func() {
		body := strings.NewReader(`{`)
		r := createRequestWithToken("POST", "http://localhost:21800/instances", body)
		w := httptest.NewRecorder()

		mockedDataStore := &storetest.StorerMock{
			AddInstanceFunc: func(*models.Instance) (*models.Instance, error) {
				return &models.Instance{}, nil
			},
		}

		instance := &instance.Store{Host: host, Storer: mockedDataStore}
		instance.Add(w, r)

		So(w.Code, ShouldEqual, http.StatusBadRequest)
	})

	Convey("Add instance returns a bad request with a empty json", t, func() {
		body := strings.NewReader(`{}`)
		r := createRequestWithToken("POST", "http://localhost:21800/instances", body)
		w := httptest.NewRecorder()

		mockedDataStore := &storetest.StorerMock{
			AddInstanceFunc: func(*models.Instance) (*models.Instance, error) {
				return &models.Instance{}, nil
			},
		}

		instance := &instance.Store{Host: host, Storer: mockedDataStore}
		instance.Add(w, r)

		So(w.Code, ShouldEqual, http.StatusBadRequest)
	})
}

func TestAddInstancesReturnsInternalError(t *testing.T) {
	t.Parallel()
	Convey("Add instance returns an internal error", t, func() {
		body := strings.NewReader(`{"links": {"job": { "id":"123-456", "href":"http://localhost:2200/jobs/123-456" } } }`)
		r := createRequestWithToken("POST", "http://localhost:21800/instances", body)
		w := httptest.NewRecorder()
		mockedDataStore := &storetest.StorerMock{
			AddInstanceFunc: func(*models.Instance) (*models.Instance, error) {
				return nil, errs.ErrInternalServer
			},
		}

		instance := &instance.Store{Host: host, Storer: mockedDataStore}
		instance.Add(w, r)

		So(w.Code, ShouldEqual, http.StatusInternalServerError)
		So(len(mockedDataStore.AddInstanceCalls()), ShouldEqual, 1)
	})
}

func TestUpdateInstanceReturnsOk(t *testing.T) {
	t.Parallel()
	Convey("when an instance has a state of created", t, func() {
		body := strings.NewReader(`{"state":"created"}`)
		r := createRequestWithToken("PUT", "http://localhost:21800/instances/123", body)
		w := httptest.NewRecorder()

		mockedDataStore := &storetest.StorerMock{
			GetInstanceFunc: func(id string) (*models.Instance, error) {
				return &models.Instance{State: models.CreatedState}, nil
			},
			UpdateInstanceFunc: func(id string, i *models.Instance) error {
				return nil
			},
		}

		instance := &instance.Store{Host: host, Storer: mockedDataStore}
		instance.Update(w, r)

		So(w.Code, ShouldEqual, http.StatusOK)
		So(len(mockedDataStore.GetInstanceCalls()), ShouldEqual, 1)
		So(len(mockedDataStore.UpdateInstanceCalls()), ShouldEqual, 1)
	})

	Convey("when an instance changes its state to edition-confirmed", t, func() {
		body := strings.NewReader(`{"state":"edition-confirmed", "edition": "2017"}`)
		r := createRequestWithToken("PUT", "http://localhost:21800/instances/123", body)
		w := httptest.NewRecorder()

		currentInstanceTestData := &models.Instance{
			Edition: "2017",
			Links: &models.InstanceLinks{
				Job: &models.IDLink{
					ID:   "7654",
					HRef: "job-link",
				},
				Dataset: &models.IDLink{
					ID:   "4567",
					HRef: "dataset-link",
				},
				Self: &models.IDLink{
					HRef: "self-link",
				},
			},
			State: models.CompletedState,
		}

		mockedDataStore := &storetest.StorerMock{
			GetInstanceFunc: func(id string) (*models.Instance, error) {
				return currentInstanceTestData, nil
			},
			GetEditionFunc: func(datasetID string, edition string, state string) (*models.EditionUpdate, error) {
				return nil, errs.ErrEditionNotFound
			},
			UpsertEditionFunc: func(datasetID, edition string, editionDoc *models.EditionUpdate) error {
				return nil
			},
			GetNextVersionFunc: func(string, string) (int, error) {
				return 1, nil
			},
			UpdateInstanceFunc: func(id string, i *models.Instance) error {
				return nil
			},
		}

		instance := &instance.Store{Host: host, Storer: mockedDataStore}
		instance.Update(w, r)

		So(w.Code, ShouldEqual, http.StatusOK)
		So(len(mockedDataStore.GetInstanceCalls()), ShouldEqual, 1)
		So(len(mockedDataStore.GetEditionCalls()), ShouldEqual, 1)
		So(len(mockedDataStore.UpsertEditionCalls()), ShouldEqual, 1)
		So(len(mockedDataStore.GetNextVersionCalls()), ShouldEqual, 1)
		So(len(mockedDataStore.UpdateInstanceCalls()), ShouldEqual, 1)
	})
}

func TestUpdateInstanceReturnsInternalError(t *testing.T) {
	t.Parallel()
	Convey("Given an internal error is returned from mongo, then response returns an internal error", t, func() {
		body := strings.NewReader(`{"state":"created"}`)
		r := createRequestWithToken("PUT", "http://localhost:21800/instances/123", body)
		w := httptest.NewRecorder()

		mockedDataStore := &storetest.StorerMock{
			GetInstanceFunc: func(id string) (*models.Instance, error) {
				return nil, errs.ErrInternalServer
			},
		}

		instance := &instance.Store{Host: host, Storer: mockedDataStore}
		instance.Update(w, r)

		So(w.Code, ShouldEqual, http.StatusInternalServerError)
		So(w.Body.String(), ShouldResemble, "internal error\n")

		So(len(mockedDataStore.GetInstanceCalls()), ShouldEqual, 1)
		So(len(mockedDataStore.UpdateInstanceCalls()), ShouldEqual, 0)
	})

	Convey("Given the current instance state is invalid, then response returns an internal error", t, func() {
		r := createRequestWithToken("PUT", "http://localhost:21800/instances/123", strings.NewReader(`{"state":"completed", "edition": "2017"}`))
		w := httptest.NewRecorder()
		mockedDataStore := &storetest.StorerMock{
			GetInstanceFunc: func(id string) (*models.Instance, error) {
				return &models.Instance{State: "gobbly gook"}, nil
			},
		}

		instance := &instance.Store{Host: host, Storer: mockedDataStore}
		instance.Update(w, r)

		So(w.Code, ShouldEqual, http.StatusInternalServerError)
		So(w.Body.String(), ShouldResemble, "internal error\n")

		So(len(mockedDataStore.GetInstanceCalls()), ShouldEqual, 1)
		So(len(mockedDataStore.UpdateInstanceCalls()), ShouldEqual, 0)
	})
}

func TestUpdateInstanceFailure(t *testing.T) {
	t.Parallel()
	Convey("when the json body is in the incorrect structure return a bad request error", t, func() {
		body := strings.NewReader(`{"state":`)
		r := createRequestWithToken("PUT", "http://localhost:21800/instances/123", body)
		w := httptest.NewRecorder()
		mockedDataStore := &storetest.StorerMock{}

		instance := &instance.Store{Host: host, Storer: mockedDataStore}
		instance.Update(w, r)

		So(w.Code, ShouldEqual, http.StatusBadRequest)
		So(len(mockedDataStore.GetInstanceCalls()), ShouldEqual, 0)
	})

	Convey("when the instance does not exist return status not found", t, func() {
		body := strings.NewReader(`{"edition": "2017"}`)
		r := createRequestWithToken("PUT", "http://localhost:21800/instances/123", body)
		w := httptest.NewRecorder()
		mockedDataStore := &storetest.StorerMock{
			GetInstanceFunc: func(id string) (*models.Instance, error) {
				return nil, errs.ErrInstanceNotFound
			},
		}

		instance := &instance.Store{Host: host, Storer: mockedDataStore}
		instance.Update(w, r)

		So(w.Code, ShouldEqual, http.StatusNotFound)
		So(len(mockedDataStore.GetInstanceCalls()), ShouldEqual, 1)
		So(len(mockedDataStore.UpdateInstanceCalls()), ShouldEqual, 0)
	})
}

func TestUpdatePublishedInstanceToCompletedReturnsForbidden(t *testing.T) {
	t.Parallel()
	Convey("Given a 'published' instance, when we update to 'completed' then we get a bad-request error", t, func() {
		body := strings.NewReader(`{"state":"completed"}`)
		r := createRequestWithToken("PUT", "http://localhost:21800/instances/1235", body)
		w := httptest.NewRecorder()

		currentInstanceTestData := &models.Instance{
			Edition: "2017",
			Links: &models.InstanceLinks{
				Dataset: &models.IDLink{
					ID: "4567",
				},
			},
			State: models.PublishedState,
		}

		mockedDataStore := &storetest.StorerMock{
			GetInstanceFunc: func(id string) (*models.Instance, error) {
				return currentInstanceTestData, nil
			},
			UpdateInstanceFunc: func(id string, i *models.Instance) error {
				return nil
			},
		}

		instance := &instance.Store{Host: host, Storer: mockedDataStore}
		instance.Update(w, r)

		So(w.Code, ShouldEqual, http.StatusForbidden)
		So(len(mockedDataStore.GetInstanceCalls()), ShouldEqual, 1)
		So(len(mockedDataStore.UpdateInstanceCalls()), ShouldEqual, 0)
	})
}

func TestUpdateEditionConfirmedInstanceToCompletedReturnsForbidden(t *testing.T) {
	t.Parallel()
	Convey("update to an instance returns an internal error", t, func() {
		body := strings.NewReader(`{"state":"completed"}`)
		r := createRequestWithToken("PUT", "http://localhost:21800/instances/123", body)
		w := httptest.NewRecorder()

		currentInstanceTestData := &models.Instance{
			Edition: "2017",
			Links: &models.InstanceLinks{
				Dataset: &models.IDLink{
					ID: "4567",
				},
			},
			State: models.EditionConfirmedState,
		}

		mockedDataStore := &storetest.StorerMock{
			GetInstanceFunc: func(id string) (*models.Instance, error) {
				return currentInstanceTestData, nil
			},
			UpdateInstanceFunc: func(id string, i *models.Instance) error {
				return nil
			},
		}

		instance := &instance.Store{Host: host, Storer: mockedDataStore}
		instance.Update(w, r)

		So(w.Code, ShouldEqual, http.StatusForbidden)
		So(len(mockedDataStore.GetInstanceCalls()), ShouldEqual, 1)
		So(len(mockedDataStore.UpdateInstanceCalls()), ShouldEqual, 0)
	})
}

func TestInsertedObservationsReturnsOk(t *testing.T) {
	t.Parallel()
	Convey("Updateding the inserted observations returns ok", t, func() {
		r := createRequestWithToken("PUT", "http://localhost:21800/instances/123/inserted_observations/200", nil)
		w := httptest.NewRecorder()

		mockedDataStore := &storetest.StorerMock{
			UpdateObservationInsertedFunc: func(id string, ob int64) error {
				return nil
			},
		}
		instance := &instance.Store{Host: host, Storer: mockedDataStore}

		router := mux.NewRouter()
		router.HandleFunc("/instances/{id}/inserted_observations/{inserted_observations}", instance.UpdateObservations).Methods("PUT")
		router.ServeHTTP(w, r)

		So(w.Code, ShouldEqual, http.StatusOK)
		So(len(mockedDataStore.UpdateObservationInsertedCalls()), ShouldEqual, 1)
	})
}

func TestInsertedObservationsReturnsBadRequest(t *testing.T) {
	t.Parallel()
	Convey("Updateding the inserted observations returns bad request", t, func() {
		r := createRequestWithToken("PUT", "http://localhost:21800/instances/123/inserted_observations/aa12a", nil)
		w := httptest.NewRecorder()
		mockedDataStore := &storetest.StorerMock{}

		instance := &instance.Store{Host: host, Storer: mockedDataStore}
		instance.UpdateObservations(w, r)

		So(w.Code, ShouldEqual, http.StatusBadRequest)
	})
}

func TestInsertedObservationsReturnsNotFound(t *testing.T) {
	t.Parallel()
	Convey("Updating the inserted observations returns not found", t, func() {
		r := createRequestWithToken("PUT", "http://localhost:21800/instances/123/inserted_observations/200", nil)
		w := httptest.NewRecorder()

		mockedDataStore := &storetest.StorerMock{
			UpdateObservationInsertedFunc: func(id string, ob int64) error {
				return errs.ErrInstanceNotFound
			},
		}

		instance := &instance.Store{Host: host, Storer: mockedDataStore}

		router := mux.NewRouter()
		router.HandleFunc("/instances/{id}/inserted_observations/{inserted_observations}", instance.UpdateObservations).Methods("PUT")
		router.ServeHTTP(w, r)

		So(w.Code, ShouldEqual, http.StatusNotFound)
		So(len(mockedDataStore.UpdateObservationInsertedCalls()), ShouldEqual, 1)
	})
}

func TestStore_UpdateImportTask_UpdateImportObservations(t *testing.T) {

	t.Parallel()
	Convey("update to an import task returns http 200 response if no errors occur", t, func() {
		body := strings.NewReader(`{"import_observations":{"state":"completed"}}`)
		r := createRequestWithToken("PUT", "http://localhost:21800/instances/123/import_tasks", body)
		w := httptest.NewRecorder()

		mockedDataStore := &storetest.StorerMock{
			UpdateImportObservationsTaskStateFunc: func(id string, state string) error {
				return nil
			},
		}

		instance := &instance.Store{Host: host, Storer: mockedDataStore}

		instance.UpdateImportTask(w, r)

		So(w.Code, ShouldEqual, http.StatusOK)
		So(len(mockedDataStore.UpdateImportObservationsTaskStateCalls()), ShouldEqual, 1)
		So(len(mockedDataStore.UpdateBuildHierarchyTaskStateCalls()), ShouldEqual, 0)
	})
}

func TestStore_UpdateImportTask_UpdateImportObservations_InvalidState(t *testing.T) {

	t.Parallel()
	Convey("update to an import task with an invalid state returns http 400 response", t, func() {
		body := strings.NewReader(`{"import_observations":{"state":"notvalid"}}`)
		r := createRequestWithToken("PUT", "http://localhost:21800/instances/123/import_tasks", body)
		w := httptest.NewRecorder()

		mockedDataStore := &storetest.StorerMock{
			UpdateImportObservationsTaskStateFunc: func(id string, state string) error {
				return nil
			},
		}

		instance := &instance.Store{Host: host, Storer: mockedDataStore}

		instance.UpdateImportTask(w, r)

		So(w.Code, ShouldEqual, http.StatusBadRequest)
		So(len(mockedDataStore.UpdateImportObservationsTaskStateCalls()), ShouldEqual, 0)
		So(len(mockedDataStore.UpdateBuildHierarchyTaskStateCalls()), ShouldEqual, 0)
	})
}

func TestStore_UpdateImportTask_UpdateBuildHierarchyTask_InvalidState(t *testing.T) {

	t.Parallel()
	Convey("update to an import task with an invalid state returns http 400 response", t, func() {
		body := strings.NewReader(`{"build_hierarchies":[{"state":"notvalid"}]}`)
		r := createRequestWithToken("PUT", "http://localhost:21800/instances/123/import_tasks", body)
		w := httptest.NewRecorder()

		mockedDataStore := &storetest.StorerMock{
			UpdateBuildHierarchyTaskStateFunc: func(id string, dimension string, state string) error {
				return nil
			},
		}

		instance := &instance.Store{Host: host, Storer: mockedDataStore}

		instance.UpdateImportTask(w, r)

		So(w.Code, ShouldEqual, http.StatusBadRequest)
		So(len(mockedDataStore.UpdateImportObservationsTaskStateCalls()), ShouldEqual, 0)
		So(len(mockedDataStore.UpdateBuildHierarchyTaskStateCalls()), ShouldEqual, 0)
	})
}

func TestStore_UpdateImportTask_UpdateBuildHierarchyTask(t *testing.T) {

	t.Parallel()
	Convey("update to an import task returns http 200 response if no errors occur", t, func() {
		body := strings.NewReader(`{"build_hierarchies":[{"state":"completed"}]}`)
		r := createRequestWithToken("PUT", "http://localhost:21800/instances/123/import_tasks", body)
		w := httptest.NewRecorder()

		mockedDataStore := &storetest.StorerMock{
			UpdateBuildHierarchyTaskStateFunc: func(id string, dimension string, state string) error {
				return nil
			},
		}

		instance := &instance.Store{Host: host, Storer: mockedDataStore}

		instance.UpdateImportTask(w, r)

		So(w.Code, ShouldEqual, http.StatusOK)
		So(len(mockedDataStore.UpdateImportObservationsTaskStateCalls()), ShouldEqual, 0)
		So(len(mockedDataStore.UpdateBuildHierarchyTaskStateCalls()), ShouldEqual, 1)
	})
}

func TestStore_UpdateImportTask_ReturnsInternalError(t *testing.T) {

	t.Parallel()
	Convey("update to an import task returns an internal error", t, func() {
		body := strings.NewReader(`{"import_observations":{"state":"completed"}}`)
		r := createRequestWithToken("PUT", "http://localhost:21800/instances/123/import_tasks", body)
		w := httptest.NewRecorder()

		mockedDataStore := &storetest.StorerMock{
			UpdateImportObservationsTaskStateFunc: func(id string, state string) error {
				return errs.ErrInternalServer
			},
		}

		instance := &instance.Store{Host: host, Storer: mockedDataStore}

		instance.UpdateImportTask(w, r)

		So(w.Code, ShouldEqual, http.StatusInternalServerError)
		So(len(mockedDataStore.UpdateImportObservationsTaskStateCalls()), ShouldEqual, 1)
	})
}


func TestUpdateInstanceReturnsErrorWhenStateIsPublished(t *testing.T) {
	t.Parallel()
	Convey("when an instance has a state of published, then put request to change to it to completed ", t, func() {
		body := strings.NewReader(`{"state":"completed"}`)
		r := createRequestWithToken("PUT", "http://localhost:21800/instances/123", body)
		w := httptest.NewRecorder()

		mockedDataStore := &storetest.StorerMock{
			GetInstanceFunc: func(id string) (*models.Instance, error) {
				return &models.Instance{State: models.PublishedState}, nil
			},
			UpdateInstanceFunc: func(id string, i *models.Instance) error {
				return nil
			},
		}

		instance := &instance.Store{Host: host, Storer: mockedDataStore}
		instance.Update(w, r)

		So(w.Code, ShouldEqual, http.StatusForbidden)
		So(len(mockedDataStore.GetInstanceCalls()), ShouldEqual, 1)
	})
}

<<<<<<< HEAD
=======
func TestUpdateDimensionReturnsInternalError(t *testing.T) {
	t.Parallel()
	Convey("Given an internal error is returned from mongo, then response returns an internal error", t, func() {
		body := strings.NewReader(`{"label":"ages"}`)
		r := createRequestWithToken("PUT", "http://localhost:22000/instances/123/dimensions/age", body)
		w := httptest.NewRecorder()

		mockedDataStore := &storetest.StorerMock{
			GetInstanceFunc: func(id string) (*models.Instance, error) {
				return nil, errs.ErrInternalServer
			},
			UpdateInstanceFunc: func(id string, i *models.Instance) error {
				return nil
			},
		}

		instance := &instance.Store{Host: host, Storer: mockedDataStore}
		instance.UpdateDimension(w, r)

		So(w.Code, ShouldEqual, http.StatusInternalServerError)
		So(len(mockedDataStore.GetInstanceCalls()), ShouldEqual, 1)
		So(len(mockedDataStore.UpdateInstanceCalls()), ShouldEqual, 0)
	})

	Convey("Given the instance state is invalid, then response returns an internal error", t, func() {
		body := strings.NewReader(`{"label":"ages"}`)
		r := createRequestWithToken("PUT", "http://localhost:22000/instances/123/dimensions/age", body)
		w := httptest.NewRecorder()

		mockedDataStore := &storetest.StorerMock{
			GetInstanceFunc: func(id string) (*models.Instance, error) {
				return &models.Instance{State: "gobbly gook"}, nil
			},
			UpdateInstanceFunc: func(id string, i *models.Instance) error {
				return nil
			},
		}

		instance := &instance.Store{Host: host, Storer: mockedDataStore}
		instance.UpdateDimension(w, r)

		So(w.Code, ShouldEqual, http.StatusInternalServerError)
		So(len(mockedDataStore.GetInstanceCalls()), ShouldEqual, 1)
		So(len(mockedDataStore.UpdateInstanceCalls()), ShouldEqual, 0)
	})
}
>>>>>>> 184dde55

func TestUpdateDimensionReturnsNotFound(t *testing.T) {
	t.Parallel()
	Convey("When update dimension return status not found", t, func() {
		r := createRequestWithToken("PUT", "http://localhost:22000/instances/123/dimensions/age", nil)
		w := httptest.NewRecorder()

		mockedDataStore := &storetest.StorerMock{
			GetInstanceFunc: func(id string) (*models.Instance, error) {
				return nil, errs.ErrInstanceNotFound
			},
		}

		instance := &instance.Store{Host: host, Storer: mockedDataStore}
		instance.UpdateDimension(w, r)

		So(w.Code, ShouldEqual, http.StatusNotFound)
		So(len(mockedDataStore.GetInstanceCalls()), ShouldEqual, 1)
		So(len(mockedDataStore.UpdateInstanceCalls()), ShouldEqual, 0)
	})
}

func TestUpdateDimensionReturnsForbidden(t *testing.T) {
	t.Parallel()
	Convey("When update dimension returns forbidden (for already published) ", t, func() {
		r := createRequestWithToken("PUT", "http://localhost:22000/instances/123/dimensions/age", nil)
		w := httptest.NewRecorder()

		currentInstanceTestData := &models.Instance{
			State: models.PublishedState,
		}

		mockedDataStore := &storetest.StorerMock{
			GetInstanceFunc: func(id string) (*models.Instance, error) {
				return currentInstanceTestData, nil
			},
		}

		instance := &instance.Store{Host: host, Storer: mockedDataStore}
		instance.UpdateDimension(w, r)

		So(w.Code, ShouldEqual, http.StatusForbidden)
		So(len(mockedDataStore.GetInstanceCalls()), ShouldEqual, 1)
		So(len(mockedDataStore.UpdateInstanceCalls()), ShouldEqual, 0)
	})
}

func TestUpdateDimensionReturnsBadRequest(t *testing.T) {
	t.Parallel()
	Convey("When update dimension returns bad request", t, func() {
		body := strings.NewReader("{")
		r := createRequestWithToken("PUT", "http://localhost:22000/instances/123/dimensions/age", body)
		w := httptest.NewRecorder()

		mockedDataStore := &storetest.StorerMock{
			GetInstanceFunc: func(id string) (*models.Instance, error) {
				return &models.Instance{State: models.CompletedState}, nil
			},
		}

		instance := &instance.Store{Host: host, Storer: mockedDataStore}
		instance.UpdateDimension(w, r)

		So(w.Code, ShouldEqual, http.StatusBadRequest)
	})
}

func TestUpdateDimensionReturnsNotFoundWithWrongName(t *testing.T) {
	t.Parallel()
	Convey("When update dimension fails to update an instance", t, func() {
		body := strings.NewReader(`{"label":"notages"}`)
		r := createRequestWithToken("PUT", "http://localhost:22000/instances/123/dimensions/notage", body)
		w := httptest.NewRecorder()

		mockedDataStore := &storetest.StorerMock{
			GetInstanceFunc: func(id string) (*models.Instance, error) {
				return &models.Instance{State: models.EditionConfirmedState,
					InstanceID: "123",
					Dimensions: []models.CodeList{{Name: "age", ID: "age"}}}, nil
			},
			UpdateInstanceFunc: func(id string, i *models.Instance) error {
				return nil
			},
		}

		instance := &instance.Store{Host: host, Storer: mockedDataStore}

		router := mux.NewRouter()
		router.HandleFunc("/instances/{id}/dimensions/{dimension}", instance.UpdateDimension).Methods("PUT")

		router.ServeHTTP(w, r)

		So(w.Code, ShouldEqual, http.StatusNotFound)
		So(len(mockedDataStore.GetInstanceCalls()), ShouldEqual, 1)
		So(len(mockedDataStore.UpdateInstanceCalls()), ShouldEqual, 0)
	})
}

func TestUpdateDimensionReturnsOk(t *testing.T) {
	t.Parallel()
	Convey("When update dimension fails to update an instance", t, func() {
		body := strings.NewReader(`{"label":"ages"}`)
		r := createRequestWithToken("PUT", "http://localhost:22000/instances/123/dimensions/age", body)
		w := httptest.NewRecorder()

		mockedDataStore := &storetest.StorerMock{
			GetInstanceFunc: func(id string) (*models.Instance, error) {
				return &models.Instance{State: models.EditionConfirmedState,
					InstanceID: "123",
					Dimensions: []models.CodeList{{Name: "age", ID: "age"}}}, nil
			},
			UpdateInstanceFunc: func(id string, i *models.Instance) error {
				return nil
			},
		}

		instance := &instance.Store{Host: host, Storer: mockedDataStore}
		router := mux.NewRouter()
		router.HandleFunc("/instances/{id}/dimensions/{dimension}", instance.UpdateDimension).Methods("PUT")

		router.ServeHTTP(w, r)

		So(w.Code, ShouldEqual, http.StatusOK)
		So(len(mockedDataStore.GetInstanceCalls()), ShouldEqual, 1)
		So(len(mockedDataStore.UpdateInstanceCalls()), ShouldEqual, 1)
	})
}

func TestStore_UpdateImportTask_UpdateBuildSearchIndexTask_InvalidState(t *testing.T) {

	t.Parallel()
	Convey("update to an import task with an invalid state returns http 400 response", t, func() {
		body := strings.NewReader(`{"build_search_indexes":[{"state":"notvalid"}]}`)
		r := createRequestWithToken("PUT", "http://localhost:21800/instances/123/import_tasks", body)
		w := httptest.NewRecorder()

		mockedDataStore := &storetest.StorerMock{
			UpdateBuildSearchTaskStateFunc: func(id string, dimension string, state string) error {
				return nil
			},
		}

		instance := &instance.Store{Host: host, Storer: mockedDataStore}

		instance.UpdateImportTask(w, r)

		So(w.Code, ShouldEqual, http.StatusBadRequest)
		So(len(mockedDataStore.UpdateImportObservationsTaskStateCalls()), ShouldEqual, 0)
		So(len(mockedDataStore.UpdateBuildHierarchyTaskStateCalls()), ShouldEqual, 0)
		So(len(mockedDataStore.UpdateBuildSearchTaskStateCalls()), ShouldEqual, 0)
	})
}

func TestStore_UpdateImportTask_UpdateBuildSearchIndexTask(t *testing.T) {

	t.Parallel()
	Convey("update to an import task returns http 200 response if no errors occur", t, func() {
		body := strings.NewReader(`{"build_search_indexes":[{"state":"completed"}]}`)
		r := createRequestWithToken("PUT", "http://localhost:21800/instances/123/import_tasks", body)
		w := httptest.NewRecorder()

		mockedDataStore := &storetest.StorerMock{
			UpdateBuildSearchTaskStateFunc: func(id string, dimension string, state string) error {
				return nil
			},
		}

		instance := &instance.Store{Host: host, Storer: mockedDataStore}

		instance.UpdateImportTask(w, r)

		So(w.Code, ShouldEqual, http.StatusOK)
		So(len(mockedDataStore.UpdateImportObservationsTaskStateCalls()), ShouldEqual, 0)
		So(len(mockedDataStore.UpdateBuildHierarchyTaskStateCalls()), ShouldEqual, 0)
		So(len(mockedDataStore.UpdateBuildSearchTaskStateCalls()), ShouldEqual, 1)
	})
}<|MERGE_RESOLUTION|>--- conflicted
+++ resolved
@@ -661,7 +661,6 @@
 	})
 }
 
-
 func TestUpdateInstanceReturnsErrorWhenStateIsPublished(t *testing.T) {
 	t.Parallel()
 	Convey("when an instance has a state of published, then put request to change to it to completed ", t, func() {
@@ -686,8 +685,6 @@
 	})
 }
 
-<<<<<<< HEAD
-=======
 func TestUpdateDimensionReturnsInternalError(t *testing.T) {
 	t.Parallel()
 	Convey("Given an internal error is returned from mongo, then response returns an internal error", t, func() {
@@ -734,7 +731,6 @@
 		So(len(mockedDataStore.UpdateInstanceCalls()), ShouldEqual, 0)
 	})
 }
->>>>>>> 184dde55
 
 func TestUpdateDimensionReturnsNotFound(t *testing.T) {
 	t.Parallel()
