--- conflicted
+++ resolved
@@ -380,11 +380,8 @@
 		return nil, nil, nil, err
 	}
 
-<<<<<<< HEAD
+	t0 := time.Now()
 	// reads http header and creates struct for new versionNumber
-=======
-	t0 := time.Now()
->>>>>>> 1cafe68a
 	versionUpdate, err := models.CreateVersion(body, versionDetails.datasetID)
 	if err != nil {
 		log.Error(ctx, "putVersion endpoint: failed to model version resource based on request", err, data)
@@ -406,13 +403,10 @@
 		return nil, nil, nil, err
 	}
 	log.Info(ctx, "DEBUG CheckEditionExists from mongo", log.Data{"time": time.Since(t0)})
-
-<<<<<<< HEAD
+	
+	t0 = time.Now()
 	currentVersion, err := api.dataStore.Backend.GetVersion(ctx, versionDetails.datasetID, versionDetails.edition, versionNumber, "")
-=======
-	t0 = time.Now()
-	currentVersion, err := api.dataStore.Backend.GetVersion(ctx, versionDetails.datasetID, versionDetails.edition, version, "")
->>>>>>> 1cafe68a
+
 	if err != nil {
 		log.Error(ctx, "putVersion endpoint: datastore.GetVersion returned an error", err, data)
 		return nil, nil, nil, err
@@ -478,13 +472,9 @@
 	// which may also modify the same instance collection in the database.
 	if err := doUpdate(); err != nil {
 		if err == errs.ErrDatasetNotFound {
-<<<<<<< HEAD
-			currentVersion, err = api.dataStore.Backend.GetVersion(ctx, versionDetails.datasetID, versionDetails.edition, versionNumber, "")
-=======
 			log.Info(ctx, "instance document in database corresponding to dataset version was modified before the lock was acquired, retrying...", data)
 			t0 = time.Now()
-			currentVersion, err = api.dataStore.Backend.GetVersion(ctx, versionDetails.datasetID, versionDetails.edition, version, "")
->>>>>>> 1cafe68a
+			currentVersion, err = api.dataStore.Backend.GetVersion(ctx, versionDetails.datasetID, versionDetails.edition, versionNumber, "")
 			if err != nil {
 				log.Error(ctx, "putVersion endpoint: datastore.GetVersion returned an error", err, data)
 				return nil, nil, nil, err
@@ -507,9 +497,9 @@
 func (api *DatasetAPI) publishVersion(
 	ctx context.Context,
 	currentDataset *models.DatasetUpdate, // Called Dataset in Mongo
-	currentVersion *models.Version, // Called Instances in Mongo
-	versionUpdate *models.Version, // Next version, that is the new version
-	versionDetails VersionDetails, // Struct holding URL Params.
+	currentVersion *models.Version,       // Called Instances in Mongo
+	versionUpdate *models.Version,        // Next version, that is the new version
+	versionDetails VersionDetails,        // Struct holding URL Params.
 ) error {
 	data := versionDetails.baseLogData()
 	log.Info(ctx, "attempting to publish version", data)
