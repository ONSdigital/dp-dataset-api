package api

import (
	"bytes"
	"context"
	"encoding/json"
	"errors"
	"fmt"
	"io"
	"net/http"
	"net/http/httptest"
	"os"
	"strconv"
	"testing"

	authMock "github.com/ONSdigital/dp-authorisation/v2/authorisation/mock"
	errs "github.com/ONSdigital/dp-dataset-api/apierrors"
	"github.com/ONSdigital/dp-dataset-api/mocks"
	"github.com/ONSdigital/dp-dataset-api/models"
	storetest "github.com/ONSdigital/dp-dataset-api/store/datastoretest"
	permissionsAPISDK "github.com/ONSdigital/dp-permissions-api/sdk"
	. "github.com/smartystreets/goconvey/convey"
)

func TestPutMetadataForbidden(t *testing.T) {
	Convey("Given a request to put metdata is forbidden", t, func() {
		mockedDataStore := &storetest.StorerMock{}

		authorisationMock := &authMock.MiddlewareMock{
			RequireFunc: func(permission string, handlerFunc http.HandlerFunc) http.HandlerFunc {
				return func(w http.ResponseWriter, r *http.Request) {
					w.WriteHeader(http.StatusForbidden)
				}
			},
		}

		api := GetAPIWithCMDMocks(mockedDataStore, &mocks.DownloadsGeneratorMock{}, authorisationMock)

		w := httptest.NewRecorder()

		Convey("And a valid payload", func() {
			metadata := models.EditableMetadata{
				Title:       "new title",
				Survey:      "new survey",
				ReleaseDate: "new release date",
				LatestChanges: &[]models.LatestChange{
					{
						Name:        "change 1",
						Description: "change description",
					},
				},
			}
			payload, _ := json.Marshal(metadata)

			Convey("And a valid version", func() {
				url := fmt.Sprintf("http://localhost:22000/datasets/%s/editions/%s/versions/%s/metadata", "123", "2017", "!")
				r := createRequestWithAuth("PUT", url, bytes.NewBuffer(payload))

				Convey("When we call the PUT metadata endpoint", func() {
					api.Router.ServeHTTP(w, r)

					Convey("Then a 403 error is returned and no database calls are made", func() {
						So(w.Code, ShouldEqual, http.StatusForbidden)
						So(len(mockedDataStore.GetDatasetCalls()), ShouldEqual, 0)
						So(len(mockedDataStore.GetVersionCalls()), ShouldEqual, 0)
						So(len(mockedDataStore.UpdateMetadataCalls()), ShouldEqual, 0)
					})
				})
			})
		})
	})
}

func TestPutMetadataUnauthorised(t *testing.T) {
	Convey("Given a request to put metdata is unauthorised", t, func() {
		mockedDataStore := &storetest.StorerMock{}

		authorisationMock := &authMock.MiddlewareMock{
			RequireFunc: func(permission string, handlerFunc http.HandlerFunc) http.HandlerFunc {
				return func(w http.ResponseWriter, r *http.Request) {
					w.WriteHeader(http.StatusUnauthorized)
				}
			},
		}

		api := GetAPIWithCMDMocks(mockedDataStore, &mocks.DownloadsGeneratorMock{}, authorisationMock)

		w := httptest.NewRecorder()

		Convey("And a valid payload", func() {
			metadata := models.EditableMetadata{
				Title:       "new title",
				Survey:      "new survey",
				ReleaseDate: "new release date",
				LatestChanges: &[]models.LatestChange{
					{
						Name:        "change 1",
						Description: "change description",
					},
				},
			}
			payload, _ := json.Marshal(metadata)

			Convey("And a valid version", func() {
				url := fmt.Sprintf("http://localhost:22000/datasets/%s/editions/%s/versions/%s/metadata", "123", "2017", "!")
				r := createRequestWithNoAuth("PUT", url, bytes.NewBuffer(payload))

				Convey("When we call the PUT metadata endpoint", func() {
					api.Router.ServeHTTP(w, r)

					Convey("Then a 401 error is returned and no database calls are made", func() {
						So(w.Code, ShouldEqual, http.StatusUnauthorized)
						So(len(mockedDataStore.GetDatasetCalls()), ShouldEqual, 0)
						So(len(mockedDataStore.GetVersionCalls()), ShouldEqual, 0)
						So(len(mockedDataStore.UpdateMetadataCalls()), ShouldEqual, 0)
					})
				})
			})
		})
	})
}

func TestPutMetadata(t *testing.T) {
	Convey("Given a version and a dataset stored in database", t, func() {
		version := createUnpublishedVersionDoc()
		version.ETag = "version-etag"
		version.Version = 1
		version.Edition = "2017"

		dataset := createDatasetDoc()
		dataset.ID = "123"
		dataset.Next.State = models.AssociatedState

		forceUpdateMetadataFail := false // Flag to make the UpdateMetadata function return an error
		mockedDataStore := &storetest.StorerMock{
			GetVersionFunc: func(_ context.Context, _, _ string, versionNumber int, _ string) (*models.Version, error) {
				if versionNumber == version.Version {
					return version, nil
				}
				return nil, errs.ErrVersionNotFound
			},
			GetDatasetFunc: func(_ context.Context, datasetID string) (*models.DatasetUpdate, error) {
				if datasetID == dataset.ID {
					return dataset, nil
				}
				return nil, errs.ErrDatasetNotFound
			},
			UpdateMetadataFunc: func(_ context.Context, datasetId, versionId, versionEtag string, updatedDataset *models.Dataset, updatedVersion *models.Version) error {
				versionEtagMatches := versionEtag == "*" || versionEtag == version.ETag
				if datasetId != dataset.ID || versionId != version.ID || !versionEtagMatches || updatedDataset != dataset.Next || updatedVersion != version {
					return errors.New("invalid parameters")
				}

				if forceUpdateMetadataFail {
					return errors.New("failed to update metadata")
				}
				return nil
			},
		}

<<<<<<< HEAD
		api := GetAPIWithCMDMocks(mockedDataStore, &mocks.DownloadsGeneratorMock{}, datasetPermissions, permissions, SearchContentUpdatedProducer{})
=======
		authorisationMock := &authMock.MiddlewareMock{
			RequireFunc: func(permission string, handlerFunc http.HandlerFunc) http.HandlerFunc {
				return handlerFunc
			},
		}

		api := GetAPIWithCMDMocks(mockedDataStore, &mocks.DownloadsGeneratorMock{}, authorisationMock)
>>>>>>> b0720614

		edition := version.Edition
		versionNo := strconv.Itoa(version.Version)

		w := httptest.NewRecorder()

		Convey("And a valid payload", func() {
			metadata := models.EditableMetadata{
				Title:       "new title",
				Survey:      "new survey",
				ReleaseDate: "new release date",
				LatestChanges: &[]models.LatestChange{
					{
						Name:        "change 1",
						Description: "change description",
					},
				},
			}
			payload, _ := json.Marshal(metadata)

			Convey("And an invalid version", func() {
				versionNo = "vvv"
				url := fmt.Sprintf("http://localhost:22000/datasets/%s/editions/%s/versions/%s/metadata", dataset.ID, edition, versionNo)
				r := createRequestWithAuth("PUT", url, bytes.NewBuffer(payload))

				Convey("When we call the PUT metadata endpoint", func() {
					api.Router.ServeHTTP(w, r)

					Convey("Then a 400 error is returned", func() {
						So(w.Code, ShouldEqual, http.StatusBadRequest)
						So(w.Body.String(), ShouldEqual, "invalid version requested\n")
					})
				})
			})

			Convey("And a valid version that does not exist", func() {
				versionNo = "88"
				url := fmt.Sprintf("http://localhost:22000/datasets/%s/editions/%s/versions/%s/metadata", dataset.ID, edition, versionNo)
				r := createRequestWithAuth("PUT", url, bytes.NewBuffer(payload))

				Convey("When we call the PUT metadata endpoint", func() {
					api.Router.ServeHTTP(w, r)

					Convey("Then a 404 error is returned", func() {
						So(w.Code, ShouldEqual, http.StatusNotFound)
						So(w.Body.String(), ShouldEqual, "version not found\n")
					})
				})
			})

			Convey("And an invalid version etag", func() {
				url := fmt.Sprintf("http://localhost:22000/datasets/%s/editions/%s/versions/%s/metadata", dataset.ID, edition, versionNo)
				r := createRequestWithAuth("PUT", url, bytes.NewBuffer(payload))
				r.Header.Add("If-Match", "wrong-etag")

				Convey("When we call the PUT metadata endpoint", func() {
					api.Router.ServeHTTP(w, r)

					Convey("Then a 409 error is returned", func() {
						So(w.Code, ShouldEqual, http.StatusConflict)
						So(w.Body.String(), ShouldEqual, "instance does not match the expected eTag\n")
					})
				})
			})

			Convey("And a missing version etag", func() {
				url := fmt.Sprintf("http://localhost:22000/datasets/%s/editions/%s/versions/%s/metadata", dataset.ID, edition, versionNo)
				r := createRequestWithAuth("PUT", url, bytes.NewBuffer(payload))
				r.Header.Del("If-Match") // no etag

				Convey("When we call the PUT metadata endpoint", func() {
					// Check metadata is changing
					So(dataset.Next.Title, ShouldNotEqual, metadata.Title)
					So(dataset.Next.Survey, ShouldNotEqual, metadata.Survey)
					So(version.ReleaseDate, ShouldNotEqual, metadata.ReleaseDate)
					So(version.LatestChanges, ShouldNotResemble, metadata.LatestChanges)

					api.Router.ServeHTTP(w, r)

					Convey("Then a 200 is returned and the metadata has changed", func() {
						So(w.Code, ShouldEqual, http.StatusOK)
						So(dataset.Next.Title, ShouldEqual, metadata.Title)
						So(dataset.Next.Survey, ShouldEqual, metadata.Survey)
						So(version.ReleaseDate, ShouldEqual, metadata.ReleaseDate)
						So(version.LatestChanges, ShouldResemble, metadata.LatestChanges)
					})
				})
			})

			Convey("And a star version etag", func() {
				url := fmt.Sprintf("http://localhost:22000/datasets/%s/editions/%s/versions/%s/metadata", dataset.ID, edition, versionNo)
				r := createRequestWithAuth("PUT", url, bytes.NewBuffer(payload))
				r.Header.Add("If-Match", "*")

				Convey("When we call the PUT metadata endpoint", func() {
					// Check metadata is changing
					So(dataset.Next.Title, ShouldNotEqual, metadata.Title)
					So(dataset.Next.Survey, ShouldNotEqual, metadata.Survey)
					So(version.ReleaseDate, ShouldNotEqual, metadata.ReleaseDate)
					So(version.LatestChanges, ShouldNotResemble, metadata.LatestChanges)

					api.Router.ServeHTTP(w, r)

					Convey("Then a 200 is returned and the metadata has changed", func() {
						So(w.Code, ShouldEqual, http.StatusOK)
						So(dataset.Next.Title, ShouldEqual, metadata.Title)
						So(dataset.Next.Survey, ShouldEqual, metadata.Survey)
						So(version.ReleaseDate, ShouldEqual, metadata.ReleaseDate)
						So(version.LatestChanges, ShouldResemble, metadata.LatestChanges)
					})
				})
			})

			Convey("And a valid version etag", func() {
				url := fmt.Sprintf("http://localhost:22000/datasets/%s/editions/%s/versions/%s/metadata", dataset.ID, edition, versionNo)
				r := createRequestWithAuth("PUT", url, bytes.NewBuffer(payload))
				r.Header.Add("If-Match", version.ETag)

				Convey("And a dataset id that does not exist", func() {
					dataset.ID = "changed"
					Convey("When we call the PUT metadata endpoint", func() {
						api.Router.ServeHTTP(w, r)

						Convey("Then a 404 error is returned", func() {
							So(w.Code, ShouldEqual, http.StatusNotFound)
							So(w.Body.String(), ShouldEqual, "dataset not found\n")
						})
					})
				})

				Convey("And the dataset does not have a next object", func() {
					dataset.Next = nil
					Convey("When we call the PUT metadata endpoint", func() {
						api.Router.ServeHTTP(w, r)

						Convey("Then a 500 error is returned", func() {
							So(w.Code, ShouldEqual, http.StatusInternalServerError)
							So(w.Body.String(), ShouldEqual, "internal error\n")
						})
					})
				})

				Convey("And the dataset is not associated", func() {
					dataset.Next.State = models.PublishedState
					Convey("When we call the PUT metadata endpoint", func() {
						api.Router.ServeHTTP(w, r)

						Convey("Then a 403 error is returned", func() {
							So(w.Code, ShouldEqual, http.StatusForbidden)
							So(w.Body.String(), ShouldEqual, "unable to update resource, expected resource to have a state of associated\n")
						})
					})
				})

				Convey("And the version is not associated", func() {
					version.State = models.PublishedState
					Convey("When we call the PUT metadata endpoint", func() {
						api.Router.ServeHTTP(w, r)

						Convey("Then a 403 error is returned", func() {
							So(w.Code, ShouldEqual, http.StatusForbidden)
							So(w.Body.String(), ShouldEqual, "unable to update resource, expected resource to have a state of associated\n")
						})
					})
				})

				Convey("And the UpdateMetadata call fails", func() {
					forceUpdateMetadataFail = true
					Convey("When we call the PUT metadata endpoint", func() {
						api.Router.ServeHTTP(w, r)

						Convey("Then a 500 error is returned", func() {
							So(w.Code, ShouldEqual, http.StatusInternalServerError)
							So(w.Body.String(), ShouldEqual, "internal error\n")
						})
					})
				})

				Convey("When we call the PUT metadata endpoint", func() {
					// Check metadata is changing
					So(dataset.Next.Title, ShouldNotEqual, metadata.Title)
					So(dataset.Next.Survey, ShouldNotEqual, metadata.Survey)
					So(version.ReleaseDate, ShouldNotEqual, metadata.ReleaseDate)
					So(version.LatestChanges, ShouldNotResemble, metadata.LatestChanges)

					api.Router.ServeHTTP(w, r)

					Convey("Then a 200 is returned and the metadata has changed", func() {
						So(w.Code, ShouldEqual, http.StatusOK)
						So(dataset.Next.Title, ShouldEqual, metadata.Title)
						So(dataset.Next.Survey, ShouldEqual, metadata.Survey)
						So(version.ReleaseDate, ShouldEqual, metadata.ReleaseDate)
						So(version.LatestChanges, ShouldResemble, metadata.LatestChanges)
					})
				})
			})
		})

		Convey("And an invalid payload", func() {
			payload := "invalid"
			url := fmt.Sprintf("http://localhost:22000/datasets/%s/editions/%s/versions/%s/metadata", dataset.ID, edition, versionNo)
			r := createRequestWithAuth("PUT", url, bytes.NewBufferString(payload))

			Convey("When we call the PUT metadata endpoint", func() {
				api.Router.ServeHTTP(w, r)

				Convey("Then a 400 error is returned", func() {
					So(w.Code, ShouldEqual, http.StatusBadRequest)
					So(w.Body.String(), ShouldEqual, "failed to parse json body\n")
				})
			})
		})
	})
}

func TestGetMetadataForbidden(t *testing.T) {
	t.Parallel()
	Convey("When a get request is made for metadata with incorrect authorisation details", t, func() {
		r := httptest.NewRequest("GET", "http://localhost:22000/datasets/123/editions/2017/versions/1/metadata", http.NoBody)
		w := httptest.NewRecorder()

		mockedDataStore := &storetest.StorerMock{}

		authorisationMock := &authMock.MiddlewareMock{
			RequireFunc: func(permission string, handlerFunc http.HandlerFunc) http.HandlerFunc {
				return func(w http.ResponseWriter, r *http.Request) {
					w.WriteHeader(http.StatusForbidden)
				}
			},
		}

		api := GetAPIWithCMDMocks(mockedDataStore, &mocks.DownloadsGeneratorMock{}, authorisationMock)
		api.Router.ServeHTTP(w, r)
		Convey("Then a 403 response is returned and no expected database calls are made", func() {
			So(w.Code, ShouldEqual, http.StatusForbidden)

			So(len(mockedDataStore.GetDatasetCalls()), ShouldEqual, 0)
			So(len(mockedDataStore.CheckEditionExistsCalls()), ShouldEqual, 0)
			So(len(mockedDataStore.GetVersionCalls()), ShouldEqual, 0)
		})
	})
}

func TestGetMetadataUnauthorised(t *testing.T) {
	t.Parallel()
	Convey("When a get request is made for metadata without authorisation details", t, func() {
		r := httptest.NewRequest("GET", "http://localhost:22000/datasets/123/editions/2017/versions/1/metadata", http.NoBody)
		w := httptest.NewRecorder()

		mockedDataStore := &storetest.StorerMock{}

		authorisationMock := &authMock.MiddlewareMock{
			RequireFunc: func(permission string, handlerFunc http.HandlerFunc) http.HandlerFunc {
				return func(w http.ResponseWriter, r *http.Request) {
					w.WriteHeader(http.StatusUnauthorized)
				}
			},
		}

		api := GetAPIWithCMDMocks(mockedDataStore, &mocks.DownloadsGeneratorMock{}, authorisationMock)
		api.Router.ServeHTTP(w, r)
		Convey("Then a 401 response is returned and no expected database calls are made", func() {
			So(w.Code, ShouldEqual, http.StatusUnauthorized)

			So(len(mockedDataStore.GetDatasetCalls()), ShouldEqual, 0)
			So(len(mockedDataStore.CheckEditionExistsCalls()), ShouldEqual, 0)
			So(len(mockedDataStore.GetVersionCalls()), ShouldEqual, 0)
		})
	})
}

func TestGetMetadataReturnsOk(t *testing.T) {
	t.Parallel()
	var staticType = "static"
	Convey("Successfully return metadata resource for a request without an authentication header", t, func() {
		datasetDoc := createDatasetDoc()
		versionDoc := createPublishedVersionDoc()

		r := httptest.NewRequest("GET", "http://localhost:22000/datasets/123/editions/2017/versions/1/metadata", http.NoBody)
		w := httptest.NewRecorder()

		mockedDataStore := &storetest.StorerMock{
			GetDatasetFunc: func(context.Context, string) (*models.DatasetUpdate, error) {
				return datasetDoc, nil
			},
			CheckEditionExistsFunc: func(context.Context, string, string, string) error {
				return nil
			},
			GetVersionFunc: func(context.Context, string, string, int, string) (*models.Version, error) {
				return versionDoc, nil
			},
		}

<<<<<<< HEAD
		datasetPermissions := getAuthorisationHandlerMock()
		permissions := getAuthorisationHandlerMock()
		api := GetAPIWithCMDMocks(mockedDataStore, &mocks.DownloadsGeneratorMock{}, datasetPermissions, permissions, SearchContentUpdatedProducer{})
=======
		authorisationMock := &authMock.MiddlewareMock{
			RequireFunc: func(permission string, handlerFunc http.HandlerFunc) http.HandlerFunc {
				return handlerFunc
			},
			ParseFunc: func(token string) (*permissionsAPISDK.EntityData, error) {
				return &permissionsAPISDK.EntityData{UserID: "admin"}, nil
			},
		}

		api := GetAPIWithCMDMocks(mockedDataStore, &mocks.DownloadsGeneratorMock{}, authorisationMock)
>>>>>>> b0720614
		api.Router.ServeHTTP(w, r)

		So(w.Code, ShouldEqual, http.StatusOK)

		So(len(mockedDataStore.GetDatasetCalls()), ShouldEqual, 1)
		So(len(mockedDataStore.CheckEditionExistsCalls()), ShouldEqual, 1)
		So(len(mockedDataStore.GetVersionCalls()), ShouldEqual, 1)

		responseBytes, err := io.ReadAll(w.Body)
		if err != nil {
			os.Exit(1)
		}

		var metaData models.Metadata

		err = json.Unmarshal(responseBytes, &metaData)
		if err != nil {
			os.Exit(1)
		}

		So(metaData.Keywords, ShouldBeNil)
		So(metaData.ReleaseFrequency, ShouldEqual, "yearly")

		temporal := models.TemporalFrequency{
			EndDate:   "2017-05-09",
			Frequency: "Monthly",
			StartDate: "2014-05-09",
		}
		So(metaData.Temporal, ShouldResemble, &[]models.TemporalFrequency{temporal})
		So(metaData.UnitOfMeasure, ShouldEqual, "Pounds Sterling")
		So(metaData.State, ShouldEqual, versionDoc.State)
	})

	// Subtle difference between the test above and below, keywords is Not nil
	// in response for test below while it is nil in test above
	Convey("Successfully return metadata resource for a request with an authentication header", t, func() {
		datasetDoc := createDatasetDoc()
		versionDoc := createUnpublishedVersionDoc()

		r := createRequestWithAuth("GET", "http://localhost:22000/datasets/123/editions/2017/versions/1/metadata", nil)

		w := httptest.NewRecorder()

		mockedDataStore := &storetest.StorerMock{
			GetDatasetFunc: func(context.Context, string) (*models.DatasetUpdate, error) {
				return datasetDoc, nil
			},
			CheckEditionExistsFunc: func(context.Context, string, string, string) error {
				return nil
			},
			GetVersionFunc: func(context.Context, string, string, int, string) (*models.Version, error) {
				return versionDoc, nil
			},
		}

<<<<<<< HEAD
		datasetPermissions := getAuthorisationHandlerMock()
		permissions := getAuthorisationHandlerMock()
		api := GetAPIWithCMDMocks(mockedDataStore, &mocks.DownloadsGeneratorMock{}, datasetPermissions, permissions, SearchContentUpdatedProducer{})
=======
		authorisationMock := &authMock.MiddlewareMock{
			RequireFunc: func(permission string, handlerFunc http.HandlerFunc) http.HandlerFunc {
				return handlerFunc
			},
			ParseFunc: func(token string) (*permissionsAPISDK.EntityData, error) {
				return &permissionsAPISDK.EntityData{UserID: "admin"}, nil
			},
		}

		api := GetAPIWithCMDMocks(mockedDataStore, &mocks.DownloadsGeneratorMock{}, authorisationMock)
>>>>>>> b0720614
		api.Router.ServeHTTP(w, r)

		So(w.Code, ShouldEqual, http.StatusOK)

		So(len(mockedDataStore.GetDatasetCalls()), ShouldEqual, 1)
		So(len(mockedDataStore.CheckEditionExistsCalls()), ShouldEqual, 1)
		So(len(mockedDataStore.GetVersionCalls()), ShouldEqual, 1)

		responseBytes, err := io.ReadAll(w.Body)
		if err != nil {
			os.Exit(1)
		}

		var metaData models.Metadata

		err = json.Unmarshal(responseBytes, &metaData)
		if err != nil {
			os.Exit(1)
		}

		So(metaData.Keywords, ShouldResemble, []string{"pensioners"})
		So(metaData.ReleaseFrequency, ShouldResemble, "yearly")

		temporal := models.TemporalFrequency{
			EndDate:   "2017-05-09",
			Frequency: "Monthly",
			StartDate: "2014-05-09",
		}
		So(metaData.Temporal, ShouldResemble, &[]models.TemporalFrequency{temporal})
		So(metaData.UnitOfMeasure, ShouldEqual, "Pounds Sterling")
		So(metaData.State, ShouldEqual, versionDoc.State)
	})

	Convey("Successfully return metadata resource for a static dataset type", t, func() {
		datasetDoc := createDatasetDoc()
		datasetDoc.Current.Type = staticType
		if datasetDoc.Next != nil {
			datasetDoc.Next.Type = staticType
		}

		versionDoc := createPublishedVersionDoc()

		r := httptest.NewRequest("GET", "http://localhost:22000/datasets/123/editions/2017/versions/1/metadata", http.NoBody)
		w := httptest.NewRecorder()

		mockedDataStore := &storetest.StorerMock{
			GetDatasetFunc: func(context.Context, string) (*models.DatasetUpdate, error) {
				return datasetDoc, nil
			},
			CheckEditionExistsStaticFunc: func(context.Context, string, string, string) error {
				return nil
			},
			GetVersionStaticFunc: func(context.Context, string, string, int, string) (*models.Version, error) {
				return versionDoc, nil
			},
		}

<<<<<<< HEAD
		datasetPermissions := getAuthorisationHandlerMock()
		permissions := getAuthorisationHandlerMock()
		api := GetAPIWithCMDMocks(mockedDataStore, &mocks.DownloadsGeneratorMock{}, datasetPermissions, permissions, SearchContentUpdatedProducer{})
=======
		authorisationMock := &authMock.MiddlewareMock{
			RequireFunc: func(permission string, handlerFunc http.HandlerFunc) http.HandlerFunc {
				return handlerFunc
			},
			ParseFunc: func(token string) (*permissionsAPISDK.EntityData, error) {
				return &permissionsAPISDK.EntityData{UserID: "admin"}, nil
			},
		}

		api := GetAPIWithCMDMocks(mockedDataStore, &mocks.DownloadsGeneratorMock{}, authorisationMock)
>>>>>>> b0720614
		api.Router.ServeHTTP(w, r)

		So(w.Code, ShouldEqual, http.StatusOK)

		So(len(mockedDataStore.GetDatasetCalls()), ShouldEqual, 1)
		So(len(mockedDataStore.CheckEditionExistsStaticCalls()), ShouldEqual, 1)
		So(len(mockedDataStore.GetVersionStaticCalls()), ShouldEqual, 1)

		So(len(mockedDataStore.CheckEditionExistsCalls()), ShouldEqual, 0)
		So(len(mockedDataStore.GetVersionCalls()), ShouldEqual, 0)

		responseBytes, err := io.ReadAll(w.Body)
		if err != nil {
			os.Exit(1)
		}

		var metaData models.Metadata

		err = json.Unmarshal(responseBytes, &metaData)
		if err != nil {
			os.Exit(1)
		}

		So(metaData.Keywords, ShouldBeNil)
		So(metaData.ReleaseFrequency, ShouldEqual, "yearly")

		temporal := models.TemporalFrequency{
			EndDate:   "2017-05-09",
			Frequency: "Monthly",
			StartDate: "2014-05-09",
		}
		So(metaData.Temporal, ShouldResemble, &[]models.TemporalFrequency{temporal})
		So(metaData.UnitOfMeasure, ShouldEqual, "Pounds Sterling")
		So(metaData.State, ShouldEqual, versionDoc.State)
	})
}

func TestGetMetadataReturnsError(t *testing.T) {
	t.Parallel()
	var staticType = "static"
	Convey("When the api cannot connect to datastore return an internal server error", t, func() {
		r := httptest.NewRequest("GET", "http://localhost:22000/datasets/123/editions/2017/versions/1/metadata", http.NoBody)
		w := httptest.NewRecorder()

		mockedDataStore := &storetest.StorerMock{
			GetVersionFunc: func(context.Context, string, string, int, string) (*models.Version, error) {
				return nil, errs.ErrInternalServer
			},
			GetDatasetFunc: func(context.Context, string) (*models.DatasetUpdate, error) {
				return createDatasetDoc(), nil
			},
		}

<<<<<<< HEAD
		datasetPermissions := getAuthorisationHandlerMock()
		permissions := getAuthorisationHandlerMock()
		api := GetAPIWithCMDMocks(mockedDataStore, &mocks.DownloadsGeneratorMock{}, datasetPermissions, permissions, SearchContentUpdatedProducer{})
=======
		authorisationMock := &authMock.MiddlewareMock{
			RequireFunc: func(permission string, handlerFunc http.HandlerFunc) http.HandlerFunc {
				return handlerFunc
			},
			ParseFunc: func(token string) (*permissionsAPISDK.EntityData, error) {
				return &permissionsAPISDK.EntityData{UserID: "admin"}, nil
			},
		}

		api := GetAPIWithCMDMocks(mockedDataStore, &mocks.DownloadsGeneratorMock{}, authorisationMock)
>>>>>>> b0720614
		api.Router.ServeHTTP(w, r)

		So(w.Code, ShouldEqual, http.StatusInternalServerError)

		So(w.Body.String(), ShouldContainSubstring, errs.ErrInternalServer.Error())

		So(len(mockedDataStore.GetVersionCalls()), ShouldEqual, 1)
		So(len(mockedDataStore.GetDatasetCalls()), ShouldEqual, 1)
	})

	Convey("When the dataset document cannot be found return status not found", t, func() {
		r := httptest.NewRequest("GET", "http://localhost:22000/datasets/123/editions/2017/versions/1/metadata", http.NoBody)
		w := httptest.NewRecorder()

		mockedDataStore := &storetest.StorerMock{
			GetDatasetFunc: func(context.Context, string) (*models.DatasetUpdate, error) {
				return nil, errs.ErrDatasetNotFound
			},
			GetVersionFunc: func(context.Context, string, string, int, string) (*models.Version, error) {
				return nil, nil
			},
		}

<<<<<<< HEAD
		datasetPermissions := getAuthorisationHandlerMock()
		permissions := getAuthorisationHandlerMock()
		api := GetAPIWithCMDMocks(mockedDataStore, &mocks.DownloadsGeneratorMock{}, datasetPermissions, permissions, SearchContentUpdatedProducer{})
=======
		authorisationMock := &authMock.MiddlewareMock{
			RequireFunc: func(permission string, handlerFunc http.HandlerFunc) http.HandlerFunc {
				return handlerFunc
			},
			ParseFunc: func(token string) (*permissionsAPISDK.EntityData, error) {
				return &permissionsAPISDK.EntityData{UserID: "admin"}, nil
			},
		}

		api := GetAPIWithCMDMocks(mockedDataStore, &mocks.DownloadsGeneratorMock{}, authorisationMock)
>>>>>>> b0720614
		api.Router.ServeHTTP(w, r)

		So(w.Code, ShouldEqual, http.StatusNotFound)
		So(w.Body.String(), ShouldContainSubstring, errs.ErrDatasetNotFound.Error())

		So(len(mockedDataStore.GetDatasetCalls()), ShouldEqual, 1)
		So(len(mockedDataStore.CheckEditionExistsCalls()), ShouldEqual, 0)
	})

	Convey("When the dataset document has no current sub document return status not found", t, func() {
		datasetDoc := createDatasetDoc()
		versionDoc := createPublishedVersionDoc()
		datasetDoc.Current = nil

		r := httptest.NewRequest("GET", "http://localhost:22000/datasets/123/editions/2017/versions/1/metadata", http.NoBody)
		w := httptest.NewRecorder()

		mockedDataStore := &storetest.StorerMock{
			GetDatasetFunc: func(context.Context, string) (*models.DatasetUpdate, error) {
				return datasetDoc, nil
			},
			CheckEditionExistsFunc: func(context.Context, string, string, string) error {
				return nil
			},
			GetVersionFunc: func(context.Context, string, string, int, string) (*models.Version, error) {
				return versionDoc, nil
			},
		}

<<<<<<< HEAD
		datasetPermissions := getAuthorisationHandlerMock()
		permissions := getAuthorisationHandlerMock()
		api := GetAPIWithCMDMocks(mockedDataStore, &mocks.DownloadsGeneratorMock{}, datasetPermissions, permissions, SearchContentUpdatedProducer{})
=======
		authorisationMock := &authMock.MiddlewareMock{
			RequireFunc: func(permission string, handlerFunc http.HandlerFunc) http.HandlerFunc {
				return handlerFunc
			},
			ParseFunc: func(token string) (*permissionsAPISDK.EntityData, error) {
				return nil, permissionsAPISDK.ErrFailedToParsePermissionsResponse
			},
		}

		api := GetAPIWithCMDMocks(mockedDataStore, &mocks.DownloadsGeneratorMock{}, authorisationMock)
>>>>>>> b0720614
		api.Router.ServeHTTP(w, r)

		So(w.Code, ShouldEqual, http.StatusNotFound)
		So(w.Body.String(), ShouldContainSubstring, errs.ErrDatasetNotFound.Error())

		So(len(mockedDataStore.GetDatasetCalls()), ShouldEqual, 1)
		So(len(mockedDataStore.CheckEditionExistsCalls()), ShouldEqual, 0)
	})

	Convey("When the dataset document has no current or nextsub document but request is authorized return status internal server error", t, func() {
		datasetDoc := createDatasetDoc()
		versionDoc := createPublishedVersionDoc()
		datasetDoc.Current = nil
		datasetDoc.Next = nil

		r := createRequestWithAuth("GET", "http://localhost:22000/datasets/123/editions/2017/versions/1/metadata", nil)

		w := httptest.NewRecorder()

		mockedDataStore := &storetest.StorerMock{
			GetDatasetFunc: func(context.Context, string) (*models.DatasetUpdate, error) {
				return datasetDoc, nil
			},
			GetVersionFunc: func(context.Context, string, string, int, string) (*models.Version, error) {
				return versionDoc, nil
			},
		}

<<<<<<< HEAD
		datasetPermissions := getAuthorisationHandlerMock()
		permissions := getAuthorisationHandlerMock()
		api := GetAPIWithCMDMocks(mockedDataStore, &mocks.DownloadsGeneratorMock{}, datasetPermissions, permissions, SearchContentUpdatedProducer{})
=======
		authorisationMock := &authMock.MiddlewareMock{
			RequireFunc: func(permission string, handlerFunc http.HandlerFunc) http.HandlerFunc {
				return handlerFunc
			},
			ParseFunc: func(token string) (*permissionsAPISDK.EntityData, error) {
				return &permissionsAPISDK.EntityData{UserID: "admin"}, nil
			},
		}

		api := GetAPIWithCMDMocks(mockedDataStore, &mocks.DownloadsGeneratorMock{}, authorisationMock)
>>>>>>> b0720614
		api.Router.ServeHTTP(w, r)

		So(w.Code, ShouldEqual, http.StatusInternalServerError)
		So(w.Body.String(), ShouldContainSubstring, "internal error")

		So(len(mockedDataStore.GetDatasetCalls()), ShouldEqual, 1)
		So(len(mockedDataStore.CheckEditionExistsCalls()), ShouldEqual, 0)
	})

	Convey("When the edition document cannot be found for version return status not found", t, func() {
		datasetDoc := createDatasetDoc()
		versionDoc := createPublishedVersionDoc()

		r := httptest.NewRequest("GET", "http://localhost:22000/datasets/123/editions/2017/versions/1/metadata", http.NoBody)
		w := httptest.NewRecorder()

		mockedDataStore := &storetest.StorerMock{
			GetDatasetFunc: func(context.Context, string) (*models.DatasetUpdate, error) {
				return datasetDoc, nil
			},
			CheckEditionExistsFunc: func(context.Context, string, string, string) error {
				return errs.ErrEditionNotFound
			},
			GetVersionFunc: func(context.Context, string, string, int, string) (*models.Version, error) {
				return versionDoc, nil
			},
		}

<<<<<<< HEAD
		datasetPermissions := getAuthorisationHandlerMock()
		permissions := getAuthorisationHandlerMock()
		api := GetAPIWithCMDMocks(mockedDataStore, &mocks.DownloadsGeneratorMock{}, datasetPermissions, permissions, SearchContentUpdatedProducer{})
=======
		authorisationMock := &authMock.MiddlewareMock{
			RequireFunc: func(permission string, handlerFunc http.HandlerFunc) http.HandlerFunc {
				return handlerFunc
			},
			ParseFunc: func(token string) (*permissionsAPISDK.EntityData, error) {
				return &permissionsAPISDK.EntityData{UserID: "admin"}, nil
			},
		}

		api := GetAPIWithCMDMocks(mockedDataStore, &mocks.DownloadsGeneratorMock{}, authorisationMock)
>>>>>>> b0720614
		api.Router.ServeHTTP(w, r)

		So(w.Code, ShouldEqual, http.StatusNotFound)
		So(w.Body.String(), ShouldContainSubstring, errs.ErrEditionNotFound.Error())

		So(len(mockedDataStore.GetDatasetCalls()), ShouldEqual, 1)
		So(len(mockedDataStore.CheckEditionExistsCalls()), ShouldEqual, 1)
		So(len(mockedDataStore.GetVersionCalls()), ShouldEqual, 1)
	})

	Convey("When the version document cannot be found return status not found", t, func() {
		r := httptest.NewRequest("GET", "http://localhost:22000/datasets/123/editions/2017/versions/1/metadata", http.NoBody)
		w := httptest.NewRecorder()

		mockedDataStore := &storetest.StorerMock{
			GetDatasetFunc: func(context.Context, string) (*models.DatasetUpdate, error) {
				return createDatasetDoc(), nil
			},
			GetVersionFunc: func(context.Context, string, string, int, string) (*models.Version, error) {
				return nil, errs.ErrVersionNotFound
			},
		}

<<<<<<< HEAD
		datasetPermissions := getAuthorisationHandlerMock()
		permissions := getAuthorisationHandlerMock()
		api := GetAPIWithCMDMocks(mockedDataStore, &mocks.DownloadsGeneratorMock{}, datasetPermissions, permissions, SearchContentUpdatedProducer{})
=======
		authorisationMock := &authMock.MiddlewareMock{
			RequireFunc: func(permission string, handlerFunc http.HandlerFunc) http.HandlerFunc {
				return handlerFunc
			},
			ParseFunc: func(token string) (*permissionsAPISDK.EntityData, error) {
				return &permissionsAPISDK.EntityData{UserID: "admin"}, nil
			},
		}

		api := GetAPIWithCMDMocks(mockedDataStore, &mocks.DownloadsGeneratorMock{}, authorisationMock)
>>>>>>> b0720614
		api.Router.ServeHTTP(w, r)

		So(w.Code, ShouldEqual, http.StatusNotFound)
		So(w.Body.String(), ShouldContainSubstring, errs.ErrVersionNotFound.Error())

		So(len(mockedDataStore.GetVersionCalls()), ShouldEqual, 1)
		So(len(mockedDataStore.GetDatasetCalls()), ShouldEqual, 1)
		So(len(mockedDataStore.CheckEditionExistsCalls()), ShouldEqual, 0)
	})

	Convey("When the version document state is invalid return an internal server error", t, func() {
		datasetDoc := createDatasetDoc()

		r := createRequestWithAuth("GET", "http://localhost:22000/datasets/123/editions/2017/versions/1/metadata", nil)

		w := httptest.NewRecorder()

		mockedDataStore := &storetest.StorerMock{
			GetDatasetFunc: func(context.Context, string) (*models.DatasetUpdate, error) {
				return datasetDoc, nil
			},
			CheckEditionExistsFunc: func(context.Context, string, string, string) error {
				return nil
			},
			GetVersionFunc: func(context.Context, string, string, int, string) (*models.Version, error) {
				return &models.Version{State: "gobbly-gook"}, nil
			},
		}

<<<<<<< HEAD
		datasetPermissions := getAuthorisationHandlerMock()
		permissions := getAuthorisationHandlerMock()
		api := GetAPIWithCMDMocks(mockedDataStore, &mocks.DownloadsGeneratorMock{}, datasetPermissions, permissions, SearchContentUpdatedProducer{})
=======
		authorisationMock := &authMock.MiddlewareMock{
			RequireFunc: func(permission string, handlerFunc http.HandlerFunc) http.HandlerFunc {
				return handlerFunc
			},
			ParseFunc: func(token string) (*permissionsAPISDK.EntityData, error) {
				return &permissionsAPISDK.EntityData{UserID: "admin"}, nil
			},
		}

		api := GetAPIWithCMDMocks(mockedDataStore, &mocks.DownloadsGeneratorMock{}, authorisationMock)
>>>>>>> b0720614
		api.Router.ServeHTTP(w, r)

		assertInternalServerErr(w)

		So(len(mockedDataStore.GetDatasetCalls()), ShouldEqual, 1)
		So(len(mockedDataStore.CheckEditionExistsCalls()), ShouldEqual, 1)
		So(len(mockedDataStore.GetVersionCalls()), ShouldEqual, 1)
	})

	Convey("When an edition document for an invalid version is requested returns invalid version error", t, func() {
		r := createRequestWithAuth("GET", "http://localhost:22000/datasets/123/editions/2017/versions/jjj/metadata", nil)

		w := httptest.NewRecorder()

		mockedDataStore := &storetest.StorerMock{}

<<<<<<< HEAD
		datasetPermissions := getAuthorisationHandlerMock()
		permissions := getAuthorisationHandlerMock()
		api := GetAPIWithCMDMocks(mockedDataStore, &mocks.DownloadsGeneratorMock{}, datasetPermissions, permissions, SearchContentUpdatedProducer{})
=======
		authorisationMock := &authMock.MiddlewareMock{
			RequireFunc: func(permission string, handlerFunc http.HandlerFunc) http.HandlerFunc {
				return handlerFunc
			},
			ParseFunc: func(token string) (*permissionsAPISDK.EntityData, error) {
				return &permissionsAPISDK.EntityData{UserID: "admin"}, nil
			},
		}

		api := GetAPIWithCMDMocks(mockedDataStore, &mocks.DownloadsGeneratorMock{}, authorisationMock)
>>>>>>> b0720614
		api.Router.ServeHTTP(w, r)

		So(w.Code, ShouldEqual, http.StatusBadRequest)
		So(w.Body.String(), ShouldContainSubstring, errs.ErrInvalidVersion.Error())

		So(len(mockedDataStore.GetDatasetCalls()), ShouldEqual, 0)
		So(len(mockedDataStore.CheckEditionExistsCalls()), ShouldEqual, 0)
		So(len(mockedDataStore.GetVersionCalls()), ShouldEqual, 0)
	})

	Convey("When an edition document for version zero is requested return an invalid version error", t, func() {
		r := createRequestWithAuth("GET", "http://localhost:22000/datasets/123/editions/2017/versions/0/metadata", nil)

		w := httptest.NewRecorder()

		mockedDataStore := &storetest.StorerMock{}

<<<<<<< HEAD
		datasetPermissions := getAuthorisationHandlerMock()
		permissions := getAuthorisationHandlerMock()
		api := GetAPIWithCMDMocks(mockedDataStore, &mocks.DownloadsGeneratorMock{}, datasetPermissions, permissions, SearchContentUpdatedProducer{})
=======
		authorisationMock := &authMock.MiddlewareMock{
			RequireFunc: func(permission string, handlerFunc http.HandlerFunc) http.HandlerFunc {
				return handlerFunc
			},
			ParseFunc: func(token string) (*permissionsAPISDK.EntityData, error) {
				return &permissionsAPISDK.EntityData{UserID: "admin"}, nil
			},
		}

		api := GetAPIWithCMDMocks(mockedDataStore, &mocks.DownloadsGeneratorMock{}, authorisationMock)
>>>>>>> b0720614
		api.Router.ServeHTTP(w, r)

		So(w.Code, ShouldEqual, http.StatusBadRequest)
		So(w.Body.String(), ShouldContainSubstring, errs.ErrInvalidVersion.Error())

		So(len(mockedDataStore.GetDatasetCalls()), ShouldEqual, 0)
		So(len(mockedDataStore.CheckEditionExistsCalls()), ShouldEqual, 0)
		So(len(mockedDataStore.GetVersionCalls()), ShouldEqual, 0)
	})

	Convey("When an edition document for a negative version is requested return an invalid version error", t, func() {
		r := createRequestWithAuth("GET", "http://localhost:22000/datasets/123/editions/2017/versions/-1/metadata", nil)

		w := httptest.NewRecorder()

		mockedDataStore := &storetest.StorerMock{}

<<<<<<< HEAD
		datasetPermissions := getAuthorisationHandlerMock()
		permissions := getAuthorisationHandlerMock()
		api := GetAPIWithCMDMocks(mockedDataStore, &mocks.DownloadsGeneratorMock{}, datasetPermissions, permissions, SearchContentUpdatedProducer{})
=======
		authorisationMock := &authMock.MiddlewareMock{
			RequireFunc: func(permission string, handlerFunc http.HandlerFunc) http.HandlerFunc {
				return handlerFunc
			},
			ParseFunc: func(token string) (*permissionsAPISDK.EntityData, error) {
				return &permissionsAPISDK.EntityData{UserID: "admin"}, nil
			},
		}

		api := GetAPIWithCMDMocks(mockedDataStore, &mocks.DownloadsGeneratorMock{}, authorisationMock)
>>>>>>> b0720614
		api.Router.ServeHTTP(w, r)

		So(w.Code, ShouldEqual, http.StatusBadRequest)
		So(w.Body.String(), ShouldContainSubstring, errs.ErrInvalidVersion.Error())

		So(len(mockedDataStore.GetDatasetCalls()), ShouldEqual, 0)
		So(len(mockedDataStore.CheckEditionExistsCalls()), ShouldEqual, 0)
		So(len(mockedDataStore.GetVersionCalls()), ShouldEqual, 0)
	})

	Convey("When the version document for a static dataset cannot be found return status not found", t, func() {
		datasetDoc := createDatasetDoc()
		datasetDoc.Current.Type = staticType
		if datasetDoc.Next != nil {
			datasetDoc.Next.Type = staticType
		}

		r := httptest.NewRequest("GET", "http://localhost:22000/datasets/123/editions/2017/versions/1/metadata", http.NoBody)
		w := httptest.NewRecorder()

		mockedDataStore := &storetest.StorerMock{
			GetDatasetFunc: func(context.Context, string) (*models.DatasetUpdate, error) {
				return datasetDoc, nil
			},
			CheckEditionExistsStaticFunc: func(context.Context, string, string, string) error {
				return nil
			},
			GetVersionStaticFunc: func(context.Context, string, string, int, string) (*models.Version, error) {
				return nil, errs.ErrVersionNotFound
			},
		}

<<<<<<< HEAD
		datasetPermissions := getAuthorisationHandlerMock()
		permissions := getAuthorisationHandlerMock()
		api := GetAPIWithCMDMocks(mockedDataStore, &mocks.DownloadsGeneratorMock{}, datasetPermissions, permissions, SearchContentUpdatedProducer{})
=======
		authorisationMock := &authMock.MiddlewareMock{
			RequireFunc: func(permission string, handlerFunc http.HandlerFunc) http.HandlerFunc {
				return handlerFunc
			},
			ParseFunc: func(token string) (*permissionsAPISDK.EntityData, error) {
				return &permissionsAPISDK.EntityData{UserID: "admin"}, nil
			},
		}

		api := GetAPIWithCMDMocks(mockedDataStore, &mocks.DownloadsGeneratorMock{}, authorisationMock)
>>>>>>> b0720614
		api.Router.ServeHTTP(w, r)

		So(w.Code, ShouldEqual, http.StatusNotFound)
		So(w.Body.String(), ShouldContainSubstring, errs.ErrVersionNotFound.Error())

		So(len(mockedDataStore.GetDatasetCalls()), ShouldEqual, 1)
		So(len(mockedDataStore.GetVersionStaticCalls()), ShouldEqual, 1)
		So(len(mockedDataStore.CheckEditionExistsStaticCalls()), ShouldEqual, 0)

		So(len(mockedDataStore.GetVersionCalls()), ShouldEqual, 0)
	})

	Convey("When the edition document for a static dataset cannot be found return status not found", t, func() {
		datasetDoc := createDatasetDoc()
		datasetDoc.Current.Type = staticType
		if datasetDoc.Next != nil {
			datasetDoc.Next.Type = staticType
		}
		versionDoc := createPublishedVersionDoc()

		r := httptest.NewRequest("GET", "http://localhost:22000/datasets/123/editions/2017/versions/1/metadata", http.NoBody)
		w := httptest.NewRecorder()

		mockedDataStore := &storetest.StorerMock{
			GetDatasetFunc: func(context.Context, string) (*models.DatasetUpdate, error) {
				return datasetDoc, nil
			},
			CheckEditionExistsStaticFunc: func(context.Context, string, string, string) error {
				return errs.ErrEditionNotFound
			},
			GetVersionStaticFunc: func(context.Context, string, string, int, string) (*models.Version, error) {
				return versionDoc, nil
			},
		}

<<<<<<< HEAD
		datasetPermissions := getAuthorisationHandlerMock()
		permissions := getAuthorisationHandlerMock()
		api := GetAPIWithCMDMocks(mockedDataStore, &mocks.DownloadsGeneratorMock{}, datasetPermissions, permissions, SearchContentUpdatedProducer{})
=======
		authorisationMock := &authMock.MiddlewareMock{
			RequireFunc: func(permission string, handlerFunc http.HandlerFunc) http.HandlerFunc {
				return handlerFunc
			},
			ParseFunc: func(token string) (*permissionsAPISDK.EntityData, error) {
				return &permissionsAPISDK.EntityData{UserID: "admin"}, nil
			},
		}

		api := GetAPIWithCMDMocks(mockedDataStore, &mocks.DownloadsGeneratorMock{}, authorisationMock)
>>>>>>> b0720614
		api.Router.ServeHTTP(w, r)

		So(w.Code, ShouldEqual, http.StatusNotFound)
		So(w.Body.String(), ShouldContainSubstring, errs.ErrEditionNotFound.Error())

		So(len(mockedDataStore.GetDatasetCalls()), ShouldEqual, 1)
		So(len(mockedDataStore.CheckEditionExistsStaticCalls()), ShouldEqual, 1)
		So(len(mockedDataStore.GetVersionStaticCalls()), ShouldEqual, 1)

		So(len(mockedDataStore.GetVersionCalls()), ShouldEqual, 0)
		So(len(mockedDataStore.CheckEditionExistsCalls()), ShouldEqual, 0)
	})
}

// createDatasetDoc returns a datasetUpdate doc containing minimal fields but
// there is a clear difference between the current and next sub documents
func createDatasetDoc() *models.DatasetUpdate {
	generalDataset := &models.Dataset{
		CollectionID:     "4321",
		ReleaseFrequency: "yearly",
		State:            models.PublishedState,
		UnitOfMeasure:    "Pounds Sterling",
	}

	nextDataset := *generalDataset
	nextDataset.CollectionID = "3434"
	nextDataset.Keywords = []string{"pensioners"}
	nextDataset.State = models.AssociatedState

	datasetDoc := &models.DatasetUpdate{
		ID:      "123",
		Current: generalDataset,
		Next:    &nextDataset,
	}

	return datasetDoc
}

func createPublishedVersionDoc() *models.Version {
	temporal := models.TemporalFrequency{
		EndDate:   "2017-05-09",
		Frequency: "Monthly",
		StartDate: "2014-05-09",
	}
	versionDoc := &models.Version{
		State:        models.PublishedState,
		CollectionID: "3434",
		Temporal:     &[]models.TemporalFrequency{temporal},
	}

	return versionDoc
}

func createUnpublishedVersionDoc() *models.Version {
	temporal := models.TemporalFrequency{
		EndDate:   "2017-05-09",
		Frequency: "Monthly",
		StartDate: "2014-05-09",
	}
	versionDoc := &models.Version{
		State:        models.AssociatedState,
		CollectionID: "3434",
		Temporal:     &[]models.TemporalFrequency{temporal},
	}

	return versionDoc
}<|MERGE_RESOLUTION|>--- conflicted
+++ resolved
@@ -34,7 +34,7 @@
 			},
 		}
 
-		api := GetAPIWithCMDMocks(mockedDataStore, &mocks.DownloadsGeneratorMock{}, authorisationMock)
+		api := GetAPIWithCMDMocks(mockedDataStore, &mocks.DownloadsGeneratorMock{}, authorisationMock, SearchContentUpdatedProducer{})
 
 		w := httptest.NewRecorder()
 
@@ -83,7 +83,7 @@
 			},
 		}
 
-		api := GetAPIWithCMDMocks(mockedDataStore, &mocks.DownloadsGeneratorMock{}, authorisationMock)
+		api := GetAPIWithCMDMocks(mockedDataStore, &mocks.DownloadsGeneratorMock{}, authorisationMock, SearchContentUpdatedProducer{})
 
 		w := httptest.NewRecorder()
 
@@ -158,17 +158,13 @@
 			},
 		}
 
-<<<<<<< HEAD
-		api := GetAPIWithCMDMocks(mockedDataStore, &mocks.DownloadsGeneratorMock{}, datasetPermissions, permissions, SearchContentUpdatedProducer{})
-=======
-		authorisationMock := &authMock.MiddlewareMock{
-			RequireFunc: func(permission string, handlerFunc http.HandlerFunc) http.HandlerFunc {
-				return handlerFunc
-			},
-		}
-
-		api := GetAPIWithCMDMocks(mockedDataStore, &mocks.DownloadsGeneratorMock{}, authorisationMock)
->>>>>>> b0720614
+		authorisationMock := &authMock.MiddlewareMock{
+			RequireFunc: func(permission string, handlerFunc http.HandlerFunc) http.HandlerFunc {
+				return handlerFunc
+			},
+		}
+
+		api := GetAPIWithCMDMocks(mockedDataStore, &mocks.DownloadsGeneratorMock{}, authorisationMock, SearchContentUpdatedProducer{})
 
 		edition := version.Edition
 		versionNo := strconv.Itoa(version.Version)
@@ -400,7 +396,7 @@
 			},
 		}
 
-		api := GetAPIWithCMDMocks(mockedDataStore, &mocks.DownloadsGeneratorMock{}, authorisationMock)
+		api := GetAPIWithCMDMocks(mockedDataStore, &mocks.DownloadsGeneratorMock{}, authorisationMock, SearchContentUpdatedProducer{})
 		api.Router.ServeHTTP(w, r)
 		Convey("Then a 403 response is returned and no expected database calls are made", func() {
 			So(w.Code, ShouldEqual, http.StatusForbidden)
@@ -428,7 +424,7 @@
 			},
 		}
 
-		api := GetAPIWithCMDMocks(mockedDataStore, &mocks.DownloadsGeneratorMock{}, authorisationMock)
+		api := GetAPIWithCMDMocks(mockedDataStore, &mocks.DownloadsGeneratorMock{}, authorisationMock, SearchContentUpdatedProducer{})
 		api.Router.ServeHTTP(w, r)
 		Convey("Then a 401 response is returned and no expected database calls are made", func() {
 			So(w.Code, ShouldEqual, http.StatusUnauthorized)
@@ -462,22 +458,16 @@
 			},
 		}
 
-<<<<<<< HEAD
-		datasetPermissions := getAuthorisationHandlerMock()
-		permissions := getAuthorisationHandlerMock()
-		api := GetAPIWithCMDMocks(mockedDataStore, &mocks.DownloadsGeneratorMock{}, datasetPermissions, permissions, SearchContentUpdatedProducer{})
-=======
-		authorisationMock := &authMock.MiddlewareMock{
-			RequireFunc: func(permission string, handlerFunc http.HandlerFunc) http.HandlerFunc {
-				return handlerFunc
-			},
-			ParseFunc: func(token string) (*permissionsAPISDK.EntityData, error) {
-				return &permissionsAPISDK.EntityData{UserID: "admin"}, nil
-			},
-		}
-
-		api := GetAPIWithCMDMocks(mockedDataStore, &mocks.DownloadsGeneratorMock{}, authorisationMock)
->>>>>>> b0720614
+		authorisationMock := &authMock.MiddlewareMock{
+			RequireFunc: func(permission string, handlerFunc http.HandlerFunc) http.HandlerFunc {
+				return handlerFunc
+			},
+			ParseFunc: func(token string) (*permissionsAPISDK.EntityData, error) {
+				return &permissionsAPISDK.EntityData{UserID: "admin"}, nil
+			},
+		}
+
+		api := GetAPIWithCMDMocks(mockedDataStore, &mocks.DownloadsGeneratorMock{}, authorisationMock, SearchContentUpdatedProducer{})
 		api.Router.ServeHTTP(w, r)
 
 		So(w.Code, ShouldEqual, http.StatusOK)
@@ -533,22 +523,16 @@
 			},
 		}
 
-<<<<<<< HEAD
-		datasetPermissions := getAuthorisationHandlerMock()
-		permissions := getAuthorisationHandlerMock()
-		api := GetAPIWithCMDMocks(mockedDataStore, &mocks.DownloadsGeneratorMock{}, datasetPermissions, permissions, SearchContentUpdatedProducer{})
-=======
-		authorisationMock := &authMock.MiddlewareMock{
-			RequireFunc: func(permission string, handlerFunc http.HandlerFunc) http.HandlerFunc {
-				return handlerFunc
-			},
-			ParseFunc: func(token string) (*permissionsAPISDK.EntityData, error) {
-				return &permissionsAPISDK.EntityData{UserID: "admin"}, nil
-			},
-		}
-
-		api := GetAPIWithCMDMocks(mockedDataStore, &mocks.DownloadsGeneratorMock{}, authorisationMock)
->>>>>>> b0720614
+		authorisationMock := &authMock.MiddlewareMock{
+			RequireFunc: func(permission string, handlerFunc http.HandlerFunc) http.HandlerFunc {
+				return handlerFunc
+			},
+			ParseFunc: func(token string) (*permissionsAPISDK.EntityData, error) {
+				return &permissionsAPISDK.EntityData{UserID: "admin"}, nil
+			},
+		}
+
+		api := GetAPIWithCMDMocks(mockedDataStore, &mocks.DownloadsGeneratorMock{}, authorisationMock, SearchContentUpdatedProducer{})
 		api.Router.ServeHTTP(w, r)
 
 		So(w.Code, ShouldEqual, http.StatusOK)
@@ -606,22 +590,16 @@
 			},
 		}
 
-<<<<<<< HEAD
-		datasetPermissions := getAuthorisationHandlerMock()
-		permissions := getAuthorisationHandlerMock()
-		api := GetAPIWithCMDMocks(mockedDataStore, &mocks.DownloadsGeneratorMock{}, datasetPermissions, permissions, SearchContentUpdatedProducer{})
-=======
-		authorisationMock := &authMock.MiddlewareMock{
-			RequireFunc: func(permission string, handlerFunc http.HandlerFunc) http.HandlerFunc {
-				return handlerFunc
-			},
-			ParseFunc: func(token string) (*permissionsAPISDK.EntityData, error) {
-				return &permissionsAPISDK.EntityData{UserID: "admin"}, nil
-			},
-		}
-
-		api := GetAPIWithCMDMocks(mockedDataStore, &mocks.DownloadsGeneratorMock{}, authorisationMock)
->>>>>>> b0720614
+		authorisationMock := &authMock.MiddlewareMock{
+			RequireFunc: func(permission string, handlerFunc http.HandlerFunc) http.HandlerFunc {
+				return handlerFunc
+			},
+			ParseFunc: func(token string) (*permissionsAPISDK.EntityData, error) {
+				return &permissionsAPISDK.EntityData{UserID: "admin"}, nil
+			},
+		}
+
+		api := GetAPIWithCMDMocks(mockedDataStore, &mocks.DownloadsGeneratorMock{}, authorisationMock, SearchContentUpdatedProducer{})
 		api.Router.ServeHTTP(w, r)
 
 		So(w.Code, ShouldEqual, http.StatusOK)
@@ -675,22 +653,16 @@
 			},
 		}
 
-<<<<<<< HEAD
-		datasetPermissions := getAuthorisationHandlerMock()
-		permissions := getAuthorisationHandlerMock()
-		api := GetAPIWithCMDMocks(mockedDataStore, &mocks.DownloadsGeneratorMock{}, datasetPermissions, permissions, SearchContentUpdatedProducer{})
-=======
-		authorisationMock := &authMock.MiddlewareMock{
-			RequireFunc: func(permission string, handlerFunc http.HandlerFunc) http.HandlerFunc {
-				return handlerFunc
-			},
-			ParseFunc: func(token string) (*permissionsAPISDK.EntityData, error) {
-				return &permissionsAPISDK.EntityData{UserID: "admin"}, nil
-			},
-		}
-
-		api := GetAPIWithCMDMocks(mockedDataStore, &mocks.DownloadsGeneratorMock{}, authorisationMock)
->>>>>>> b0720614
+		authorisationMock := &authMock.MiddlewareMock{
+			RequireFunc: func(permission string, handlerFunc http.HandlerFunc) http.HandlerFunc {
+				return handlerFunc
+			},
+			ParseFunc: func(token string) (*permissionsAPISDK.EntityData, error) {
+				return &permissionsAPISDK.EntityData{UserID: "admin"}, nil
+			},
+		}
+
+		api := GetAPIWithCMDMocks(mockedDataStore, &mocks.DownloadsGeneratorMock{}, authorisationMock, SearchContentUpdatedProducer{})
 		api.Router.ServeHTTP(w, r)
 
 		So(w.Code, ShouldEqual, http.StatusInternalServerError)
@@ -714,22 +686,16 @@
 			},
 		}
 
-<<<<<<< HEAD
-		datasetPermissions := getAuthorisationHandlerMock()
-		permissions := getAuthorisationHandlerMock()
-		api := GetAPIWithCMDMocks(mockedDataStore, &mocks.DownloadsGeneratorMock{}, datasetPermissions, permissions, SearchContentUpdatedProducer{})
-=======
-		authorisationMock := &authMock.MiddlewareMock{
-			RequireFunc: func(permission string, handlerFunc http.HandlerFunc) http.HandlerFunc {
-				return handlerFunc
-			},
-			ParseFunc: func(token string) (*permissionsAPISDK.EntityData, error) {
-				return &permissionsAPISDK.EntityData{UserID: "admin"}, nil
-			},
-		}
-
-		api := GetAPIWithCMDMocks(mockedDataStore, &mocks.DownloadsGeneratorMock{}, authorisationMock)
->>>>>>> b0720614
+		authorisationMock := &authMock.MiddlewareMock{
+			RequireFunc: func(permission string, handlerFunc http.HandlerFunc) http.HandlerFunc {
+				return handlerFunc
+			},
+			ParseFunc: func(token string) (*permissionsAPISDK.EntityData, error) {
+				return &permissionsAPISDK.EntityData{UserID: "admin"}, nil
+			},
+		}
+
+		api := GetAPIWithCMDMocks(mockedDataStore, &mocks.DownloadsGeneratorMock{}, authorisationMock, SearchContentUpdatedProducer{})
 		api.Router.ServeHTTP(w, r)
 
 		So(w.Code, ShouldEqual, http.StatusNotFound)
@@ -759,11 +725,6 @@
 			},
 		}
 
-<<<<<<< HEAD
-		datasetPermissions := getAuthorisationHandlerMock()
-		permissions := getAuthorisationHandlerMock()
-		api := GetAPIWithCMDMocks(mockedDataStore, &mocks.DownloadsGeneratorMock{}, datasetPermissions, permissions, SearchContentUpdatedProducer{})
-=======
 		authorisationMock := &authMock.MiddlewareMock{
 			RequireFunc: func(permission string, handlerFunc http.HandlerFunc) http.HandlerFunc {
 				return handlerFunc
@@ -773,8 +734,7 @@
 			},
 		}
 
-		api := GetAPIWithCMDMocks(mockedDataStore, &mocks.DownloadsGeneratorMock{}, authorisationMock)
->>>>>>> b0720614
+		api := GetAPIWithCMDMocks(mockedDataStore, &mocks.DownloadsGeneratorMock{}, authorisationMock, SearchContentUpdatedProducer{})
 		api.Router.ServeHTTP(w, r)
 
 		So(w.Code, ShouldEqual, http.StatusNotFound)
@@ -803,22 +763,16 @@
 			},
 		}
 
-<<<<<<< HEAD
-		datasetPermissions := getAuthorisationHandlerMock()
-		permissions := getAuthorisationHandlerMock()
-		api := GetAPIWithCMDMocks(mockedDataStore, &mocks.DownloadsGeneratorMock{}, datasetPermissions, permissions, SearchContentUpdatedProducer{})
-=======
-		authorisationMock := &authMock.MiddlewareMock{
-			RequireFunc: func(permission string, handlerFunc http.HandlerFunc) http.HandlerFunc {
-				return handlerFunc
-			},
-			ParseFunc: func(token string) (*permissionsAPISDK.EntityData, error) {
-				return &permissionsAPISDK.EntityData{UserID: "admin"}, nil
-			},
-		}
-
-		api := GetAPIWithCMDMocks(mockedDataStore, &mocks.DownloadsGeneratorMock{}, authorisationMock)
->>>>>>> b0720614
+		authorisationMock := &authMock.MiddlewareMock{
+			RequireFunc: func(permission string, handlerFunc http.HandlerFunc) http.HandlerFunc {
+				return handlerFunc
+			},
+			ParseFunc: func(token string) (*permissionsAPISDK.EntityData, error) {
+				return &permissionsAPISDK.EntityData{UserID: "admin"}, nil
+			},
+		}
+
+		api := GetAPIWithCMDMocks(mockedDataStore, &mocks.DownloadsGeneratorMock{}, authorisationMock, SearchContentUpdatedProducer{})
 		api.Router.ServeHTTP(w, r)
 
 		So(w.Code, ShouldEqual, http.StatusInternalServerError)
@@ -847,22 +801,16 @@
 			},
 		}
 
-<<<<<<< HEAD
-		datasetPermissions := getAuthorisationHandlerMock()
-		permissions := getAuthorisationHandlerMock()
-		api := GetAPIWithCMDMocks(mockedDataStore, &mocks.DownloadsGeneratorMock{}, datasetPermissions, permissions, SearchContentUpdatedProducer{})
-=======
-		authorisationMock := &authMock.MiddlewareMock{
-			RequireFunc: func(permission string, handlerFunc http.HandlerFunc) http.HandlerFunc {
-				return handlerFunc
-			},
-			ParseFunc: func(token string) (*permissionsAPISDK.EntityData, error) {
-				return &permissionsAPISDK.EntityData{UserID: "admin"}, nil
-			},
-		}
-
-		api := GetAPIWithCMDMocks(mockedDataStore, &mocks.DownloadsGeneratorMock{}, authorisationMock)
->>>>>>> b0720614
+		authorisationMock := &authMock.MiddlewareMock{
+			RequireFunc: func(permission string, handlerFunc http.HandlerFunc) http.HandlerFunc {
+				return handlerFunc
+			},
+			ParseFunc: func(token string) (*permissionsAPISDK.EntityData, error) {
+				return &permissionsAPISDK.EntityData{UserID: "admin"}, nil
+			},
+		}
+
+		api := GetAPIWithCMDMocks(mockedDataStore, &mocks.DownloadsGeneratorMock{}, authorisationMock, SearchContentUpdatedProducer{})
 		api.Router.ServeHTTP(w, r)
 
 		So(w.Code, ShouldEqual, http.StatusNotFound)
@@ -886,22 +834,16 @@
 			},
 		}
 
-<<<<<<< HEAD
-		datasetPermissions := getAuthorisationHandlerMock()
-		permissions := getAuthorisationHandlerMock()
-		api := GetAPIWithCMDMocks(mockedDataStore, &mocks.DownloadsGeneratorMock{}, datasetPermissions, permissions, SearchContentUpdatedProducer{})
-=======
-		authorisationMock := &authMock.MiddlewareMock{
-			RequireFunc: func(permission string, handlerFunc http.HandlerFunc) http.HandlerFunc {
-				return handlerFunc
-			},
-			ParseFunc: func(token string) (*permissionsAPISDK.EntityData, error) {
-				return &permissionsAPISDK.EntityData{UserID: "admin"}, nil
-			},
-		}
-
-		api := GetAPIWithCMDMocks(mockedDataStore, &mocks.DownloadsGeneratorMock{}, authorisationMock)
->>>>>>> b0720614
+		authorisationMock := &authMock.MiddlewareMock{
+			RequireFunc: func(permission string, handlerFunc http.HandlerFunc) http.HandlerFunc {
+				return handlerFunc
+			},
+			ParseFunc: func(token string) (*permissionsAPISDK.EntityData, error) {
+				return &permissionsAPISDK.EntityData{UserID: "admin"}, nil
+			},
+		}
+
+		api := GetAPIWithCMDMocks(mockedDataStore, &mocks.DownloadsGeneratorMock{}, authorisationMock, SearchContentUpdatedProducer{})
 		api.Router.ServeHTTP(w, r)
 
 		So(w.Code, ShouldEqual, http.StatusNotFound)
@@ -931,22 +873,16 @@
 			},
 		}
 
-<<<<<<< HEAD
-		datasetPermissions := getAuthorisationHandlerMock()
-		permissions := getAuthorisationHandlerMock()
-		api := GetAPIWithCMDMocks(mockedDataStore, &mocks.DownloadsGeneratorMock{}, datasetPermissions, permissions, SearchContentUpdatedProducer{})
-=======
-		authorisationMock := &authMock.MiddlewareMock{
-			RequireFunc: func(permission string, handlerFunc http.HandlerFunc) http.HandlerFunc {
-				return handlerFunc
-			},
-			ParseFunc: func(token string) (*permissionsAPISDK.EntityData, error) {
-				return &permissionsAPISDK.EntityData{UserID: "admin"}, nil
-			},
-		}
-
-		api := GetAPIWithCMDMocks(mockedDataStore, &mocks.DownloadsGeneratorMock{}, authorisationMock)
->>>>>>> b0720614
+		authorisationMock := &authMock.MiddlewareMock{
+			RequireFunc: func(permission string, handlerFunc http.HandlerFunc) http.HandlerFunc {
+				return handlerFunc
+			},
+			ParseFunc: func(token string) (*permissionsAPISDK.EntityData, error) {
+				return &permissionsAPISDK.EntityData{UserID: "admin"}, nil
+			},
+		}
+
+		api := GetAPIWithCMDMocks(mockedDataStore, &mocks.DownloadsGeneratorMock{}, authorisationMock, SearchContentUpdatedProducer{})
 		api.Router.ServeHTTP(w, r)
 
 		assertInternalServerErr(w)
@@ -963,22 +899,16 @@
 
 		mockedDataStore := &storetest.StorerMock{}
 
-<<<<<<< HEAD
-		datasetPermissions := getAuthorisationHandlerMock()
-		permissions := getAuthorisationHandlerMock()
-		api := GetAPIWithCMDMocks(mockedDataStore, &mocks.DownloadsGeneratorMock{}, datasetPermissions, permissions, SearchContentUpdatedProducer{})
-=======
-		authorisationMock := &authMock.MiddlewareMock{
-			RequireFunc: func(permission string, handlerFunc http.HandlerFunc) http.HandlerFunc {
-				return handlerFunc
-			},
-			ParseFunc: func(token string) (*permissionsAPISDK.EntityData, error) {
-				return &permissionsAPISDK.EntityData{UserID: "admin"}, nil
-			},
-		}
-
-		api := GetAPIWithCMDMocks(mockedDataStore, &mocks.DownloadsGeneratorMock{}, authorisationMock)
->>>>>>> b0720614
+		authorisationMock := &authMock.MiddlewareMock{
+			RequireFunc: func(permission string, handlerFunc http.HandlerFunc) http.HandlerFunc {
+				return handlerFunc
+			},
+			ParseFunc: func(token string) (*permissionsAPISDK.EntityData, error) {
+				return &permissionsAPISDK.EntityData{UserID: "admin"}, nil
+			},
+		}
+
+		api := GetAPIWithCMDMocks(mockedDataStore, &mocks.DownloadsGeneratorMock{}, authorisationMock, SearchContentUpdatedProducer{})
 		api.Router.ServeHTTP(w, r)
 
 		So(w.Code, ShouldEqual, http.StatusBadRequest)
@@ -996,22 +926,16 @@
 
 		mockedDataStore := &storetest.StorerMock{}
 
-<<<<<<< HEAD
-		datasetPermissions := getAuthorisationHandlerMock()
-		permissions := getAuthorisationHandlerMock()
-		api := GetAPIWithCMDMocks(mockedDataStore, &mocks.DownloadsGeneratorMock{}, datasetPermissions, permissions, SearchContentUpdatedProducer{})
-=======
-		authorisationMock := &authMock.MiddlewareMock{
-			RequireFunc: func(permission string, handlerFunc http.HandlerFunc) http.HandlerFunc {
-				return handlerFunc
-			},
-			ParseFunc: func(token string) (*permissionsAPISDK.EntityData, error) {
-				return &permissionsAPISDK.EntityData{UserID: "admin"}, nil
-			},
-		}
-
-		api := GetAPIWithCMDMocks(mockedDataStore, &mocks.DownloadsGeneratorMock{}, authorisationMock)
->>>>>>> b0720614
+		authorisationMock := &authMock.MiddlewareMock{
+			RequireFunc: func(permission string, handlerFunc http.HandlerFunc) http.HandlerFunc {
+				return handlerFunc
+			},
+			ParseFunc: func(token string) (*permissionsAPISDK.EntityData, error) {
+				return &permissionsAPISDK.EntityData{UserID: "admin"}, nil
+			},
+		}
+
+		api := GetAPIWithCMDMocks(mockedDataStore, &mocks.DownloadsGeneratorMock{}, authorisationMock, SearchContentUpdatedProducer{})
 		api.Router.ServeHTTP(w, r)
 
 		So(w.Code, ShouldEqual, http.StatusBadRequest)
@@ -1029,22 +953,16 @@
 
 		mockedDataStore := &storetest.StorerMock{}
 
-<<<<<<< HEAD
-		datasetPermissions := getAuthorisationHandlerMock()
-		permissions := getAuthorisationHandlerMock()
-		api := GetAPIWithCMDMocks(mockedDataStore, &mocks.DownloadsGeneratorMock{}, datasetPermissions, permissions, SearchContentUpdatedProducer{})
-=======
-		authorisationMock := &authMock.MiddlewareMock{
-			RequireFunc: func(permission string, handlerFunc http.HandlerFunc) http.HandlerFunc {
-				return handlerFunc
-			},
-			ParseFunc: func(token string) (*permissionsAPISDK.EntityData, error) {
-				return &permissionsAPISDK.EntityData{UserID: "admin"}, nil
-			},
-		}
-
-		api := GetAPIWithCMDMocks(mockedDataStore, &mocks.DownloadsGeneratorMock{}, authorisationMock)
->>>>>>> b0720614
+		authorisationMock := &authMock.MiddlewareMock{
+			RequireFunc: func(permission string, handlerFunc http.HandlerFunc) http.HandlerFunc {
+				return handlerFunc
+			},
+			ParseFunc: func(token string) (*permissionsAPISDK.EntityData, error) {
+				return &permissionsAPISDK.EntityData{UserID: "admin"}, nil
+			},
+		}
+
+		api := GetAPIWithCMDMocks(mockedDataStore, &mocks.DownloadsGeneratorMock{}, authorisationMock, SearchContentUpdatedProducer{})
 		api.Router.ServeHTTP(w, r)
 
 		So(w.Code, ShouldEqual, http.StatusBadRequest)
@@ -1077,22 +995,16 @@
 			},
 		}
 
-<<<<<<< HEAD
-		datasetPermissions := getAuthorisationHandlerMock()
-		permissions := getAuthorisationHandlerMock()
-		api := GetAPIWithCMDMocks(mockedDataStore, &mocks.DownloadsGeneratorMock{}, datasetPermissions, permissions, SearchContentUpdatedProducer{})
-=======
-		authorisationMock := &authMock.MiddlewareMock{
-			RequireFunc: func(permission string, handlerFunc http.HandlerFunc) http.HandlerFunc {
-				return handlerFunc
-			},
-			ParseFunc: func(token string) (*permissionsAPISDK.EntityData, error) {
-				return &permissionsAPISDK.EntityData{UserID: "admin"}, nil
-			},
-		}
-
-		api := GetAPIWithCMDMocks(mockedDataStore, &mocks.DownloadsGeneratorMock{}, authorisationMock)
->>>>>>> b0720614
+		authorisationMock := &authMock.MiddlewareMock{
+			RequireFunc: func(permission string, handlerFunc http.HandlerFunc) http.HandlerFunc {
+				return handlerFunc
+			},
+			ParseFunc: func(token string) (*permissionsAPISDK.EntityData, error) {
+				return &permissionsAPISDK.EntityData{UserID: "admin"}, nil
+			},
+		}
+
+		api := GetAPIWithCMDMocks(mockedDataStore, &mocks.DownloadsGeneratorMock{}, authorisationMock, SearchContentUpdatedProducer{})
 		api.Router.ServeHTTP(w, r)
 
 		So(w.Code, ShouldEqual, http.StatusNotFound)
@@ -1128,22 +1040,16 @@
 			},
 		}
 
-<<<<<<< HEAD
-		datasetPermissions := getAuthorisationHandlerMock()
-		permissions := getAuthorisationHandlerMock()
-		api := GetAPIWithCMDMocks(mockedDataStore, &mocks.DownloadsGeneratorMock{}, datasetPermissions, permissions, SearchContentUpdatedProducer{})
-=======
-		authorisationMock := &authMock.MiddlewareMock{
-			RequireFunc: func(permission string, handlerFunc http.HandlerFunc) http.HandlerFunc {
-				return handlerFunc
-			},
-			ParseFunc: func(token string) (*permissionsAPISDK.EntityData, error) {
-				return &permissionsAPISDK.EntityData{UserID: "admin"}, nil
-			},
-		}
-
-		api := GetAPIWithCMDMocks(mockedDataStore, &mocks.DownloadsGeneratorMock{}, authorisationMock)
->>>>>>> b0720614
+		authorisationMock := &authMock.MiddlewareMock{
+			RequireFunc: func(permission string, handlerFunc http.HandlerFunc) http.HandlerFunc {
+				return handlerFunc
+			},
+			ParseFunc: func(token string) (*permissionsAPISDK.EntityData, error) {
+				return &permissionsAPISDK.EntityData{UserID: "admin"}, nil
+			},
+		}
+
+		api := GetAPIWithCMDMocks(mockedDataStore, &mocks.DownloadsGeneratorMock{}, authorisationMock, SearchContentUpdatedProducer{})
 		api.Router.ServeHTTP(w, r)
 
 		So(w.Code, ShouldEqual, http.StatusNotFound)
