package api

import (
	"bytes"
	"encoding/json"
	"fmt"
	"io/ioutil"
	"net/http"
	"time"

	errs "github.com/ONSdigital/dp-dataset-api/apierrors"
	"github.com/ONSdigital/dp-dataset-api/models"
	"github.com/ONSdigital/dp-dataset-api/store"
	"github.com/ONSdigital/go-ns/log"
	"github.com/gorilla/mux"
	"github.com/pkg/errors"
	"gopkg.in/mgo.v2/bson"
)

const (
	internalToken          = "Internal-Token"
	datasetDocType         = "dataset"
	editionDocType         = "edition"
	versionDocType         = "version"
	downloadServiceToken   = "X-Download-Service-Token"
	dimensionDocType       = "dimension"
	dimensionOptionDocType = "dimension-option"
)

func (api *DatasetAPI) getDatasets(w http.ResponseWriter, r *http.Request) {
	results, err := api.dataStore.Backend.GetDatasets()
	if err != nil {
		log.Error(err, nil)
		handleErrorType(datasetDocType, err, w)
		return
	}

	var b []byte
	logData := log.Data{}

	if api.EnablePrePublishView && r.Header.Get(internalToken) == api.internalToken {
		logData["authenticated"] = true
		datasets := &models.DatasetUpdateResults{}
		datasets.Items = results
		b, err = json.Marshal(datasets)
		if err != nil {
			log.ErrorC("failed to marshal dataset resource into bytes", err, nil)
			handleErrorType(datasetDocType, err, w)
			return
		}
	} else {
		logData["authenticated"] = true
		datasets := &models.DatasetResults{}

		datasets.Items = mapResults(results)

		b, err = json.Marshal(datasets)
		if err != nil {
			log.ErrorC("failed to marshal dataset resource into bytes", err, nil)
			handleErrorType(datasetDocType, err, w)
			return
		}
	}
	setJSONContentType(w)
	_, err = w.Write(b)
	if err != nil {
		log.Error(err, nil)
		http.Error(w, err.Error(), http.StatusInternalServerError)
	}
	log.Debug("get all datasets", logData)
}

func (api *DatasetAPI) getDataset(w http.ResponseWriter, r *http.Request) {
	vars := mux.Vars(r)
	id := vars["id"]
	logData := log.Data{"dataset_id": id}
	dataset, err := api.dataStore.Backend.GetDataset(id)
	if err != nil {
		log.Error(err, log.Data{"dataset_id": id})
		handleErrorType(datasetDocType, err, w)
		return
	}

	var b []byte
	if !api.EnablePrePublishView || r.Header.Get(internalToken) != api.internalToken {
		logData["authenticated"] = false
		if dataset.Current == nil {
			log.Debug("published dataset not found", nil)
			handleErrorType(datasetDocType, errs.ErrDatasetNotFound, w)
			return
		}

		dataset.Current.ID = dataset.ID
		b, err = json.Marshal(dataset.Current)
		if err != nil {
			log.ErrorC("failed to marshal dataset current sub document resource into bytes", err, logData)
			http.Error(w, err.Error(), http.StatusInternalServerError)
			return
		}
	} else {
		logData["authenticated"] = true
		if dataset == nil {
			log.Debug("published or unpublished dataset not found", nil)
			handleErrorType(datasetDocType, errs.ErrDatasetNotFound, w)
		}
		b, err = json.Marshal(dataset)
		if err != nil {
			log.ErrorC("failed to marshal dataset current sub document resource into bytes", err, logData)
			http.Error(w, err.Error(), http.StatusInternalServerError)
			return
		}
	}

	setJSONContentType(w)
	_, err = w.Write(b)
	if err != nil {
		log.Error(err, logData)
		http.Error(w, err.Error(), http.StatusInternalServerError)
	}
	log.Debug("get dataset", logData)
}

func (api *DatasetAPI) getEditions(w http.ResponseWriter, r *http.Request) {
	vars := mux.Vars(r)
	id := vars["id"]
	logData := log.Data{"dataset_id": id}

	var state string
	var auth bool
	if !api.EnablePrePublishView {
		state = models.PublishedState
	} else if r.Header.Get(internalToken) != api.internalToken {
		logData["authenticated"] = auth
		state = models.PublishedState
	} else {
		auth = true
		logData["authenticated"] = auth
	}
	logData["state"] = state
	log.Info("about to check resources exist", logData)

	if err := api.dataStore.Backend.CheckDatasetExists(id, state); err != nil {
		log.ErrorC("unable to find dataset", err, logData)
		handleErrorType(editionDocType, err, w)
		return
	}

	results, err := api.dataStore.Backend.GetEditions(id, state)
	if err != nil {
		log.ErrorC("unable to find editions for dataset", err, logData)
		handleErrorType(editionDocType, err, w)
		return
	}

	var logMessage string
	var b []byte

	// If auth, we only return the .current document of editions (if a current doc exists then it's state is always published).
	if auth {
		b, err = json.Marshal(results)
		if err != nil {
			log.ErrorC("failed to marshal a list of edition resources into bytes", err, logData)
			http.Error(w, err.Error(), http.StatusInternalServerError)
			return
		}
		logMessage = "get all editions with auth"

	} else {

		// flatten .current doc
		var publicResults []*models.Edition
		for i := range results.Items {
			publicResults = append(publicResults, results.Items[i].Current)
		}

		b, err = json.Marshal(&models.EditionResults{Items: publicResults})
		if err != nil {
			log.ErrorC("failed to marshal a list of public edition resources into bytes", err, logData)
			http.Error(w, err.Error(), http.StatusInternalServerError)
			return
		}
		logMessage = "get all editions without auth"
	}

	setJSONContentType(w)
	_, err = w.Write(b)
	if err != nil {
		log.Error(err, logData)
		http.Error(w, err.Error(), http.StatusInternalServerError)
	}
	log.Debug(logMessage, log.Data{"dataset_id": id})
}

func (api *DatasetAPI) getEdition(w http.ResponseWriter, r *http.Request) {
	vars := mux.Vars(r)
	id := vars["id"]
	editionID := vars["edition"]
	logData := log.Data{"dataset_id": id, "edition": editionID}

	var state string
	var auth bool
	if !api.EnablePrePublishView {
		state = models.PublishedState
	} else if r.Header.Get(internalToken) != api.internalToken {
		logData["authenticated"] = auth
		state = models.PublishedState
	} else {
		auth = true
		logData["authenticated"] = auth
	}

	if err := api.dataStore.Backend.CheckDatasetExists(id, state); err != nil {
		log.ErrorC("unable to find dataset", err, logData)
		handleErrorType(editionDocType, err, w)
		return
	}

	edition, err := api.dataStore.Backend.GetEdition(id, editionID, state)
	if err != nil {
		log.ErrorC("unable to find edition", err, logData)
		handleErrorType(editionDocType, err, w)
		return
	}

	var logMessage string
	var b []byte

	// If auth, we only return the .current document of editions (if a current doc exists then it's state = published).
	if auth {

		// Edition requester has auth and gets everything
		b, err = json.Marshal(edition)
		if err != nil {
			log.ErrorC("failed to marshal edition resource into bytes", err, logData)
			http.Error(w, err.Error(), http.StatusInternalServerError)
			return
		}
		logMessage = "get edition with auth"

	} else {

		// User doesn't have auth so gets public edition response, (.current doc only).
		b, err = json.Marshal(edition.Current)
		if err != nil {
			log.ErrorC("failed to marshal public edition resource into bytes", err, logData)
			http.Error(w, err.Error(), http.StatusInternalServerError)
			return
		}
		logMessage = "get public edition without auth"
	}

	setJSONContentType(w)
	_, err = w.Write(b)
	if err != nil {
		log.Error(err, logData)
		http.Error(w, err.Error(), http.StatusInternalServerError)
	}
	log.Debug(logMessage, logData)
}

func (api *DatasetAPI) getVersions(w http.ResponseWriter, r *http.Request) {
	vars := mux.Vars(r)
	id := vars["id"]
	editionID := vars["edition"]
	logData := log.Data{"dataset_id": id, "edition": editionID}

	var state string
	if !api.EnablePrePublishView {
		state = models.PublishedState
	} else if r.Header.Get(internalToken) != api.internalToken {
		logData["authenticated"] = false
		state = models.PublishedState
	} else {
		logData["authenticated"] = true
	}

	if err := api.dataStore.Backend.CheckDatasetExists(id, state); err != nil {
		log.ErrorC("failed to find dataset for list of versions", err, logData)
		handleErrorType(versionDocType, err, w)
		return
	}

	if err := api.dataStore.Backend.CheckEditionExists(id, editionID, state); err != nil {
		log.ErrorC("failed to find edition for list of versions", err, logData)
		handleErrorType(versionDocType, err, w)
		return
	}

	results, err := api.dataStore.Backend.GetVersions(id, editionID, state)
	if err != nil {
		log.ErrorC("failed to find any versions for dataset edition", err, logData)
		handleErrorType(versionDocType, err, w)
		return
	}

	var hasInvalidState bool
	for _, item := range results.Items {
		if err = models.CheckState("version", item.State); err != nil {
			hasInvalidState = true
			log.ErrorC("unpublished version has an invalid state", err, log.Data{"state": item.State})
		}

		// Only the download service should not have access to the public/private download
		// fields
		if r.Header.Get(downloadServiceToken) != api.downloadServiceToken {
			if item.Downloads != nil {
				if item.Downloads.CSV != nil {
					item.Downloads.CSV.Private = ""
					item.Downloads.CSV.Public = ""
				}
				if item.Downloads.XLS != nil {
					item.Downloads.XLS.Private = ""
					item.Downloads.XLS.Public = ""
				}
			}
		}
	}

	if hasInvalidState {
		http.Error(w, err.Error(), http.StatusInternalServerError)
		return
	}

	b, err := json.Marshal(results)
	if err != nil {
		log.ErrorC("failed to marshal list of version resources into bytes", err, logData)
		http.Error(w, err.Error(), http.StatusInternalServerError)
		return
	}

	setJSONContentType(w)
	_, err = w.Write(b)
	if err != nil {
		log.Error(err, log.Data{"dataset_id": id, "edition": editionID})
		http.Error(w, err.Error(), http.StatusInternalServerError)
	}
	log.Debug("get all versions", logData)
}

func (api *DatasetAPI) getVersion(w http.ResponseWriter, r *http.Request) {
	vars := mux.Vars(r)
	id := vars["id"]
	editionID := vars["edition"]
	version := vars["version"]
	logData := log.Data{"dataset_id": id, "edition": editionID, "version": version}
	var state string

	if !api.EnablePrePublishView {
		state = models.PublishedState
	} else if r.Header.Get(internalToken) != api.internalToken {
		logData["authenticated"] = false
		state = models.PublishedState
	} else {
		logData["authenticated"] = true
	}

	if err := api.dataStore.Backend.CheckDatasetExists(id, state); err != nil {
		log.ErrorC("failed to find dataset", err, logData)
		handleErrorType(versionDocType, err, w)
		return
	}

	if err := api.dataStore.Backend.CheckEditionExists(id, editionID, state); err != nil {
		log.ErrorC("failed to find edition for dataset", err, logData)
		handleErrorType(versionDocType, err, w)
		return
	}

	results, err := api.dataStore.Backend.GetVersion(id, editionID, version, state)
	if err != nil {
		log.ErrorC("failed to find version for dataset edition", err, logData)
		handleErrorType(versionDocType, err, w)
		return
	}

	results.Links.Self.HRef = results.Links.Version.HRef

	if err = models.CheckState("version", results.State); err != nil {
		log.ErrorC("unpublished version has an invalid state", err, log.Data{"state": results.State})
		http.Error(w, err.Error(), http.StatusInternalServerError)
		return
	}

	// Only the download service should not have access to the public/private download
	// fields
	if r.Header.Get(downloadServiceToken) != api.downloadServiceToken {
		if results.Downloads != nil {
			if results.Downloads.CSV != nil {
				results.Downloads.CSV.Private = ""
				results.Downloads.CSV.Public = ""
			}
			if results.Downloads.XLS != nil {
				results.Downloads.XLS.Private = ""
				results.Downloads.XLS.Public = ""
			}
		}
	}

	b, err := json.Marshal(results)
	if err != nil {
		log.ErrorC("failed to marshal version resource into bytes", err, logData)
		http.Error(w, err.Error(), http.StatusInternalServerError)
		return
	}

	setJSONContentType(w)
	_, err = w.Write(b)
	if err != nil {
		log.Error(err, logData)
		http.Error(w, err.Error(), http.StatusInternalServerError)
	}
	log.Debug("get version", logData)
}

func (api *DatasetAPI) addDataset(w http.ResponseWriter, r *http.Request) {
	vars := mux.Vars(r)
	datasetID := vars["id"]

	_, err := api.dataStore.Backend.GetDataset(datasetID)
	if err != nil {
		if err != errs.ErrDatasetNotFound {
			log.ErrorC("failed to find dataset", err, log.Data{"dataset_id": datasetID})
			handleErrorType(datasetDocType, err, w)
			return
		}
	} else {
		err = fmt.Errorf("forbidden - dataset already exists")
		log.ErrorC("unable to create a dataset that already exists", err, log.Data{"dataset_id": datasetID})
		http.Error(w, err.Error(), http.StatusForbidden)
		return
	}

	dataset, err := models.CreateDataset(r.Body)
	if err != nil {
		log.ErrorC("failed to model dataset resource based on request", err, log.Data{"dataset_id": datasetID})
		http.Error(w, err.Error(), http.StatusBadRequest)
		return
	}
	defer r.Body.Close()

	dataset.State = models.CreatedState
	dataset.ID = datasetID

	if dataset.Links == nil {
		dataset.Links = &models.DatasetLinks{}
	}

	dataset.Links.Editions = &models.LinkObject{
		HRef: fmt.Sprintf("%s/datasets/%s/editions", api.host, datasetID),
	}

	dataset.Links.Self = &models.LinkObject{
		HRef: fmt.Sprintf("%s/datasets/%s", api.host, datasetID),
	}

	dataset.LastUpdated = time.Now()

	datasetDoc := &models.DatasetUpdate{
		ID:   datasetID,
		Next: dataset,
	}

	if err = api.dataStore.Backend.UpsertDataset(datasetID, datasetDoc); err != nil {
		log.ErrorC("failed to insert dataset resource to datastore", err, log.Data{"new_dataset": datasetID})
		handleErrorType(datasetDocType, err, w)
		return
	}

	b, err := json.Marshal(datasetDoc)
	if err != nil {
		log.ErrorC("failed to marshal dataset resource into bytes", err, log.Data{"new_dataset": datasetID})
		w.WriteHeader(http.StatusInternalServerError)
		return
	}

	setJSONContentType(w)
	w.WriteHeader(http.StatusCreated)
	_, err = w.Write(b)
	if err != nil {
		log.Error(err, log.Data{"dataset_id": datasetID})
		http.Error(w, err.Error(), http.StatusInternalServerError)
	}
	log.Debug("upsert dataset", log.Data{"dataset_id": datasetID})
}

func (api *DatasetAPI) putDataset(w http.ResponseWriter, r *http.Request) {
	vars := mux.Vars(r)
	datasetID := vars["id"]

	dataset, err := models.CreateDataset(r.Body)
	if err != nil {
		log.ErrorC("failed to model dataset resource based on request", err, log.Data{"dataset_id": datasetID})
		http.Error(w, err.Error(), http.StatusBadRequest)
		return
	}
	defer r.Body.Close()

	currentDataset, err := api.dataStore.Backend.GetDataset(datasetID)
	if err != nil {
		log.ErrorC("failed to find dataset", err, log.Data{"dataset_id": datasetID})
		handleErrorType(datasetDocType, err, w)
		return
	}

	if dataset.State == models.PublishedState {
		if err := api.publishDataset(currentDataset, nil); err != nil {
			log.ErrorC("failed to update dataset document to published", err, log.Data{"dataset_id": datasetID})
			handleErrorType(versionDocType, err, w)
			return
		}
	} else {
		if err := api.dataStore.Backend.UpdateDataset(datasetID, dataset, currentDataset.Next.State); err != nil {
			log.ErrorC("failed to update dataset resource", err, log.Data{"dataset_id": datasetID})
			handleErrorType(datasetDocType, err, w)
			return
		}
	}

	setJSONContentType(w)
	w.WriteHeader(http.StatusOK)
	log.Debug("update dataset", log.Data{"dataset_id": datasetID})
}

func (api *DatasetAPI) putVersion(w http.ResponseWriter, r *http.Request) {
	vars := mux.Vars(r)
	datasetID := vars["id"]
	edition := vars["edition"]
	version := vars["version"]

	versionDoc, err := models.CreateVersion(r.Body)
	defer r.Body.Close()
	if err != nil {
		log.ErrorC("failed to model version resource based on request", err, log.Data{"dataset_id": datasetID, "edition": edition, "version": version})
		http.Error(w, err.Error(), http.StatusBadRequest)
		return
	}

	currentDataset, err := api.dataStore.Backend.GetDataset(datasetID)
	if err != nil {
		log.ErrorC("failed to find dataset", err, log.Data{"dataset_id": datasetID, "edition": edition, "version": version})
		handleErrorType(versionDocType, err, w)
		return
	}

	if err = api.dataStore.Backend.CheckEditionExists(datasetID, edition, ""); err != nil {
		log.ErrorC("failed to find edition of dataset", err, log.Data{"dataset_id": datasetID, "edition": edition, "version": version})
		handleErrorType(versionDocType, err, w)
		return
	}

	currentVersion, err := api.dataStore.Backend.GetVersion(datasetID, edition, version, "")
	if err != nil {
		log.ErrorC("failed to find version of dataset edition", err, log.Data{"dataset_id": datasetID, "edition": edition, "version": version})
		handleErrorType(versionDocType, err, w)
		return
	}

	// Combine update version document to existing version document
	newVersion := createNewVersionDoc(currentVersion, versionDoc)
	log.Debug("combined current version document with update request", log.Data{"dataset_id": datasetID, "edition": edition, "version": version, "updated_version": newVersion})

	if err = models.ValidateVersion(newVersion); err != nil {
		log.ErrorC("failed validation check for version update", err, nil)
		http.Error(w, err.Error(), http.StatusBadRequest)
		return
	}

	if err := api.dataStore.Backend.UpdateVersion(newVersion.ID, versionDoc); err != nil {
		log.ErrorC("failed to update version document", err, log.Data{"dataset_id": datasetID, "edition": edition, "version": version})
		handleErrorType(versionDocType, err, w)
		return
	}

	if versionDoc.State == models.PublishedState {

<<<<<<< HEAD
		if err := api.dataStore.Backend.UpdateEdition(datasetID, edition, versionDoc); err != nil {
			log.ErrorC("failed to update the state of edition document to published", err, log.Data{"dataset_id": datasetID, "edition": edition, "version": version})
=======
		editionDoc, err := api.dataStore.Backend.GetEdition(datasetID, edition, "")
		if err != nil {
			log.ErrorC("failed to find the edition we're trying to update", err, log.Data{"dataset_id": datasetID, "edition": edition, "version": version})
			handleErrorType(versionDocType, err, w)
			return
		}

		editionDoc.Next.State = models.PublishedState
		editionDoc.Current = editionDoc.Next

		if err := api.dataStore.Backend.UpsertEdition(datasetID, edition, editionDoc); err != nil {
			log.ErrorC("failed to update edition during publishing", err, log.Data{"dataset_id": datasetID, "edition": edition, "version": version})
>>>>>>> 7cfead1d
			handleErrorType(versionDocType, err, w)
			return
		}

		// Pass in newVersion variable to include relevant data needed for update on dataset API (e.g. links)
		if err := api.publishDataset(currentDataset, newVersion); err != nil {
			log.ErrorC("failed to update dataset document once version state changes to publish", err, log.Data{"dataset_id": datasetID, "edition": edition, "version": version})
			handleErrorType(versionDocType, err, w)
			return
		}

		// Only want to generate downloads again if there is no public link available
		if currentVersion.Downloads != nil && currentVersion.Downloads.CSV != nil && currentVersion.Downloads.CSV.Public == "" {
			if err := api.downloadGenerator.Generate(datasetID, versionDoc.ID, edition, version); err != nil {
				err = errors.Wrap(err, "error while attempting to generate full dataset version downloads on version publish")
				log.Error(err, log.Data{
					"dataset_id":  datasetID,
					"instance_id": versionDoc.ID,
					"edition":     edition,
					"version":     version,
					"state":       versionDoc.State,
				})
				// TODO - TECH DEBT - need to add an error event for this.
				handleErrorType(versionDocType, err, w)
			}
		}
	}

	if versionDoc.State == models.AssociatedState && currentVersion.State != models.AssociatedState {
		if err := api.dataStore.Backend.UpdateDatasetWithAssociation(datasetID, versionDoc.State, versionDoc); err != nil {
			log.ErrorC("failed to update dataset document after a version of a dataset has been associated with a collection", err, log.Data{"dataset_id": datasetID, "edition": edition, "version": version})
			handleErrorType(versionDocType, err, w)
			return
		}

		log.Info("generating full dataset version downloads", log.Data{"dataset_id": datasetID, "edition": edition, "version": version})

		if err := api.downloadGenerator.Generate(datasetID, versionDoc.ID, edition, version); err != nil {
			err = errors.Wrap(err, "error while attempting to generate full dataset version downloads on version association")
			log.Error(err, log.Data{
				"dataset_id":  datasetID,
				"instance_id": versionDoc.ID,
				"edition":     edition,
				"version":     version,
				"state":       versionDoc.State,
			})
			// TODO - TECH DEBT - need to add an error event for this.
			handleErrorType(versionDocType, err, w)
		}
	}

	setJSONContentType(w)
	w.WriteHeader(http.StatusOK)
	log.Debug("update dataset", log.Data{"dataset_id": datasetID})
}

func createNewVersionDoc(currentVersion *models.Version, version *models.Version) *models.Version {

	var alerts []models.Alert
	if currentVersion.Alerts != nil {

		// loop through current alerts and add each alert to array
		for _, currentAlert := range *currentVersion.Alerts {
			alerts = append(alerts, currentAlert)
		}
	}

	if version.Alerts != nil {

		// loop through new alerts and add each alert to array
		for _, newAlert := range *version.Alerts {
			alerts = append(alerts, newAlert)
		}
	}

	if alerts != nil {
		version.Alerts = &alerts
	}

	if version.CollectionID == "" {
		version.CollectionID = currentVersion.CollectionID
	}

	var latestChanges []models.LatestChange
	if currentVersion.LatestChanges != nil {

		// loop through current latestChanges and add each latest change to array
		for _, currentLatestChange := range *currentVersion.LatestChanges {
			latestChanges = append(latestChanges, currentLatestChange)
		}
	}

	if version.LatestChanges != nil {

		// loop through new latestChanges and add each latest change to array
		for _, newLatestChange := range *version.LatestChanges {
			latestChanges = append(latestChanges, newLatestChange)
		}
	}

	if latestChanges != nil {
		version.LatestChanges = &latestChanges
	}

	if version.ReleaseDate == "" {
		version.ReleaseDate = currentVersion.ReleaseDate
	}

	if version.State == "" {
		version.State = currentVersion.State
	}

	if version.Temporal == nil {
		version.Temporal = currentVersion.Temporal
	}

	var spatial string

	// Get spatial link before overwriting the version links object below
	if version.Links != nil {
		if version.Links.Spatial != nil {
			if version.Links.Spatial.HRef != "" {
				spatial = version.Links.Spatial.HRef
			}
		}
	}

	version.ID = currentVersion.ID
	version.Links = currentVersion.Links

	if spatial != "" {

		// In reality the current version will always have a link object, so
		// if/else statement should always fall into else block
		if version.Links == nil {
			version.Links = &models.VersionLinks{
				Spatial: &models.LinkObject{
					HRef: spatial,
				},
			}
		} else {
			version.Links.Spatial = &models.LinkObject{
				HRef: spatial,
			}
		}
	}

	if version.Downloads == nil {
		version.Downloads = currentVersion.Downloads
	} else {
		if version.Downloads.XLS == nil {
			if currentVersion.Downloads != nil && currentVersion.Downloads.XLS != nil {
				version.Downloads.XLS = currentVersion.Downloads.XLS
			}
		}

		if version.Downloads.CSV == nil {
			if currentVersion.Downloads != nil && currentVersion.Downloads.CSV != nil {
				version.Downloads.CSV = currentVersion.Downloads.CSV
			}
		}
	}

	return version
}

func (api *DatasetAPI) publishDataset(currentDataset *models.DatasetUpdate, version *models.Version) error {
	if version != nil {
		currentDataset.Next.CollectionID = version.CollectionID

		currentDataset.Next.Links.LatestVersion = &models.LinkObject{
			ID:   version.Links.Version.ID,
			HRef: version.Links.Version.HRef,
		}
	}

	currentDataset.Next.State = models.PublishedState
	currentDataset.Next.LastUpdated = time.Now()

	// newDataset.Next will not be cleaned up due to keeping request to mongo
	// idempotent; for instance if an authorised user double clicked to update
	// dataset, the next sub document would not exist to create the correct
	// current sub document on the second click
	newDataset := &models.DatasetUpdate{
		ID:      currentDataset.ID,
		Current: currentDataset.Next,
		Next:    currentDataset.Next,
	}

	if err := api.dataStore.Backend.UpsertDataset(currentDataset.ID, newDataset); err != nil {
		log.ErrorC("unable to update dataset", err, log.Data{"dataset_id": currentDataset.ID})
		return err
	}

	return nil
}

func (api *DatasetAPI) getDimensions(w http.ResponseWriter, r *http.Request) {
	vars := mux.Vars(r)
	datasetID := vars["id"]
	edition := vars["edition"]
	version := vars["version"]
	logData := log.Data{"dataset_id": datasetID, "edition": edition, "version": version}
	var state string
	if !api.EnablePrePublishView {
		state = models.PublishedState
	} else if r.Header.Get(internalToken) != api.internalToken {
		logData["authenticated"] = false
		state = models.PublishedState
	} else {
		logData["authenticated"] = true
	}

	versionDoc, err := api.dataStore.Backend.GetVersion(datasetID, edition, version, state)
	if err != nil {
		log.ErrorC("failed to get version", err, logData)
		handleErrorType(dimensionDocType, err, w)
		return
	}

	if err = models.CheckState("version", versionDoc.State); err != nil {
		log.ErrorC("unpublished version has an invalid state", err, log.Data{"state": versionDoc.State})
		http.Error(w, err.Error(), http.StatusInternalServerError)
		return
	}

	dimensions, err := api.dataStore.Backend.GetDimensions(datasetID, versionDoc.ID)
	if err != nil {
		log.ErrorC("failed to get version dimensions", err, logData)
		handleErrorType(dimensionDocType, err, w)
		return
	}

	results, err := api.createListOfDimensions(versionDoc, dimensions)
	if err != nil {
		log.ErrorC("failed to convert bson to dimension", err, logData)
		http.Error(w, err.Error(), http.StatusInternalServerError)
	}

	listOfDimensions := &models.DatasetDimensionResults{Items: results}

	b, err := json.Marshal(listOfDimensions)
	if err != nil {
		log.ErrorC("failed to marshal list of dimension resources into bytes", err, logData)
		http.Error(w, err.Error(), http.StatusInternalServerError)
		return
	}

	setJSONContentType(w)
	_, err = w.Write(b)
	if err != nil {
		log.Error(err, logData)
		http.Error(w, err.Error(), http.StatusInternalServerError)
	}

	log.Debug("get dimensions", log.Data{"dataset_id": datasetID, "edition": edition, "version": version})
}

func (api *DatasetAPI) createListOfDimensions(versionDoc *models.Version, dimensions []bson.M) ([]models.Dimension, error) {

	// Get dimension description from the version document and add to hash map
	dimensionDescriptions := make(map[string]string)
	dimensionLabels := make(map[string]string)
	for _, details := range versionDoc.Dimensions {
		dimensionDescriptions[details.Name] = details.Description
		dimensionLabels[details.Name] = details.Label
	}

	var results []models.Dimension
	for _, dim := range dimensions {
		opt, err := convertBSONToDimensionOption(dim["doc"])
		if err != nil {
			return nil, err
		}

		dimension := models.Dimension{Name: opt.Name}
		dimension.Links.CodeList = opt.Links.CodeList
		dimension.Links.Options = models.LinkObject{ID: opt.Name, HRef: fmt.Sprintf("%s/datasets/%s/editions/%s/versions/%s/dimensions/%s/options",
			api.host, versionDoc.Links.Dataset.ID, versionDoc.Edition, versionDoc.Links.Version.ID, opt.Name)}
		dimension.Links.Version = *versionDoc.Links.Self

		// Add description to dimension from hash map
		dimension.Description = dimensionDescriptions[dimension.Name]
		dimension.Label = dimensionLabels[dimension.Name]

		results = append(results, dimension)
	}

	return results, nil
}

func convertBSONToDimensionOption(data interface{}) (*models.DimensionOption, error) {
	var dim models.DimensionOption
	b, err := bson.Marshal(data)
	if err != nil {
		return nil, err
	}

	bson.Unmarshal(b, &dim)

	return &dim, nil
}

func (api *DatasetAPI) getDimensionOptions(w http.ResponseWriter, r *http.Request) {
	vars := mux.Vars(r)
	datasetID := vars["id"]
	editionID := vars["edition"]
	versionID := vars["version"]
	dimension := vars["dimension"]

	logData := log.Data{"dataset_id": datasetID, "edition": editionID, "version": versionID, "dimension": dimension}
	var state string
	if !api.EnablePrePublishView {
		state = models.PublishedState
	} else if r.Header.Get(internalToken) != api.internalToken {
		logData["authenticated"] = false
		state = models.PublishedState
	} else {
		logData["authenticated"] = true
	}

	version, err := api.dataStore.Backend.GetVersion(datasetID, editionID, versionID, state)
	if err != nil {
		log.ErrorC("failed to get version", err, logData)
		handleErrorType(versionDocType, err, w)
		return
	}

	if err = models.CheckState("version", version.State); err != nil {
		log.ErrorC("unpublished version has an invalid state", err, log.Data{"state": version.State})
		http.Error(w, err.Error(), http.StatusInternalServerError)
		return
	}

	results, err := api.dataStore.Backend.GetDimensionOptions(version, dimension)
	if err != nil {
		log.ErrorC("failed to get a list of dimension options", err, logData)
		handleErrorType(dimensionOptionDocType, err, w)
		return
	}

	b, err := json.Marshal(results)
	if err != nil {
		log.ErrorC("failed to marshal list of dimension option resources into bytes", err, logData)
		http.Error(w, err.Error(), http.StatusInternalServerError)
		return
	}

	setJSONContentType(w)
	_, err = w.Write(b)
	if err != nil {
		log.Error(err, logData)
		http.Error(w, err.Error(), http.StatusInternalServerError)
	}

	log.Debug("get dimension options", logData)
}

func (api *DatasetAPI) getMetadata(w http.ResponseWriter, r *http.Request) {
	vars := mux.Vars(r)
	datasetID := vars["id"]
	edition := vars["edition"]
	version := vars["version"]
	logData := log.Data{"dataset_id": datasetID, "edition": edition, version: version}

	// get dataset document
	datasetDoc, err := api.dataStore.Backend.GetDataset(datasetID)
	if err != nil {
		log.Error(err, log.Data{"dataset_id": datasetID, "edition": edition, "version": version})
		handleErrorType(versionDocType, err, w)
		return
	}

	// Default state to published
	var state string

	// if request is authenticated then access resources of state other than published
	if !api.EnablePrePublishView || r.Header.Get(internalToken) != api.internalToken {
		logData["authenticated"] = false
		// Check for current sub document
		if datasetDoc.Current == nil || datasetDoc.Current.State != models.PublishedState {
			log.ErrorC("found dataset but currently unpublished", errs.ErrDatasetNotFound, log.Data{"dataset_id": datasetID, "edition": edition, "version": version, "dataset": datasetDoc.Current})
			http.Error(w, errs.ErrDatasetNotFound.Error(), http.StatusNotFound)
			return
		}

		state = datasetDoc.Current.State
	} else {
		logData["authenticated"] = true
	}

	if err = api.dataStore.Backend.CheckEditionExists(datasetID, edition, state); err != nil {
		log.ErrorC("failed to find edition for dataset", err, logData)
		handleErrorType(versionDocType, err, w)
		return
	}

	versionDoc, err := api.dataStore.Backend.GetVersion(datasetID, edition, version, state)
	if err != nil {
		log.ErrorC("failed to find version for dataset edition", err, log.Data{"dataset_id": datasetID, "edition": edition, "version": version})
		handleErrorType(versionDocType, err, w)
		return
	}

	if err = models.CheckState("version", versionDoc.State); err != nil {
		log.ErrorC("unpublished version has an invalid state", err, log.Data{"state": versionDoc.State})
		http.Error(w, err.Error(), http.StatusInternalServerError)
		return
	}

	var metaDataDoc *models.Metadata
	// combine version and dataset metadata
	if state != models.PublishedState && versionDoc.CollectionID == datasetDoc.Next.CollectionID {
		metaDataDoc = models.CreateMetaDataDoc(datasetDoc.Next, versionDoc, api.urlBuilder)
	} else {
		metaDataDoc = models.CreateMetaDataDoc(datasetDoc.Current, versionDoc, api.urlBuilder)
	}

	b, err := json.Marshal(metaDataDoc)
	if err != nil {
		log.ErrorC("failed to marshal metadata resource into bytes", err, logData)
		http.Error(w, err.Error(), http.StatusInternalServerError)
		return
	}

	setJSONContentType(w)
	_, err = w.Write(b)
	if err != nil {
		log.Error(err, logData)
		http.Error(w, err.Error(), http.StatusInternalServerError)
	}

	log.Debug("get metadata relevant to version", logData)
}

func (api *DatasetAPI) deleteDataset(w http.ResponseWriter, r *http.Request) {
	vars := mux.Vars(r)
	datasetID := vars["id"]

	currentDataset, err := api.dataStore.Backend.GetDataset(datasetID)
	if err == errs.ErrDatasetNotFound {
		log.Debug("cannot delete dataset, it does not exist", log.Data{"dataset_id": datasetID})
		w.WriteHeader(http.StatusNoContent) // idempotent
		return
	}
	if err != nil {
		log.ErrorC("failed to run query for existing dataset", err, log.Data{"dataset_id": datasetID})
		handleErrorType(datasetDocType, err, w)
		return
	}

	if currentDataset.Current != nil && currentDataset.Current.State == models.PublishedState {
		err = fmt.Errorf("forbidden - a published dataset cannot be deleted")
		log.ErrorC("unable to delete a published dataset", err, log.Data{"dataset_id": datasetID})
		http.Error(w, err.Error(), http.StatusForbidden)
		return
	}

	if err := api.dataStore.Backend.DeleteDataset(datasetID); err != nil {
		log.ErrorC("failed to delete dataset", err, log.Data{"dataset_id": datasetID})
		handleErrorType(datasetDocType, err, w)
		return
	}

	w.WriteHeader(http.StatusNoContent)
	log.Debug("delete dataset", log.Data{"dataset_id": datasetID})
}

func mapResults(results []models.DatasetUpdate) []*models.Dataset {
	items := []*models.Dataset{}
	for _, item := range results {
		if item.Current == nil {
			continue
		}
		item.Current.ID = item.ID

		items = append(items, item.Current)
	}
	return items
}

func handleErrorType(docType string, err error, w http.ResponseWriter) {
	log.Error(err, nil)

	switch docType {
	default:
		if err == errs.ErrDatasetNotFound || err == errs.ErrEditionNotFound || err == errs.ErrVersionNotFound || err == errs.ErrDimensionNodeNotFound || err == errs.ErrInstanceNotFound {
			http.Error(w, err.Error(), http.StatusNotFound)
		} else {
			http.Error(w, err.Error(), http.StatusInternalServerError)
		}
	case "edition":
		if err == errs.ErrDatasetNotFound {
			http.Error(w, err.Error(), http.StatusNotFound)
		} else if err == errs.ErrEditionNotFound {
			http.Error(w, err.Error(), http.StatusNotFound)
		} else {
			http.Error(w, err.Error(), http.StatusInternalServerError)
		}
	case "version":
		if err == errs.ErrDatasetNotFound {
			http.Error(w, err.Error(), http.StatusNotFound)
		} else if err == errs.ErrEditionNotFound {
			http.Error(w, err.Error(), http.StatusNotFound)
		} else if err == errs.ErrVersionNotFound {
			http.Error(w, err.Error(), http.StatusNotFound)
		} else {
			http.Error(w, err.Error(), http.StatusInternalServerError)
		}
	case "dimension":
		if err == errs.ErrDatasetNotFound {
			http.Error(w, err.Error(), http.StatusNotFound)
		} else if err == errs.ErrEditionNotFound {
			http.Error(w, err.Error(), http.StatusNotFound)
		} else if err == errs.ErrVersionNotFound {
			http.Error(w, err.Error(), http.StatusNotFound)
		} else if err == errs.ErrDimensionsNotFound {
			http.Error(w, err.Error(), http.StatusNotFound)
		} else {
			http.Error(w, err.Error(), http.StatusInternalServerError)
		}
	}
}

// PublishCheck Checks if an version has been published
type PublishCheck struct {
	Datastore store.Storer
}

// Check wraps a HTTP handle. Checks that the state is not published
func (d *PublishCheck) Check(handle func(http.ResponseWriter, *http.Request)) http.HandlerFunc {
	return http.HandlerFunc(func(w http.ResponseWriter, r *http.Request) {

		vars := mux.Vars(r)
		id := vars["id"]
		edition := vars["edition"]
		version := vars["version"]

		currentVersion, err := d.Datastore.GetVersion(id, edition, version, "")
		if err != nil {
			if err != errs.ErrVersionNotFound {
				http.Error(w, err.Error(), http.StatusInternalServerError)
				return
			}
			// If document cannot be found do not handle error
			handle(w, r)
			return
		}

		if currentVersion != nil {
			if currentVersion.State == models.PublishedState {
				defer func() {
					if err := r.Body.Close(); err != nil {
						log.ErrorC("could not close response body", err, nil)
					}
				}()

				versionDoc, err := models.CreateVersion(r.Body)
				if err != nil {
					log.ErrorC("failed to model version resource based on request", err, log.Data{"dataset_id": id, "edition": edition, "version": version})
					http.Error(w, err.Error(), http.StatusBadRequest)
					return
				}

				// We can allow public download links to be modified by the exporters when a version is published.
				// Note that a new version will be created which contain only the download information to prevent
				// any forbidden fields from being set on the published version
				if versionDoc.Downloads != nil {
					newVersion := new(models.Version)
					if versionDoc.Downloads.CSV != nil && versionDoc.Downloads.CSV.Public != "" {
						newVersion = &models.Version{
							Downloads: &models.DownloadList{
								CSV: &models.DownloadObject{
									Public: versionDoc.Downloads.CSV.Public,
									Size:   versionDoc.Downloads.CSV.Size,
									HRef:   versionDoc.Downloads.CSV.HRef,
								},
							},
						}
					}
					if versionDoc.Downloads.XLS != nil && versionDoc.Downloads.XLS.Public != "" {
						newVersion = &models.Version{
							Downloads: &models.DownloadList{
								XLS: &models.DownloadObject{
									Public: versionDoc.Downloads.CSV.Public,
									Size:   versionDoc.Downloads.CSV.Size,
									HRef:   versionDoc.Downloads.CSV.HRef,
								},
							},
						}
					}
					if newVersion != nil {
						b, err := json.Marshal(newVersion)
						if err != nil {
							http.Error(w, err.Error(), http.StatusForbidden)
							return
						}

						if err := r.Body.Close(); err != nil {
							log.ErrorC("could not close response body", err, nil)
						}
						r.Body = ioutil.NopCloser(bytes.NewBuffer(b))
						handle(w, r)
						return
					}
				}

				err = errors.New("unable to update version as it has been published")
				log.Error(err, log.Data{"version": currentVersion})
				http.Error(w, err.Error(), http.StatusForbidden)
				return
			}
		}

		handle(w, r)
	})
}

func setJSONContentType(w http.ResponseWriter) {
	w.Header().Set("Content-Type", "application/json")
}<|MERGE_RESOLUTION|>--- conflicted
+++ resolved
@@ -573,10 +573,6 @@
 
 	if versionDoc.State == models.PublishedState {
 
-<<<<<<< HEAD
-		if err := api.dataStore.Backend.UpdateEdition(datasetID, edition, versionDoc); err != nil {
-			log.ErrorC("failed to update the state of edition document to published", err, log.Data{"dataset_id": datasetID, "edition": edition, "version": version})
-=======
 		editionDoc, err := api.dataStore.Backend.GetEdition(datasetID, edition, "")
 		if err != nil {
 			log.ErrorC("failed to find the edition we're trying to update", err, log.Data{"dataset_id": datasetID, "edition": edition, "version": version})
@@ -589,7 +585,6 @@
 
 		if err := api.dataStore.Backend.UpsertEdition(datasetID, edition, editionDoc); err != nil {
 			log.ErrorC("failed to update edition during publishing", err, log.Data{"dataset_id": datasetID, "edition": edition, "version": version})
->>>>>>> 7cfead1d
 			handleErrorType(versionDocType, err, w)
 			return
 		}
