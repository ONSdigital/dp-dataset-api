package api

import (
	"context"
	"encoding/json"
	"fmt"
	"net/http"
	"strings"
	"time"

	errs "github.com/ONSdigital/dp-dataset-api/apierrors"
	"github.com/ONSdigital/dp-dataset-api/models"
	"github.com/ONSdigital/dp-dataset-api/utils"
	dphttp "github.com/ONSdigital/dp-net/v2/http"
	"github.com/ONSdigital/dp-net/v2/links"
	"github.com/ONSdigital/log.go/v2/log"
	"github.com/gorilla/mux"
)

var (
	// errors that should return a 403 status
	datasetsForbidden = map[error]bool{
		errs.ErrDeletePublishedDatasetForbidden: true,
		errs.ErrAddDatasetAlreadyExists:         true,
	}

	// errors that should return a 204 status
	datasetsNoContent = map[error]bool{
		errs.ErrDeleteDatasetNotFound: true,
	}

	// errors that should return a 400 status
	datasetsBadRequest = map[error]bool{
		errs.ErrAddUpdateDatasetBadRequest: true,
		errs.ErrTypeMismatch:               true,
		errs.ErrDatasetTypeInvalid:         true,
		errs.ErrInvalidQueryParameter:      true,
		errs.ErrMissingDatasetID:           true,
	}

	// errors that should return a 404 status
	resourcesNotFound = map[error]bool{
		errs.ErrDatasetNotFound:  true,
		errs.ErrEditionsNotFound: true,
	}
)

const IsBasedOn = "is_based_on"

// getDatasets returns a list of datasets, the total count of datasets and an error
func (api *DatasetAPI) getDatasets(w http.ResponseWriter, r *http.Request, limit, offset int) (mappedDatasets interface{}, totalCount int, err error) {
	ctx := r.Context()
	logData := log.Data{}
	authorised := api.authenticate(r, logData)

	isBasedOnExists := r.URL.Query().Has(IsBasedOn)
	isBasedOn := r.URL.Query().Get(IsBasedOn)

	if isBasedOnExists && isBasedOn == "" {
		err := errs.ErrInvalidQueryParameter
		log.Error(ctx, "malformed is_based_on parameter", err)
		handleDatasetAPIErr(ctx, err, w, logData)
		return nil, 0, err
	}

	var datasets []*models.DatasetUpdate

	if isBasedOnExists {
		datasets, totalCount, err = api.dataStore.Backend.GetDatasetsByBasedOn(ctx, isBasedOn, offset, limit, authorised)
	} else {
		datasets, totalCount, err = api.dataStore.Backend.GetDatasets(
			ctx,
			offset,
			limit,
			authorised,
		)
	}
	if err != nil {
		log.Error(ctx, "api endpoint getDatasets datastore.GetDatasets returned an error", err)
		handleDatasetAPIErr(ctx, err, w, logData)
		return nil, 0, err
	}

	linksBuilder := links.FromHeadersOrDefault(&r.Header, api.urlBuilder.GetWebsiteURL())

	datasetsResponse, err := utils.RewriteDatasetsBasedOnAuth(ctx, datasets, authorised, linksBuilder)
	if err != nil {
		log.Error(ctx, "getDatasets endpoint: failed to map datasets and rewrite links", err)
		handleDatasetAPIErr(ctx, err, w, logData)
		return nil, 0, err
	}

	return datasetsResponse, totalCount, nil
}

func (api *DatasetAPI) getDataset(w http.ResponseWriter, r *http.Request) {
	ctx := r.Context()
	vars := mux.Vars(r)
	datasetID := vars["dataset_id"]
	logData := log.Data{"dataset_id": datasetID}

	b, err := func() ([]byte, error) {
		dataset, err := api.dataStore.Backend.GetDataset(ctx, datasetID)
		if err != nil {
			log.Error(ctx, "getDataset endpoint: dataStore.Backend.GetDataset returned an error", err, logData)
			return nil, err
		}

		authorised := api.authenticate(r, logData)

<<<<<<< HEAD
		linksBuilder := links.FromHeadersOrDefault(&r.Header, api.urlBuilder.GetWebsiteURL())

		datasetResponse, err := utils.RewriteDatasetsBasedOnAuth(ctx, []*models.DatasetUpdate{dataset}, authorised, linksBuilder)
		if err != nil {
			log.Error(ctx, "getDataset endpoint: failed to map dataset and rewrite links", err)
			return nil, err
=======
		var b []byte
		var datasetResponse interface{}

		if !authorised {
			// User is not authenticated and hence has only access to current sub document
			if dataset.Current == nil {
				log.Info(ctx, "getDataset endpoint: published dataset not found", logData)
				return nil, errs.ErrDatasetNotFound
			}
			log.Info(ctx, "getDataset endpoint: caller not authorised returning dataset", logData)

			dataset.Current.ID = dataset.ID
			if dataset.Current.Themes == nil {
				dataset.Current.Themes = buildThemes(dataset.Current.CanonicalTopic, dataset.Current.Subtopics)
			}
			datasetResponse = dataset.Current
		} else {
			// User has valid authentication to get raw dataset document
			if dataset == nil {
				log.Info(ctx, "getDataset endpoint: published or unpublished dataset not found", logData)
				return nil, errs.ErrDatasetNotFound
			}
			log.Info(ctx, "getDataset endpoint: caller authorised returning dataset current sub document", logData)
			if dataset.Current != nil && dataset.Current.Themes == nil {
				dataset.Current.Themes = buildThemes(dataset.Current.CanonicalTopic, dataset.Current.Subtopics)
			}
			datasetResponse = dataset
>>>>>>> 7e1c5211
		}

		var b []byte
		b, err = json.Marshal(datasetResponse)
		if err != nil {
			log.Error(ctx, "getDataset endpoint: failed to marshal dataset resource into bytes", err, logData)
			return nil, err
		}
		return b, nil
	}()

	if err != nil {
		handleDatasetAPIErr(ctx, err, w, logData)
		return
	}

	setJSONContentType(w)
	if _, err = w.Write(b); err != nil {
		log.Error(ctx, "getDataset endpoint: error writing bytes to response", err, logData)
		handleDatasetAPIErr(ctx, err, w, logData)
	}
	log.Info(ctx, "getDataset endpoint: request successful", logData)
}

func (api *DatasetAPI) addDataset(w http.ResponseWriter, r *http.Request) {
	defer dphttp.DrainBody(r)

	ctx := r.Context()
	vars := mux.Vars(r)
	datasetID := vars["dataset_id"]

	logData := log.Data{"dataset_id": datasetID}

	// TODO Could just do an insert, if dataset already existed we would get a duplicate key error instead of reading then writing doc
	b, err := func() ([]byte, error) {
		_, err := api.dataStore.Backend.GetDataset(ctx, datasetID)
		if err != nil {
			if err != errs.ErrDatasetNotFound {
				log.Error(ctx, "addDataset endpoint: error checking if dataset exists", err, logData)
				return nil, err
			}
		} else {
			log.Error(ctx, "addDataset endpoint: unable to create a dataset that already exists", errs.ErrAddDatasetAlreadyExists, logData)
			return nil, errs.ErrAddDatasetAlreadyExists
		}

		dataset, err := models.CreateDataset(r.Body)
		if err != nil {
			log.Error(ctx, "addDataset endpoint: failed to model dataset resource based on request", err, logData)
			return nil, errs.ErrAddUpdateDatasetBadRequest
		}

		dataType, err := models.ValidateDatasetType(ctx, dataset.Type)
		if err != nil {
			log.Error(ctx, "addDataset endpoint: error Invalid dataset type", err, logData)
			return nil, err
		}

		models.CleanDataset(dataset)

		if err = models.ValidateDataset(dataset); err != nil {
			log.Error(ctx, "addDataset endpoint: dataset failed validation checks", err)
			return nil, err
		}

		dataset.Type = dataType.String()
		dataset.State = models.CreatedState
		dataset.ID = datasetID

		if dataset.Links == nil {
			dataset.Links = &models.DatasetLinks{}
		}

		dataset.Links.Editions = &models.LinkObject{
			HRef: fmt.Sprintf("%s/datasets/%s/editions", api.host, datasetID),
		}

		dataset.Links.Self = &models.LinkObject{
			HRef: fmt.Sprintf("%s/datasets/%s", api.host, datasetID),
		}

		// Remove latest version from new dataset resource, this cannot be added at this point
		dataset.Links.LatestVersion = nil

		dataset.LastUpdated = time.Now()

		datasetDoc := &models.DatasetUpdate{
			ID:   datasetID,
			Next: dataset,
		}

		if err = api.dataStore.Backend.UpsertDataset(ctx, datasetID, datasetDoc); err != nil {
			logData["new_dataset"] = datasetID
			log.Error(ctx, "addDataset endpoint: failed to insert dataset resource to datastore", err, logData)
			return nil, err
		}

		linksBuilder := links.FromHeadersOrDefault(&r.Header, api.urlBuilder.GetWebsiteURL())

		err = utils.RewriteDatasetLinks(ctx, datasetDoc.Next.Links, linksBuilder)
		if err != nil {
			log.Error(ctx, "addDataset endpoint: failed to rewrite links for response", err)
			return nil, err
		}

		b, err := json.Marshal(datasetDoc)
		if err != nil {
			log.Error(ctx, "addDataset endpoint: failed to marshal dataset resource into bytes", err, logData)
			return nil, err
		}
		return b, nil
	}()

	if err != nil {
		handleDatasetAPIErr(ctx, err, w, logData)
		return
	}

	setJSONContentType(w)
	w.WriteHeader(http.StatusCreated)
	if _, err = w.Write(b); err != nil {
		log.Error(ctx, "addDataset endpoint: error writing bytes to response", err, logData)
		http.Error(w, err.Error(), http.StatusInternalServerError)
	}
	log.Info(ctx, "addDataset endpoint: request completed successfully", logData)
}

func (api *DatasetAPI) addDatasetNew(w http.ResponseWriter, r *http.Request) {
	defer dphttp.DrainBody(r)

	ctx := r.Context()

	dataset, err := models.CreateDataset(r.Body)
	if err != nil {
		log.Error(ctx, "addDatasetNew endpoint: failed to model dataset resource based on request", err, nil)
		handleDatasetAPIErr(ctx, errs.ErrAddUpdateDatasetBadRequest, w, nil)
		return
	}

	datasetID := dataset.ID

	if datasetID == "" {
		log.Error(ctx, "addDatasetNew endpoint: dataset ID is empty", nil)
		handleDatasetAPIErr(ctx, errs.ErrMissingDatasetID, w, nil)
		return
	}

	logData := log.Data{"dataset_id": datasetID}

	_, err = api.dataStore.Backend.GetDataset(ctx, datasetID)
	if err == nil {
		log.Error(ctx, "addDatasetNew endpoint: unable to create a dataset that already exists", errs.ErrAddDatasetAlreadyExists, logData)
		handleDatasetAPIErr(ctx, errs.ErrAddDatasetAlreadyExists, w, logData)
		return
	}
	if err != errs.ErrDatasetNotFound {
		log.Error(ctx, "addDatasetNew endpoint: error checking if dataset exists", err, logData)
		handleDatasetAPIErr(ctx, err, w, logData)
		return
	}

	dataType, err := models.ValidateDatasetType(ctx, dataset.Type)
	if err != nil {
		log.Error(ctx, "addDatasetNew endpoint: error Invalid dataset type", err, logData)
		handleDatasetAPIErr(ctx, err, w, logData)
		return
	}

	models.CleanDataset(dataset)
	if err = models.ValidateDataset(dataset); err != nil {
		log.Error(ctx, "addDatasetNew endpoint: dataset failed validation checks", err)
		handleDatasetAPIErr(ctx, err, w, logData)
		return
	}

	dataset.Type = dataType.String()
	dataset.State = models.CreatedState

	if dataset.Links == nil {
		dataset.Links = &models.DatasetLinks{}
	}

	dataset.Links.Editions = &models.LinkObject{
		HRef: fmt.Sprintf("%s/datasets/%s/editions", api.host, datasetID),
	}

	dataset.Links.Self = &models.LinkObject{
		HRef: fmt.Sprintf("%s/datasets/%s", api.host, datasetID),
	}

	dataset.Links.LatestVersion = nil

	dataset.LastUpdated = time.Now()

	if dataset.Themes == nil {
		dataset.Themes = buildThemes(dataset.CanonicalTopic, dataset.Subtopics)
	}

	datasetDoc := &models.DatasetUpdate{
		ID:   datasetID,
		Next: dataset,
	}

	if err = api.dataStore.Backend.UpsertDataset(ctx, datasetID, datasetDoc); err != nil {
		logData["new_dataset"] = datasetID
		log.Error(ctx, "addDatasetNew endpoint: failed to insert dataset resource to datastore", err, logData)
		handleDatasetAPIErr(ctx, err, w, logData)
		return
	}

	linksBuilder := links.FromHeadersOrDefault(&r.Header, api.urlBuilder.GetWebsiteURL())

	err = utils.RewriteDatasetLinks(ctx, datasetDoc.Next.Links, linksBuilder)
	if err != nil {
		log.Error(ctx, "addDatasetNew endpoint: failed to rewrite links for response", err)
		handleDatasetAPIErr(ctx, err, w, logData)
		return
	}

	b, err := json.Marshal(datasetDoc)
	if err != nil {
		log.Error(ctx, "addDatasetNew endpoint: failed to marshal dataset resource into bytes", err, logData)
		handleDatasetAPIErr(ctx, err, w, logData)
		return
	}

	setJSONContentType(w)
	w.WriteHeader(http.StatusCreated)
	if _, err = w.Write(b); err != nil {
		log.Error(ctx, "addDatasetNew endpoint: error writing bytes to response", err, logData)
		http.Error(w, err.Error(), http.StatusInternalServerError)
	}
	log.Info(ctx, "addDatasetNew endpoint: request completed successfully", logData)
}

func (api *DatasetAPI) putDataset(w http.ResponseWriter, r *http.Request) {
	defer dphttp.DrainBody(r)

	ctx := r.Context()
	vars := mux.Vars(r)
	datasetID := vars["dataset_id"]
	data := log.Data{"dataset_id": datasetID}

	err := func() error {
		dataset, err := models.CreateDataset(r.Body)
		if err != nil {
			log.Error(ctx, "putDataset endpoint: failed to model dataset resource based on request", err, data)
			return errs.ErrAddUpdateDatasetBadRequest
		}

		currentDataset, err := api.dataStore.Backend.GetDataset(ctx, datasetID)
		if err != nil {
			log.Error(ctx, "putDataset endpoint: datastore.getDataset returned an error", err, data)
			return err
		}

		dataset.Type = currentDataset.Next.Type

		models.CleanDataset(dataset)

		if err = models.ValidateDataset(dataset); err != nil {
			log.Error(ctx, "putDataset endpoint: failed validation check to update dataset", err, data)
			return err
		}

		if dataset.State == models.PublishedState {
			if err := api.publishDataset(ctx, currentDataset, nil); err != nil {
				log.Error(ctx, "putDataset endpoint: failed to update dataset document to published", err, data)
				return err
			}
		} else {
			if err := api.dataStore.Backend.UpdateDataset(ctx, datasetID, dataset, currentDataset.Next.State); err != nil {
				log.Error(ctx, "putDataset endpoint: failed to update dataset resource", err, data)
				return err
			}
		}
		return nil
	}()

	if err != nil {
		handleDatasetAPIErr(ctx, err, w, data)
		return
	}

	setJSONContentType(w)
	w.WriteHeader(http.StatusOK)
	log.Info(ctx, "putDataset endpoint: request successful", data)
}

func (api *DatasetAPI) publishDataset(ctx context.Context, currentDataset *models.DatasetUpdate, version *models.Version) error {
	if version != nil {
		currentDataset.Next.CollectionID = ""
		currentDataset.Next.Links.LatestVersion = &models.LinkObject{
			ID:   version.Links.Version.ID,
			HRef: version.Links.Version.HRef,
		}
	}

	currentDataset.Next.State = models.PublishedState
	currentDataset.Next.LastUpdated = time.Now()

	// newDataset.Next will not be cleaned up due to keeping request to mongo
	// idempotent; for instance if an authorised user double clicked to update
	// dataset, the next sub document would not exist to create the correct
	// current sub document on the second click
	newDataset := &models.DatasetUpdate{
		ID:      currentDataset.ID,
		Current: currentDataset.Next,
		Next:    currentDataset.Next,
	}

	if err := api.dataStore.Backend.UpsertDataset(ctx, currentDataset.ID, newDataset); err != nil {
		log.Error(ctx, "unable to update dataset", err, log.Data{"dataset_id": currentDataset.ID})
		return err
	}

	return nil
}

func (api *DatasetAPI) deleteDataset(w http.ResponseWriter, r *http.Request) {
	ctx := r.Context()
	vars := mux.Vars(r)
	datasetID := vars["dataset_id"]
	logData := log.Data{"dataset_id": datasetID, "func": "deleteDataset"}

	// attempt to delete the dataset.
	err := func() error {
		currentDataset, err := api.dataStore.Backend.GetDataset(ctx, datasetID)
		if err == errs.ErrDatasetNotFound {
			log.Info(ctx, "cannot delete dataset, it does not exist", logData)
			return errs.ErrDeleteDatasetNotFound
		}
		if err != nil {
			log.Error(ctx, "failed to run query for existing dataset", err, logData)
			return err
		}

		if currentDataset.Current != nil && currentDataset.Current.State == models.PublishedState {
			log.Error(ctx, "unable to delete a published dataset", errs.ErrDeletePublishedDatasetForbidden, logData)
			return errs.ErrDeletePublishedDatasetForbidden
		}

		// Find any editions associated with this dataset
		editionDocs, _, err := api.dataStore.Backend.GetEditions(ctx, currentDataset.ID, "", 0, 0, true)
		if err != nil && err != errs.ErrEditionNotFound {
			return fmt.Errorf("failed to get editions: %w", err)
		}

		if len(editionDocs) == 0 {
			log.Info(ctx, "no editions found for dataset", logData)
		}

		// Then delete them
		for i := range editionDocs {
			if err := api.dataStore.Backend.DeleteEdition(ctx, editionDocs[i].ID); err != nil {
				log.Error(ctx, "failed to delete edition", err, logData)
				return err
			}
		}

		if err := api.dataStore.Backend.DeleteDataset(ctx, datasetID); err != nil {
			log.Error(ctx, "failed to delete dataset", err, logData)
			return err
		}

		log.Info(ctx, "dataset deleted successfully", logData)
		return nil
	}()

	if err != nil {
		handleDatasetAPIErr(ctx, err, w, logData)
		return
	}

	w.WriteHeader(http.StatusNoContent)
	log.Info(ctx, "delete dataset", logData)
}

func handleDatasetAPIErr(ctx context.Context, err error, w http.ResponseWriter, data log.Data) {
	if data == nil {
		data = log.Data{}
	}

	var status int
	switch {
	case datasetsForbidden[err]:
		status = http.StatusForbidden
	case datasetsNoContent[err]:
		status = http.StatusNoContent
	case datasetsBadRequest[err], strings.HasPrefix(err.Error(), "invalid fields:"):
		status = http.StatusBadRequest
	case resourcesNotFound[err]:
		status = http.StatusNotFound
	default:
		err = errs.ErrInternalServer
		status = http.StatusInternalServerError
	}

	data["responseStatus"] = status
	log.Error(ctx, "request unsuccessful", err, data)
	http.Error(w, err.Error(), status)
}

func buildThemes(canonicalTopic string, subtopics []string) []string {
	themes := []string{}
	if canonicalTopic != "" {
		themes = append(themes, canonicalTopic)
	}
	if subtopics != nil {
		themes = append(themes, subtopics...)
	}
	return themes
}<|MERGE_RESOLUTION|>--- conflicted
+++ resolved
@@ -108,42 +108,12 @@
 
 		authorised := api.authenticate(r, logData)
 
-<<<<<<< HEAD
 		linksBuilder := links.FromHeadersOrDefault(&r.Header, api.urlBuilder.GetWebsiteURL())
 
 		datasetResponse, err := utils.RewriteDatasetsBasedOnAuth(ctx, []*models.DatasetUpdate{dataset}, authorised, linksBuilder)
 		if err != nil {
 			log.Error(ctx, "getDataset endpoint: failed to map dataset and rewrite links", err)
 			return nil, err
-=======
-		var b []byte
-		var datasetResponse interface{}
-
-		if !authorised {
-			// User is not authenticated and hence has only access to current sub document
-			if dataset.Current == nil {
-				log.Info(ctx, "getDataset endpoint: published dataset not found", logData)
-				return nil, errs.ErrDatasetNotFound
-			}
-			log.Info(ctx, "getDataset endpoint: caller not authorised returning dataset", logData)
-
-			dataset.Current.ID = dataset.ID
-			if dataset.Current.Themes == nil {
-				dataset.Current.Themes = buildThemes(dataset.Current.CanonicalTopic, dataset.Current.Subtopics)
-			}
-			datasetResponse = dataset.Current
-		} else {
-			// User has valid authentication to get raw dataset document
-			if dataset == nil {
-				log.Info(ctx, "getDataset endpoint: published or unpublished dataset not found", logData)
-				return nil, errs.ErrDatasetNotFound
-			}
-			log.Info(ctx, "getDataset endpoint: caller authorised returning dataset current sub document", logData)
-			if dataset.Current != nil && dataset.Current.Themes == nil {
-				dataset.Current.Themes = buildThemes(dataset.Current.CanonicalTopic, dataset.Current.Subtopics)
-			}
-			datasetResponse = dataset
->>>>>>> 7e1c5211
 		}
 
 		var b []byte
@@ -339,7 +309,7 @@
 	dataset.LastUpdated = time.Now()
 
 	if dataset.Themes == nil {
-		dataset.Themes = buildThemes(dataset.CanonicalTopic, dataset.Subtopics)
+		dataset.Themes = utils.BuildThemes(dataset.CanonicalTopic, dataset.Subtopics)
 	}
 
 	datasetDoc := &models.DatasetUpdate{
@@ -545,15 +515,4 @@
 	data["responseStatus"] = status
 	log.Error(ctx, "request unsuccessful", err, data)
 	http.Error(w, err.Error(), status)
-}
-
-func buildThemes(canonicalTopic string, subtopics []string) []string {
-	themes := []string{}
-	if canonicalTopic != "" {
-		themes = append(themes, canonicalTopic)
-	}
-	if subtopics != nil {
-		themes = append(themes, subtopics...)
-	}
-	return themes
 }