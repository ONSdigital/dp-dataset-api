--- conflicted
+++ resolved
@@ -379,9 +379,6 @@
 		return
 	}
 
-<<<<<<< HEAD
-	b, err := json.Marshal(results)
-=======
 	// Only the download service should not have access to the public/private download
 	// fields
 	if r.Header.Get(downloadServiceToken) != api.downloadServiceToken {
@@ -397,8 +394,7 @@
 		}
 	}
 
-	bytes, err := json.Marshal(results)
->>>>>>> f4bdc2f0
+	b, err := json.Marshal(results)
 	if err != nil {
 		log.ErrorC("failed to marshal version resource into bytes", err, logData)
 		http.Error(w, err.Error(), http.StatusInternalServerError)
