package api

import (
	"bytes"
	"context"
	"encoding/json"
	"time"

	"io"
	"net/http"
	"net/http/httptest"
	"os"
	"strconv"
	"strings"
	"testing"

	errs "github.com/ONSdigital/dp-dataset-api/apierrors"
	"github.com/ONSdigital/dp-dataset-api/config"
	"github.com/ONSdigital/dp-dataset-api/mocks"
	"github.com/ONSdigital/dp-dataset-api/models"
	storetest "github.com/ONSdigital/dp-dataset-api/store/datastoretest"
	"github.com/ONSdigital/log.go/v2/log"
	"github.com/pkg/errors"
	"github.com/smartystreets/goconvey/convey"
)

const (
	versionPayload           = `{"instance_id":"a1b2c3","edition":"2017","license":"ONS","release_date":"2017-04-04", "state":"edition-confirmed"}`
	versionAssociatedPayload = `{"instance_id":"a1b2c3","edition":"2017","license":"ONS","release_date":"2017-04-04","state":"associated","collection_id":"12345"}`
	versionPublishedPayload  = `{"instance_id":"a1b2c3","edition":"2017","license":"ONS","release_date":"2017-04-04","state":"published","collection_id":"12345"}`
	testLockID               = "testLockID"
	testETag                 = "testETag"
)

func TestGetVersionsReturnsOK(t *testing.T) {
	t.Parallel()
	convey.Convey("get versions delegates offset and limit to db func and returns results list", t, func() {
		r := httptest.NewRequest("GET", "http://localhost:22000/datasets/123-456/editions/678/versions", http.NoBody)
		w := httptest.NewRecorder()
		results := []models.Version{}
		mockedDataStore := &storetest.StorerMock{
<<<<<<< HEAD
			CheckDatasetExistsFunc: func(_ context.Context, _, _ string) error {
=======
			CheckDatasetExistsFunc: func(context.Context, string, string) error {
>>>>>>> 10295246
				return nil
			},
			CheckEditionExistsFunc: func(context.Context, string, string, string) error {
				return nil
			},
			GetVersionsFunc: func(context.Context, string, string, string, int, int) ([]models.Version, int, error) {
				return results, 2, nil
			},
		}

		permissions := getAuthorisationHandlerMock()
		api := GetAPIWithCMDMocks(mockedDataStore, &mocks.DownloadsGeneratorMock{}, permissions, permissions)
		list, totalCount, err := api.getVersions(w, r, 20, 0)

		convey.So(w.Code, convey.ShouldEqual, http.StatusOK)
		convey.So(len(mockedDataStore.CheckDatasetExistsCalls()), convey.ShouldEqual, 1)
		convey.So(len(mockedDataStore.CheckEditionExistsCalls()), convey.ShouldEqual, 1)
		convey.So(len(mockedDataStore.GetVersionsCalls()), convey.ShouldEqual, 1)
		convey.So(mockedDataStore.GetVersionsCalls()[0].Limit, convey.ShouldEqual, 20)
		convey.So(mockedDataStore.GetVersionsCalls()[0].Offset, convey.ShouldEqual, 0)
		convey.So(list, convey.ShouldResemble, results)
		convey.So(totalCount, convey.ShouldEqual, 2)
		convey.So(err, convey.ShouldEqual, nil)
	})
}

func TestGetVersionsReturnsError(t *testing.T) {
	t.Parallel()

	convey.Convey("When the api cannot connect to datastore return an internal server error", t, func() {
		r := httptest.NewRequest("GET", "http://localhost:22000/datasets/123-456/editions/678/versions", http.NoBody)
		w := httptest.NewRecorder()
		mockedDataStore := &storetest.StorerMock{
			CheckDatasetExistsFunc: func(context.Context, string, string) error {
				return errs.ErrInternalServer
			},
		}

		permissions := getAuthorisationHandlerMock()
		api := GetAPIWithCMDMocks(mockedDataStore, &mocks.DownloadsGeneratorMock{}, permissions, permissions)
		_, _, err := api.getVersions(w, r, 20, 0)
		convey.So(err, convey.ShouldNotBeNil)

		assertInternalServerErr(w)
		convey.So(permissions.Required.Calls, convey.ShouldEqual, 0)
		convey.So(len(mockedDataStore.CheckDatasetExistsCalls()), convey.ShouldEqual, 1)
		convey.So(len(mockedDataStore.CheckEditionExistsCalls()), convey.ShouldEqual, 0)
		convey.So(len(mockedDataStore.GetVersionsCalls()), convey.ShouldEqual, 0)
	})

	convey.Convey("When the dataset does not exist return status not found", t, func() {
		r := httptest.NewRequest("GET", "http://localhost:22000/datasets/123-456/editions/678/versions", http.NoBody)
		w := httptest.NewRecorder()
		mockedDataStore := &storetest.StorerMock{
			CheckDatasetExistsFunc: func(context.Context, string, string) error {
				return errs.ErrDatasetNotFound
			},
		}

		permissions := getAuthorisationHandlerMock()
		api := GetAPIWithCMDMocks(mockedDataStore, &mocks.DownloadsGeneratorMock{}, permissions, permissions)
		_, _, err := api.getVersions(w, r, 20, 0)
		convey.So(err, convey.ShouldNotBeNil)

		convey.So(w.Code, convey.ShouldEqual, http.StatusNotFound)
		convey.So(w.Body.String(), convey.ShouldContainSubstring, errs.ErrDatasetNotFound.Error())

		convey.So(len(mockedDataStore.CheckDatasetExistsCalls()), convey.ShouldEqual, 1)
		convey.So(len(mockedDataStore.CheckEditionExistsCalls()), convey.ShouldEqual, 0)
		convey.So(len(mockedDataStore.GetVersionsCalls()), convey.ShouldEqual, 0)
	})

	convey.Convey("When the edition of a dataset does not exist return status not found", t, func() {
		r := httptest.NewRequest("GET", "http://localhost:22000/datasets/123-456/editions/678/versions", http.NoBody)
		w := httptest.NewRecorder()
		mockedDataStore := &storetest.StorerMock{
			CheckDatasetExistsFunc: func(context.Context, string, string) error {
				return nil
			},
			CheckEditionExistsFunc: func(context.Context, string, string, string) error {
				return errs.ErrEditionNotFound
			},
		}

		permissions := getAuthorisationHandlerMock()
		api := GetAPIWithCMDMocks(mockedDataStore, &mocks.DownloadsGeneratorMock{}, permissions, permissions)
		_, _, err := api.getVersions(w, r, 20, 0)
		convey.So(err, convey.ShouldNotBeNil)

		convey.So(w.Code, convey.ShouldEqual, http.StatusNotFound)
		convey.So(w.Body.String(), convey.ShouldContainSubstring, errs.ErrEditionNotFound.Error())

		convey.So(len(mockedDataStore.CheckDatasetExistsCalls()), convey.ShouldEqual, 1)
		convey.So(len(mockedDataStore.CheckEditionExistsCalls()), convey.ShouldEqual, 1)
		convey.So(len(mockedDataStore.GetVersionsCalls()), convey.ShouldEqual, 0)
	})

	convey.Convey("When version does not exist for an edition of a dataset returns status not found", t, func() {
		r := httptest.NewRequest("GET", "http://localhost:22000/datasets/123-456/editions/678/versions", http.NoBody)
		r.Header.Add("internal_token", "coffee")
		w := httptest.NewRecorder()
		mockedDataStore := &storetest.StorerMock{
			CheckDatasetExistsFunc: func(context.Context, string, string) error {
				return nil
			},
			CheckEditionExistsFunc: func(context.Context, string, string, string) error {
				return nil
			},
			GetVersionsFunc: func(context.Context, string, string, string, int, int) ([]models.Version, int, error) {
				return nil, 0, errs.ErrVersionNotFound
			},
		}

		permissions := getAuthorisationHandlerMock()
		api := GetAPIWithCMDMocks(mockedDataStore, &mocks.DownloadsGeneratorMock{}, permissions, permissions)
		_, _, err := api.getVersions(w, r, 20, 0)
		convey.So(err, convey.ShouldNotBeNil)

		convey.So(w.Code, convey.ShouldEqual, http.StatusNotFound)
		convey.So(w.Body.String(), convey.ShouldContainSubstring, errs.ErrVersionNotFound.Error())

		convey.So(len(mockedDataStore.CheckDatasetExistsCalls()), convey.ShouldEqual, 1)
		convey.So(len(mockedDataStore.CheckEditionExistsCalls()), convey.ShouldEqual, 1)
		convey.So(len(mockedDataStore.GetVersionsCalls()), convey.ShouldEqual, 1)
	})

	convey.Convey("When version is not published against an edition of a dataset return status not found", t, func() {
		r := httptest.NewRequest("GET", "http://localhost:22000/datasets/123-456/editions/678/versions", http.NoBody)
		w := httptest.NewRecorder()
		mockedDataStore := &storetest.StorerMock{
			CheckDatasetExistsFunc: func(context.Context, string, string) error {
				return nil
			},
			CheckEditionExistsFunc: func(context.Context, string, string, string) error {
				return nil
			},
			GetVersionsFunc: func(context.Context, string, string, string, int, int) ([]models.Version, int, error) {
				return nil, 0, errs.ErrVersionNotFound
			},
		}

		permissions := getAuthorisationHandlerMock()
		api := GetAPIWithCMDMocks(mockedDataStore, &mocks.DownloadsGeneratorMock{}, permissions, permissions)
		_, _, err := api.getVersions(w, r, 20, 0)
		convey.So(err, convey.ShouldNotBeNil)

		convey.So(w.Code, convey.ShouldEqual, http.StatusNotFound)
		convey.So(w.Body.String(), convey.ShouldContainSubstring, errs.ErrVersionNotFound.Error())

		convey.So(len(mockedDataStore.CheckDatasetExistsCalls()), convey.ShouldEqual, 1)
		convey.So(len(mockedDataStore.CheckEditionExistsCalls()), convey.ShouldEqual, 1)
		convey.So(len(mockedDataStore.GetVersionsCalls()), convey.ShouldEqual, 1)
	})

	convey.Convey("When a published version has an incorrect state for an edition of a dataset return an internal error", t, func() {
		r := httptest.NewRequest("GET", "http://localhost:22000/datasets/123-456/editions/678/versions", http.NoBody)
		w := httptest.NewRecorder()

		version := models.Version{State: "gobbly-gook"}
		items := []models.Version{version}
		mockedDataStore := &storetest.StorerMock{
			CheckDatasetExistsFunc: func(context.Context, string, string) error {
				return nil
			},
			CheckEditionExistsFunc: func(context.Context, string, string, string) error {
				return nil
			},
			GetVersionsFunc: func(context.Context, string, string, string, int, int) ([]models.Version, int, error) {
				return items, len(items), nil
			},
		}

		datasetPermissions := getAuthorisationHandlerMock()
		permissions := getAuthorisationHandlerMock()
		api := GetAPIWithCMDMocks(mockedDataStore, &mocks.DownloadsGeneratorMock{}, datasetPermissions, permissions)
		api.Router.ServeHTTP(w, r)

		convey.So(w.Code, convey.ShouldEqual, http.StatusInternalServerError)
		convey.So(w.Body.String(), convey.ShouldContainSubstring, errs.ErrResourceState.Error())

		convey.So(datasetPermissions.Required.Calls, convey.ShouldEqual, 1)
		convey.So(permissions.Required.Calls, convey.ShouldEqual, 0)
		convey.So(len(mockedDataStore.CheckDatasetExistsCalls()), convey.ShouldEqual, 1)
		convey.So(len(mockedDataStore.CheckEditionExistsCalls()), convey.ShouldEqual, 1)
		convey.So(len(mockedDataStore.GetVersionsCalls()), convey.ShouldEqual, 1)
	})
}

func TestGetVersionReturnsOK(t *testing.T) {
	t.Parallel()
	convey.Convey("Given a version", t, func() {
		version := &models.Version{
			State: models.EditionConfirmedState,
			Links: &models.VersionLinks{
				Self: &models.LinkObject{},
				Version: &models.LinkObject{
					HRef: "href",
				},
			},
		}
		r := httptest.NewRequest("GET", "http://localhost:22000/datasets/123-456/editions/678/versions/1", http.NoBody)

		w := httptest.NewRecorder()
		mockedDataStore := &storetest.StorerMock{
			CheckDatasetExistsFunc: func(context.Context, string, string) error {
				return nil
			},
			CheckEditionExistsFunc: func(context.Context, string, string, string) error {
				return nil
			},
			GetVersionFunc: func(context.Context, string, string, int, string) (*models.Version, error) {
				return version, nil
			},
		}

		datasetPermissions := getAuthorisationHandlerMock()
		permissions := getAuthorisationHandlerMock()
		api := GetAPIWithCMDMocks(mockedDataStore, &mocks.DownloadsGeneratorMock{}, datasetPermissions, permissions)

		convey.Convey("With an etag", func() {
			version.ETag = "version-etag"
			convey.Convey("When we call the GET version endpoint", func() {
				api.Router.ServeHTTP(w, r)

				convey.Convey("Then it returns a 200 OK", func() {
					convey.So(w.Code, convey.ShouldEqual, http.StatusOK)
				})
				convey.Convey("And the etag is returned in the response header", func() {
					convey.So(w.Header().Get("Etag"), convey.ShouldEqual, version.ETag)
				})

				convey.Convey("And the relevant calls have been made", func() {
					convey.So(datasetPermissions.Required.Calls, convey.ShouldEqual, 1)
					convey.So(permissions.Required.Calls, convey.ShouldEqual, 0)
					convey.So(len(mockedDataStore.CheckDatasetExistsCalls()), convey.ShouldEqual, 1)
					convey.So(len(mockedDataStore.CheckEditionExistsCalls()), convey.ShouldEqual, 1)
					convey.So(len(mockedDataStore.GetVersionCalls()), convey.ShouldEqual, 1)
				})
			})
		})
		convey.Convey("Without an etag", func() {
			version.ETag = ""
			convey.Convey("When we call the GET version endpoint", func() {
				api.Router.ServeHTTP(w, r)

				convey.Convey("Then it returns a 200 OK", func() {
					convey.So(w.Code, convey.ShouldEqual, http.StatusOK)
				})
				convey.Convey("And no etag is returned in the response header", func() {
					convey.So(w.Header().Get("Etag"), convey.ShouldBeEmpty)
				})

				convey.Convey("And the relevant calls have been made", func() {
					convey.So(datasetPermissions.Required.Calls, convey.ShouldEqual, 1)
					convey.So(permissions.Required.Calls, convey.ShouldEqual, 0)
					convey.So(len(mockedDataStore.CheckDatasetExistsCalls()), convey.ShouldEqual, 1)
					convey.So(len(mockedDataStore.CheckEditionExistsCalls()), convey.ShouldEqual, 1)
					convey.So(len(mockedDataStore.GetVersionCalls()), convey.ShouldEqual, 1)
				})
			})
		})
	})
}

func TestGetVersionReturnsError(t *testing.T) {
	t.Parallel()
	convey.Convey("When the api cannot connect to datastore return an internal server error", t, func() {
		r := httptest.NewRequest("GET", "http://localhost:22000/datasets/123-456/editions/678/versions/1", http.NoBody)
		w := httptest.NewRecorder()
		mockedDataStore := &storetest.StorerMock{
			CheckDatasetExistsFunc: func(context.Context, string, string) error {
				return errs.ErrInternalServer
			},
		}

		datasetPermissions := getAuthorisationHandlerMock()
		permissions := getAuthorisationHandlerMock()
		api := GetAPIWithCMDMocks(mockedDataStore, &mocks.DownloadsGeneratorMock{}, datasetPermissions, permissions)
		api.Router.ServeHTTP(w, r)

		assertInternalServerErr(w)
		convey.So(datasetPermissions.Required.Calls, convey.ShouldEqual, 1)
		convey.So(permissions.Required.Calls, convey.ShouldEqual, 0)
		convey.So(len(mockedDataStore.CheckDatasetExistsCalls()), convey.ShouldEqual, 1)
	})

	convey.Convey("When the dataset does not exist for return status not found", t, func() {
		r := httptest.NewRequest("GET", "http://localhost:22000/datasets/123-456/editions/678/versions/1", http.NoBody)
		r.Header.Add("internal_token", "coffee")
		w := httptest.NewRecorder()
		mockedDataStore := &storetest.StorerMock{
			CheckDatasetExistsFunc: func(context.Context, string, string) error {
				return errs.ErrDatasetNotFound
			},
		}

		datasetPermissions := getAuthorisationHandlerMock()
		permissions := getAuthorisationHandlerMock()
		api := GetAPIWithCMDMocks(mockedDataStore, &mocks.DownloadsGeneratorMock{}, datasetPermissions, permissions)
		api.Router.ServeHTTP(w, r)

		convey.So(w.Code, convey.ShouldEqual, http.StatusNotFound)
		convey.So(w.Body.String(), convey.ShouldContainSubstring, errs.ErrDatasetNotFound.Error())

		convey.So(datasetPermissions.Required.Calls, convey.ShouldEqual, 1)
		convey.So(permissions.Required.Calls, convey.ShouldEqual, 0)
		convey.So(len(mockedDataStore.CheckDatasetExistsCalls()), convey.ShouldEqual, 1)
		convey.So(len(mockedDataStore.CheckEditionExistsCalls()), convey.ShouldEqual, 0)
		convey.So(len(mockedDataStore.GetVersionCalls()), convey.ShouldEqual, 0)
	})

	convey.Convey("When the edition of a dataset does not exist return status not found", t, func() {
		r := httptest.NewRequest("GET", "http://localhost:22000/datasets/123-456/editions/678/versions/1", http.NoBody)
		r.Header.Add("internal_token", "coffee")
		w := httptest.NewRecorder()
		mockedDataStore := &storetest.StorerMock{
			CheckDatasetExistsFunc: func(context.Context, string, string) error {
				return nil
			},
			CheckEditionExistsFunc: func(context.Context, string, string, string) error {
				return errs.ErrEditionNotFound
			},
		}

		datasetPermissions := getAuthorisationHandlerMock()
		permissions := getAuthorisationHandlerMock()
		api := GetAPIWithCMDMocks(mockedDataStore, &mocks.DownloadsGeneratorMock{}, datasetPermissions, permissions)
		api.Router.ServeHTTP(w, r)

		convey.So(w.Code, convey.ShouldEqual, http.StatusNotFound)
		convey.So(w.Body.String(), convey.ShouldContainSubstring, errs.ErrEditionNotFound.Error())

		convey.So(datasetPermissions.Required.Calls, convey.ShouldEqual, 1)
		convey.So(permissions.Required.Calls, convey.ShouldEqual, 0)
		convey.So(len(mockedDataStore.CheckDatasetExistsCalls()), convey.ShouldEqual, 1)
		convey.So(len(mockedDataStore.CheckEditionExistsCalls()), convey.ShouldEqual, 1)
		convey.So(len(mockedDataStore.GetVersionCalls()), convey.ShouldEqual, 0)
	})

	convey.Convey("When version does not exist for an edition of a dataset return status not found", t, func() {
		r := httptest.NewRequest("GET", "http://localhost:22000/datasets/123-456/editions/678/versions/1", http.NoBody)
		r.Header.Add("internal_token", "coffee")
		w := httptest.NewRecorder()
		mockedDataStore := &storetest.StorerMock{
			CheckDatasetExistsFunc: func(context.Context, string, string) error {
				return nil
			},
			CheckEditionExistsFunc: func(context.Context, string, string, string) error {
				return nil
			},
			GetVersionFunc: func(context.Context, string, string, int, string) (*models.Version, error) {
				return nil, errs.ErrVersionNotFound
			},
		}

		datasetPermissions := getAuthorisationHandlerMock()
		permissions := getAuthorisationHandlerMock()
		api := GetAPIWithCMDMocks(mockedDataStore, &mocks.DownloadsGeneratorMock{}, datasetPermissions, permissions)
		api.Router.ServeHTTP(w, r)

		convey.So(w.Code, convey.ShouldEqual, http.StatusNotFound)
		convey.So(w.Body.String(), convey.ShouldContainSubstring, errs.ErrVersionNotFound.Error())

		convey.So(datasetPermissions.Required.Calls, convey.ShouldEqual, 1)
		convey.So(permissions.Required.Calls, convey.ShouldEqual, 0)
		convey.So(len(mockedDataStore.CheckDatasetExistsCalls()), convey.ShouldEqual, 1)
		convey.So(len(mockedDataStore.CheckEditionExistsCalls()), convey.ShouldEqual, 1)
		convey.So(len(mockedDataStore.GetVersionCalls()), convey.ShouldEqual, 1)
	})

	convey.Convey("When version is not published for an edition of a dataset return status not found", t, func() {
		r := httptest.NewRequest("GET", "http://localhost:22000/datasets/123-456/editions/678/versions/1", http.NoBody)
		w := httptest.NewRecorder()
		mockedDataStore := &storetest.StorerMock{
			CheckDatasetExistsFunc: func(context.Context, string, string) error {
				return nil
			},
			CheckEditionExistsFunc: func(context.Context, string, string, string) error {
				return nil
			},
			GetVersionFunc: func(context.Context, string, string, int, string) (*models.Version, error) {
				return nil, errs.ErrVersionNotFound
			},
		}

		datasetPermissions := getAuthorisationHandlerMock()
		permissions := getAuthorisationHandlerMock()
		api := GetAPIWithCMDMocks(mockedDataStore, &mocks.DownloadsGeneratorMock{}, datasetPermissions, permissions)
		api.Router.ServeHTTP(w, r)

		convey.So(w.Code, convey.ShouldEqual, http.StatusNotFound)
		convey.So(w.Body.String(), convey.ShouldContainSubstring, errs.ErrVersionNotFound.Error())

		convey.So(datasetPermissions.Required.Calls, convey.ShouldEqual, 1)
		convey.So(permissions.Required.Calls, convey.ShouldEqual, 0)
		convey.So(len(mockedDataStore.CheckDatasetExistsCalls()), convey.ShouldEqual, 1)
		convey.So(len(mockedDataStore.CheckEditionExistsCalls()), convey.ShouldEqual, 1)
		convey.So(len(mockedDataStore.GetVersionCalls()), convey.ShouldEqual, 1)
	})

	convey.Convey("When an invalid version is requested return invalid version error", t, func() {
		r := httptest.NewRequest("GET", "http://localhost:22000/datasets/123-456/editions/678/versions/jjj", http.NoBody)
		r.Header.Add("internal_token", "coffee")
		w := httptest.NewRecorder()
		mockedDataStore := &storetest.StorerMock{}

		datasetPermissions := getAuthorisationHandlerMock()
		permissions := getAuthorisationHandlerMock()
		api := GetAPIWithCMDMocks(mockedDataStore, &mocks.DownloadsGeneratorMock{}, datasetPermissions, permissions)
		api.Router.ServeHTTP(w, r)

		convey.So(w.Code, convey.ShouldEqual, http.StatusBadRequest)
		convey.So(w.Body.String(), convey.ShouldContainSubstring, errs.ErrInvalidVersion.Error())

		convey.So(datasetPermissions.Required.Calls, convey.ShouldEqual, 1)
		convey.So(permissions.Required.Calls, convey.ShouldEqual, 0)
		convey.So(len(mockedDataStore.CheckDatasetExistsCalls()), convey.ShouldEqual, 0)
		convey.So(len(mockedDataStore.CheckEditionExistsCalls()), convey.ShouldEqual, 0)
		convey.So(len(mockedDataStore.GetVersionCalls()), convey.ShouldEqual, 0)
	})

	convey.Convey("A request to get version zero returns an invalid version error response", t, func() {
		r := httptest.NewRequest("GET", "http://localhost:22000/datasets/123-456/editions/678/versions/-1", http.NoBody)

		w := httptest.NewRecorder()
		mockedDataStore := &storetest.StorerMock{}

		datasetPermissions := getAuthorisationHandlerMock()
		permissions := getAuthorisationHandlerMock()
		api := GetAPIWithCMDMocks(mockedDataStore, &mocks.DownloadsGeneratorMock{}, datasetPermissions, permissions)
		api.Router.ServeHTTP(w, r)

		convey.So(w.Code, convey.ShouldEqual, http.StatusBadRequest)
		convey.So(datasetPermissions.Required.Calls, convey.ShouldEqual, 1)
		convey.So(permissions.Required.Calls, convey.ShouldEqual, 0)
		convey.So(len(mockedDataStore.CheckDatasetExistsCalls()), convey.ShouldEqual, 0)
		convey.So(len(mockedDataStore.CheckEditionExistsCalls()), convey.ShouldEqual, 0)
		convey.So(len(mockedDataStore.GetVersionCalls()), convey.ShouldEqual, 0)
	})

	convey.Convey("A request to get a negative version returns an error response", t, func() {
		r := httptest.NewRequest("GET", "http://localhost:22000/datasets/123-456/editions/678/versions/0", http.NoBody)

		w := httptest.NewRecorder()
		mockedDataStore := &storetest.StorerMock{}

		datasetPermissions := getAuthorisationHandlerMock()
		permissions := getAuthorisationHandlerMock()
		api := GetAPIWithCMDMocks(mockedDataStore, &mocks.DownloadsGeneratorMock{}, datasetPermissions, permissions)
		api.Router.ServeHTTP(w, r)

		convey.So(w.Code, convey.ShouldEqual, http.StatusBadRequest)
		convey.So(datasetPermissions.Required.Calls, convey.ShouldEqual, 1)
		convey.So(permissions.Required.Calls, convey.ShouldEqual, 0)
		convey.So(len(mockedDataStore.CheckDatasetExistsCalls()), convey.ShouldEqual, 0)
		convey.So(len(mockedDataStore.CheckEditionExistsCalls()), convey.ShouldEqual, 0)
		convey.So(len(mockedDataStore.GetVersionCalls()), convey.ShouldEqual, 0)
	})

	convey.Convey("When an unpublished version has an incorrect state for an edition of a dataset return an internal error", t, func() {
		r := httptest.NewRequest("GET", "http://localhost:22000/datasets/123-456/editions/678/versions/1", http.NoBody)
		r.Header.Add("internal_token", "coffee")
		w := httptest.NewRecorder()

		mockedDataStore := &storetest.StorerMock{
			CheckDatasetExistsFunc: func(context.Context, string, string) error {
				return nil
			},
			CheckEditionExistsFunc: func(context.Context, string, string, string) error {
				return nil
			},
			GetVersionFunc: func(context.Context, string, string, int, string) (*models.Version, error) {
				return &models.Version{
					State: "gobbly-gook",
					Links: &models.VersionLinks{
						Self: &models.LinkObject{},
						Version: &models.LinkObject{
							HRef: "href",
						},
					},
				}, nil
			},
		}

		datasetPermissions := getAuthorisationHandlerMock()
		permissions := getAuthorisationHandlerMock()
		api := GetAPIWithCMDMocks(mockedDataStore, &mocks.DownloadsGeneratorMock{}, datasetPermissions, permissions)
		api.Router.ServeHTTP(w, r)

		convey.So(w.Code, convey.ShouldEqual, http.StatusInternalServerError)
		convey.So(w.Body.String(), convey.ShouldContainSubstring, errs.ErrResourceState.Error())

		convey.So(datasetPermissions.Required.Calls, convey.ShouldEqual, 1)
		convey.So(permissions.Required.Calls, convey.ShouldEqual, 0)
		convey.So(len(mockedDataStore.CheckDatasetExistsCalls()), convey.ShouldEqual, 1)
		convey.So(len(mockedDataStore.CheckEditionExistsCalls()), convey.ShouldEqual, 1)
		convey.So(len(mockedDataStore.GetVersionCalls()), convey.ShouldEqual, 1)
	})
}

func TestPutVersionReturnsSuccessfully(t *testing.T) {
	t.Parallel()
	convey.Convey("When state is unchanged", t, func() {
		generatorMock := &mocks.DownloadsGeneratorMock{
			GenerateFunc: func(context.Context, string, string, string, string) error {
				return nil
			},
		}

		b := versionPayload
		r := createRequestWithAuth("PUT", "http://localhost:22000/datasets/123/editions/2017/versions/1", bytes.NewBufferString(b))
		w := httptest.NewRecorder()

		isLocked := false
		mockedDataStore := &storetest.StorerMock{
<<<<<<< HEAD
=======
			GetDatasetFunc: func(context.Context, string) (*models.DatasetUpdate, error) {
				return &models.DatasetUpdate{}, nil
			},
>>>>>>> 10295246
			CheckEditionExistsFunc: func(context.Context, string, string, string) error {
				return nil
			},
			GetVersionFunc: func(context.Context, string, string, int, string) (*models.Version, error) {
				return &models.Version{
					ID: "789",
					Links: &models.VersionLinks{
						Dataset: &models.LinkObject{
							HRef: "http://localhost:22000/datasets/123",
							ID:   "123",
						},
						Dimensions: &models.LinkObject{
							HRef: "http://localhost:22000/datasets/123/editions/2017/versions/1/dimensions",
						},
						Edition: &models.LinkObject{
							HRef: "http://localhost:22000/datasets/123/editions/2017",
							ID:   "456",
						},
						Self: &models.LinkObject{
							HRef: "http://localhost:22000/datasets/123/editions/2017/versions/1",
						},
					},
					ReleaseDate: "2017-12-12",
					State:       models.EditionConfirmedState,
					ETag:        testETag,
				}, nil
			},
			UpdateVersionFunc: func(context.Context, *models.Version, *models.Version, string) (string, error) {
<<<<<<< HEAD
=======
				convey.So(isLocked, convey.ShouldBeTrue)
>>>>>>> 10295246
				return "", nil
			},
			UpdateDatasetWithAssociationFunc: func(context.Context, string, string, *models.Version) error {
				return nil
			},
			AcquireInstanceLockFunc: func(context.Context, string) (string, error) {
				isLocked = true
				return testLockID, nil
			},
			UnlockInstanceFunc: func(context.Context, string) {
				isLocked = false
			},
		}

		datasetPermissions := getAuthorisationHandlerMock()
		permissions := getAuthorisationHandlerMock()

		convey.Convey("Given a valid request is executed", func() {
			api := GetAPIWithCMDMocks(mockedDataStore, generatorMock, datasetPermissions, permissions)
			api.Router.ServeHTTP(w, r)

			convey.Convey("Then the request is successful, with the expected calls", func() {
				convey.So(w.Code, convey.ShouldEqual, http.StatusOK)
				convey.So(datasetPermissions.Required.Calls, convey.ShouldEqual, 1)
				convey.So(permissions.Required.Calls, convey.ShouldEqual, 0)
				convey.So(len(mockedDataStore.GetVersionCalls()), convey.ShouldEqual, 2)
<<<<<<< HEAD
=======
				convey.So(len(mockedDataStore.GetDatasetCalls()), convey.ShouldEqual, 1)
>>>>>>> 10295246
				convey.So(len(mockedDataStore.CheckEditionExistsCalls()), convey.ShouldEqual, 1)
				convey.So(len(mockedDataStore.UpdateVersionCalls()), convey.ShouldEqual, 1)
				convey.So(mockedDataStore.UpdateVersionCalls()[0].ETagSelector, convey.ShouldEqual, testETag)
				convey.So(len(mockedDataStore.UpsertEditionCalls()), convey.ShouldEqual, 0)
				convey.So(len(mockedDataStore.SetInstanceIsPublishedCalls()), convey.ShouldEqual, 0)
				convey.So(len(mockedDataStore.UpsertDatasetCalls()), convey.ShouldEqual, 0)
				convey.So(len(mockedDataStore.UpdateDatasetWithAssociationCalls()), convey.ShouldEqual, 0)
				convey.So(len(generatorMock.GenerateCalls()), convey.ShouldEqual, 0)
			})

			convey.Convey("Then the lock has been acquired and released exactly once", func() {
<<<<<<< HEAD
				validateLockStateMachine(mockedDataStore)
=======
				validateLock(mockedDataStore, "789")
>>>>>>> 10295246
				convey.So(isLocked, convey.ShouldBeFalse)
			})

			convey.Convey("then the request body has been drained", func() {
				_, err := r.Body.Read(make([]byte, 1))
				convey.So(err, convey.ShouldEqual, io.EOF)
			})
		})

		convey.Convey("Given a valid request is executed, but the firstUpdate call returns ErrDatasetNotFound", func() {
			mockedDataStore.UpdateVersionFunc = func(context.Context, *models.Version, *models.Version, string) (string, error) {
<<<<<<< HEAD
=======
				convey.So(isLocked, convey.ShouldBeTrue)
>>>>>>> 10295246
				if len(mockedDataStore.UpdateVersionCalls()) == 1 {
					return "", errs.ErrDatasetNotFound
				}
				return "", nil
			}

			api := GetAPIWithCMDMocks(mockedDataStore, generatorMock, datasetPermissions, permissions)
			api.Router.ServeHTTP(w, r)

			convey.Convey("Then the request is successful, with the expected calls including the update retry", func() {
				convey.So(w.Code, convey.ShouldEqual, http.StatusOK)
				convey.So(datasetPermissions.Required.Calls, convey.ShouldEqual, 1)
				convey.So(permissions.Required.Calls, convey.ShouldEqual, 0)
				convey.So(len(mockedDataStore.GetVersionCalls()), convey.ShouldEqual, 3)
<<<<<<< HEAD
=======
				convey.So(len(mockedDataStore.GetDatasetCalls()), convey.ShouldEqual, 1)
>>>>>>> 10295246
				convey.So(len(mockedDataStore.CheckEditionExistsCalls()), convey.ShouldEqual, 1)
				convey.So(len(mockedDataStore.UpdateVersionCalls()), convey.ShouldEqual, 2)
				convey.So(mockedDataStore.UpdateVersionCalls()[0].ETagSelector, convey.ShouldEqual, testETag)
				convey.So(mockedDataStore.UpdateVersionCalls()[1].ETagSelector, convey.ShouldEqual, testETag)
				convey.So(len(mockedDataStore.UpsertEditionCalls()), convey.ShouldEqual, 0)
				convey.So(len(mockedDataStore.SetInstanceIsPublishedCalls()), convey.ShouldEqual, 0)
				convey.So(len(mockedDataStore.UpsertDatasetCalls()), convey.ShouldEqual, 0)
				convey.So(len(mockedDataStore.UpdateDatasetWithAssociationCalls()), convey.ShouldEqual, 0)
				convey.So(len(generatorMock.GenerateCalls()), convey.ShouldEqual, 0)
			})

			convey.Convey("Then the lock has been acquired and released exactly once", func() {
<<<<<<< HEAD
				validateLockStateMachine(mockedDataStore)
=======
				validateLock(mockedDataStore, "789")
>>>>>>> 10295246
				convey.So(isLocked, convey.ShouldBeFalse)
			})

			convey.Convey("then the request body has been drained", func() {
				_, err := r.Body.Read(make([]byte, 1))
				convey.So(err, convey.ShouldEqual, io.EOF)
			})
		})
	})

	convey.Convey("When state is set to associated", t, func() {
		generatorMock := &mocks.DownloadsGeneratorMock{
			GenerateFunc: func(context.Context, string, string, string, string) error {
				return nil
			},
		}

		b := versionAssociatedPayload
		r := createRequestWithAuth("PUT", "http://localhost:22000/datasets/123/editions/2017/versions/1", bytes.NewBufferString(b))

		w := httptest.NewRecorder()

		datasetPermissions := getAuthorisationHandlerMock()
		permissions := getAuthorisationHandlerMock()

		convey.Convey("put version with CMD type", func() {
			isLocked := false
			mockedDataStore := &storetest.StorerMock{
				GetDatasetFunc: func(context.Context, string) (*models.DatasetUpdate, error) {
					return &models.DatasetUpdate{}, nil
				},
				CheckEditionExistsFunc: func(context.Context, string, string, string) error {
					return nil
				},
				GetVersionFunc: func(context.Context, string, string, int, string) (*models.Version, error) {
					return &models.Version{
						ID:    "789",
						Type:  models.Filterable.String(),
						State: "edition-confirmed", // need to add a state as this is required by the new state machine.  All instances should have a state
					}, nil
				},
				UpdateVersionFunc: func(context.Context, *models.Version, *models.Version, string) (string, error) {
					convey.So(isLocked, convey.ShouldBeTrue)
					return "", nil
				},
				UpdateDatasetWithAssociationFunc: func(context.Context, string, string, *models.Version) error {
					return nil
				},
				AcquireInstanceLockFunc: func(context.Context, string) (string, error) {
					isLocked = true
					return testLockID, nil
				},
				UnlockInstanceFunc: func(context.Context, string) {
					isLocked = false
				},
			}

			api := GetAPIWithCMDMocks(mockedDataStore, generatorMock, datasetPermissions, permissions)
			api.Router.ServeHTTP(w, r)

			convey.So(w.Code, convey.ShouldEqual, http.StatusOK)
			convey.So(datasetPermissions.Required.Calls, convey.ShouldEqual, 1)
			convey.So(permissions.Required.Calls, convey.ShouldEqual, 0)
			convey.So(len(mockedDataStore.GetVersionCalls()), convey.ShouldEqual, 2)
<<<<<<< HEAD
=======
			convey.So(len(mockedDataStore.GetDatasetCalls()), convey.ShouldEqual, 1)
>>>>>>> 10295246
			convey.So(len(mockedDataStore.CheckEditionExistsCalls()), convey.ShouldEqual, 1)
			convey.So(len(mockedDataStore.UpdateVersionCalls()), convey.ShouldEqual, 1)
			convey.So(len(mockedDataStore.UpdateDatasetWithAssociationCalls()), convey.ShouldEqual, 1)
			convey.So(len(mockedDataStore.UpsertEditionCalls()), convey.ShouldEqual, 0)
			convey.So(len(mockedDataStore.SetInstanceIsPublishedCalls()), convey.ShouldEqual, 0)
			convey.So(len(mockedDataStore.UpsertDatasetCalls()), convey.ShouldEqual, 0)
			convey.So(len(generatorMock.GenerateCalls()), convey.ShouldEqual, 1)

			convey.Convey("Then the lock has been acquired and released exactly once", func() {
<<<<<<< HEAD
				validateLockStateMachine(mockedDataStore)
=======
				validateLock(mockedDataStore, "789")
>>>>>>> 10295246
				convey.So(isLocked, convey.ShouldBeFalse)
			})

			convey.Convey("then the request body has been drained", func() {
				_, err := r.Body.Read(make([]byte, 1))
				convey.So(err, convey.ShouldEqual, io.EOF)
			})
		})

		convey.Convey("put version with Cantabular type and CMD mock", func() {
			mockedDataStore := &storetest.StorerMock{
				GetDatasetFunc: func(context.Context, string) (*models.DatasetUpdate, error) {
					return &models.DatasetUpdate{}, nil
				},
				CheckEditionExistsFunc: func(context.Context, string, string, string) error {
					return nil
				},
				GetVersionFunc: func(context.Context, string, string, int, string) (*models.Version, error) {
					return &models.Version{
						Type: "null",
					}, nil
				},
				UpdateVersionFunc: func(context.Context, *models.Version, *models.Version, string) (string, error) {
					return "", nil
				},
				UpdateDatasetWithAssociationFunc: func(context.Context, string, string, *models.Version) error {
					return nil
				},
				AcquireInstanceLockFunc: func(context.Context, string) (string, error) {
					return "", nil
				},
				UnlockInstanceFunc: func(context.Context, string) {},
			}

			api := GetAPIWithCMDMocks(mockedDataStore, generatorMock, datasetPermissions, permissions)
			api.Router.ServeHTTP(w, r)

			convey.So(w.Code, convey.ShouldEqual, http.StatusInternalServerError)
			convey.So(datasetPermissions.Required.Calls, convey.ShouldEqual, 1)
			convey.So(permissions.Required.Calls, convey.ShouldEqual, 0)
			convey.So(len(mockedDataStore.GetVersionCalls()), convey.ShouldEqual, 2)
<<<<<<< HEAD
			convey.So(len(mockedDataStore.CheckEditionExistsCalls()), convey.ShouldEqual, 1)
			convey.So(len(mockedDataStore.UpdateVersionCalls()), convey.ShouldEqual, 0)                // updated to 0 as there us no state provided so state machine fails
			convey.So(len(mockedDataStore.UpdateDatasetWithAssociationCalls()), convey.ShouldEqual, 0) // updated to 0 as there us no state provided so state machine fails
=======
			convey.So(len(mockedDataStore.GetDatasetCalls()), convey.ShouldEqual, 1)
			convey.So(len(mockedDataStore.CheckEditionExistsCalls()), convey.ShouldEqual, 1)
			convey.So(len(mockedDataStore.UpdateVersionCalls()), convey.ShouldEqual, 1)
			convey.So(len(mockedDataStore.UpdateDatasetWithAssociationCalls()), convey.ShouldEqual, 1)
>>>>>>> 10295246
			convey.So(len(mockedDataStore.UpsertEditionCalls()), convey.ShouldEqual, 0)
			convey.So(len(mockedDataStore.SetInstanceIsPublishedCalls()), convey.ShouldEqual, 0)
			convey.So(len(mockedDataStore.UpsertDatasetCalls()), convey.ShouldEqual, 0)
			convey.So(len(generatorMock.GenerateCalls()), convey.ShouldEqual, 0)

			convey.Convey("then the request body has been drained", func() {
				_, err := r.Body.Read(make([]byte, 1))
				convey.So(err, convey.ShouldEqual, io.EOF)
			})
		})

		convey.Convey("put version with Cantabular type", func() {
			isLocked := false
			mockedDataStore := &storetest.StorerMock{
				GetDatasetFunc: func(context.Context, string) (*models.DatasetUpdate, error) {
					return &models.DatasetUpdate{}, nil
				},
				CheckEditionExistsFunc: func(context.Context, string, string, string) error {
					return nil
				},
				GetVersionFunc: func(context.Context, string, string, int, string) (*models.Version, error) {
					return &models.Version{
						ID:    "789",
						Type:  models.CantabularTable.String(),
						State: "edition-confirmed",
					}, nil
				},
				UpdateVersionFunc: func(context.Context, *models.Version, *models.Version, string) (string, error) {
					convey.So(isLocked, convey.ShouldBeTrue)
					return "", nil
				},
				UpdateDatasetWithAssociationFunc: func(context.Context, string, string, *models.Version) error {
					return nil
				},
				AcquireInstanceLockFunc: func(context.Context, string) (string, error) {
					isLocked = true
					return testLockID, nil
				},
				UnlockInstanceFunc: func(context.Context, string) {
					isLocked = false
				},
			}

			api := GetAPIWithCantabularMocks(mockedDataStore, generatorMock, datasetPermissions, permissions)
			api.Router.ServeHTTP(w, r)

			convey.So(w.Code, convey.ShouldEqual, http.StatusOK)
			convey.So(datasetPermissions.Required.Calls, convey.ShouldEqual, 1)
			convey.So(permissions.Required.Calls, convey.ShouldEqual, 0)
			convey.So(len(mockedDataStore.GetVersionCalls()), convey.ShouldEqual, 2)
<<<<<<< HEAD
=======
			convey.So(len(mockedDataStore.GetDatasetCalls()), convey.ShouldEqual, 1)
>>>>>>> 10295246
			convey.So(len(mockedDataStore.CheckEditionExistsCalls()), convey.ShouldEqual, 1)
			convey.So(len(mockedDataStore.UpdateVersionCalls()), convey.ShouldEqual, 1)
			convey.So(len(mockedDataStore.UpdateDatasetWithAssociationCalls()), convey.ShouldEqual, 1)
			convey.So(len(mockedDataStore.UpsertEditionCalls()), convey.ShouldEqual, 0)
			convey.So(len(mockedDataStore.SetInstanceIsPublishedCalls()), convey.ShouldEqual, 0)
			convey.So(len(mockedDataStore.UpsertDatasetCalls()), convey.ShouldEqual, 0)
			convey.So(len(generatorMock.GenerateCalls()), convey.ShouldEqual, 1)

			convey.Convey("Then the lock has been acquired and released exactly once", func() {
<<<<<<< HEAD
				validateLockStateMachine(mockedDataStore)
=======
				validateLock(mockedDataStore, "789")
>>>>>>> 10295246
				convey.So(isLocked, convey.ShouldBeFalse)
			})

			convey.Convey("then the request body has been drained", func() {
				_, err := r.Body.Read(make([]byte, 1))
				convey.So(err, convey.ShouldEqual, io.EOF)
			})
		})
	})

	convey.Convey("When state is set to edition-confirmed", t, func() {
		downloadsGenerated := make(chan bool, 1)

		generatorMock := &mocks.DownloadsGeneratorMock{
			GenerateFunc: func(context.Context, string, string, string, string) error {
				downloadsGenerated <- true
				return nil
			},
		}

		b := versionAssociatedPayload
		r := createRequestWithAuth("PUT", "http://localhost:22000/datasets/123/editions/2017/versions/1", bytes.NewBufferString(b))

		w := httptest.NewRecorder()

		isLocked := false
		mockedDataStore := &storetest.StorerMock{
			GetDatasetFunc: func(context.Context, string) (*models.DatasetUpdate, error) {
				return &models.DatasetUpdate{}, nil
			},
			CheckEditionExistsFunc: func(context.Context, string, string, string) error {
				return nil
			},
			GetVersionFunc: func(context.Context, string, string, int, string) (*models.Version, error) {
				return &models.Version{
					ID:    "789",
					Type:  models.CantabularTable.String(),
					State: models.EditionConfirmedState,
				}, nil
			},
			UpdateVersionFunc: func(context.Context, *models.Version, *models.Version, string) (string, error) {
				convey.So(isLocked, convey.ShouldBeTrue)
				return "", nil
			},
			UpdateDatasetWithAssociationFunc: func(context.Context, string, string, *models.Version) error {
				return nil
			},
			AcquireInstanceLockFunc: func(context.Context, string) (string, error) {
				isLocked = true
				return testLockID, nil
			},
			UnlockInstanceFunc: func(context.Context, string) {
				isLocked = false
			},
		}

		datasetPermissions := getAuthorisationHandlerMock()
		permissions := getAuthorisationHandlerMock()
		api := GetAPIWithCMDMocks(mockedDataStore, generatorMock, datasetPermissions, permissions)
		api.Router.ServeHTTP(w, r)

		ctx := context.Background()
		select {
		case <-downloadsGenerated:
			log.Info(ctx, "download generated as expected")
		case <-time.After(time.Second * 10):
			err := errors.New("failing test due to timeout")
			log.Error(ctx, "timed out", err)
			t.Fail()
		}

		convey.So(w.Code, convey.ShouldEqual, http.StatusOK)
		convey.So(datasetPermissions.Required.Calls, convey.ShouldEqual, 1)
		convey.So(permissions.Required.Calls, convey.ShouldEqual, 0)
		convey.So(len(mockedDataStore.UpdateVersionCalls()), convey.ShouldEqual, 1)
<<<<<<< HEAD
=======
		convey.So(len(mockedDataStore.GetDatasetCalls()), convey.ShouldEqual, 1)
>>>>>>> 10295246
		convey.So(len(mockedDataStore.CheckEditionExistsCalls()), convey.ShouldEqual, 1)
		convey.So(len(mockedDataStore.GetVersionCalls()), convey.ShouldEqual, 2)
		convey.So(len(mockedDataStore.UpdateDatasetWithAssociationCalls()), convey.ShouldEqual, 1)
		convey.So(len(mockedDataStore.UpsertEditionCalls()), convey.ShouldEqual, 0)
		convey.So(len(mockedDataStore.SetInstanceIsPublishedCalls()), convey.ShouldEqual, 0)
		convey.So(len(mockedDataStore.UpsertDatasetCalls()), convey.ShouldEqual, 0)
		convey.So(len(generatorMock.GenerateCalls()), convey.ShouldEqual, 1)

		convey.Convey("Then the lock has been acquired and released exactly once", func() {
<<<<<<< HEAD
			validateLockStateMachine(mockedDataStore)
=======
			validateLock(mockedDataStore, "789")
>>>>>>> 10295246
			convey.So(isLocked, convey.ShouldBeFalse)
		})

		convey.Convey("then the request body has been drained", func() {
			_, err := r.Body.Read(make([]byte, 1))
			convey.So(err, convey.ShouldEqual, io.EOF)
		})
	})

	convey.Convey("When state is set to published", t, func() {
		generatorMock := &mocks.DownloadsGeneratorMock{
			GenerateFunc: func(context.Context, string, string, string, string) error {
				return nil
			},
		}

		b := versionPublishedPayload
		r := createRequestWithAuth("PUT", "http://localhost:22000/datasets/123/editions/2017/versions/1", bytes.NewBufferString(b))

		w := httptest.NewRecorder()

		datasetPermissions := getAuthorisationHandlerMock()
		permissions := getAuthorisationHandlerMock()

		convey.Convey("And the datatype is CMD", func() {
			isLocked := false
			mockedDataStore := &storetest.StorerMock{
				CheckEditionExistsFunc: func(context.Context, string, string, string) error {
					return nil
				},
				GetVersionFunc: func(context.Context, string, string, int, string) (*models.Version, error) {
					return &models.Version{
						ID: "789",
						Links: &models.VersionLinks{
							Dataset: &models.LinkObject{
								HRef: "http://localhost:22000/datasets/123",
								ID:   "123",
							},
							Dimensions: &models.LinkObject{
								HRef: "http://localhost:22000/datasets/123/editions/2017/versions/1/dimensions",
							},
							Edition: &models.LinkObject{
								HRef: "http://localhost:22000/datasets/123/editions/2017",
								ID:   "2017",
							},
							Self: &models.LinkObject{
								HRef: "http://localhost:22000/instances/765",
							},
							Version: &models.LinkObject{
								HRef: "http://localhost:22000/datasets/123/editions/2017/versions/1",
								ID:   "1",
							},
						},
						ReleaseDate: "2017-12-12",
						Downloads: &models.DownloadList{
							CSV: &models.DownloadObject{
								Private: "s3://csv-exported/myfile.csv",
								HRef:    "http://localhost:23600/datasets/123/editions/2017/versions/1.csv",
								Size:    "1234",
							},
						},
						State: models.EditionConfirmedState,
						Type:  models.Filterable.String(),
					}, nil
				},
<<<<<<< HEAD
				UpdateVersionFunc: func(_ context.Context, _ *models.Version, _ *models.Version, _ string) (string, error) {
=======
				UpdateVersionFunc: func(context.Context, *models.Version, *models.Version, string) (string, error) {
>>>>>>> 10295246
					convey.So(isLocked, convey.ShouldBeTrue)
					return "", nil
				},
				GetDatasetFunc: func(context.Context, string) (*models.DatasetUpdate, error) {
					return &models.DatasetUpdate{
						ID:      "123",
						Next:    &models.Dataset{Links: &models.DatasetLinks{}},
						Current: &models.Dataset{Links: &models.DatasetLinks{}},
					}, nil
				},
				UpsertDatasetFunc: func(context.Context, string, *models.DatasetUpdate) error {
					return nil
				},
				GetEditionFunc: func(context.Context, string, string, string) (*models.EditionUpdate, error) {
					return &models.EditionUpdate{
						ID: "123",
						Next: &models.Edition{
							State: models.PublishedState,
							Links: &models.EditionUpdateLinks{
								Self: &models.LinkObject{
									HRef: "http://localhost:22000/datasets/123/editions/2017",
								},
								LatestVersion: &models.LinkObject{
									HRef: "http://localhost:22000/datasets/123/editions/2017/versions/1",
									ID:   "1",
								},
							},
						},
						Current: &models.Edition{},
					}, nil
				},
				UpsertEditionFunc: func(context.Context, string, string, *models.EditionUpdate) error {
					return nil
				},
				SetInstanceIsPublishedFunc: func(context.Context, string) error {
					return nil
				},
				AcquireInstanceLockFunc: func(context.Context, string) (string, error) {
					isLocked = true
					return testLockID, nil
				},
				UnlockInstanceFunc: func(context.Context, string) {
					isLocked = false
				},
			}

			api := GetAPIWithCMDMocks(mockedDataStore, generatorMock, datasetPermissions, permissions)
			api.Router.ServeHTTP(w, r)

			convey.So(w.Code, convey.ShouldEqual, http.StatusOK)
			convey.So(datasetPermissions.Required.Calls, convey.ShouldEqual, 1)
			convey.So(permissions.Required.Calls, convey.ShouldEqual, 0)
			convey.So(len(mockedDataStore.GetVersionCalls()), convey.ShouldEqual, 2)
			convey.So(len(mockedDataStore.CheckEditionExistsCalls()), convey.ShouldEqual, 1)
			convey.So(len(mockedDataStore.UpdateVersionCalls()), convey.ShouldEqual, 1)
			convey.So(len(mockedDataStore.UpsertEditionCalls()), convey.ShouldEqual, 1)
			convey.So(len(mockedDataStore.GetDatasetCalls()), convey.ShouldEqual, 1)
			convey.So(len(mockedDataStore.UpsertDatasetCalls()), convey.ShouldEqual, 1)
			convey.So(len(mockedDataStore.SetInstanceIsPublishedCalls()), convey.ShouldEqual, 1)
			convey.So(len(mockedDataStore.UpdateDatasetWithAssociationCalls()), convey.ShouldEqual, 0)
			convey.So(len(generatorMock.GenerateCalls()), convey.ShouldEqual, 1)
			convey.So(generatorMock.GenerateCalls()[0].Edition, convey.ShouldEqual, "2017")
			convey.So(generatorMock.GenerateCalls()[0].DatasetID, convey.ShouldEqual, "123")
			convey.So(generatorMock.GenerateCalls()[0].Version, convey.ShouldEqual, "1")
			convey.So(generatorMock.GenerateCalls()[0].InstanceID, convey.ShouldEqual, "789")

			convey.Convey("Then the lock has been acquired and released exactly once", func() {
<<<<<<< HEAD
				validateLockStateMachine(mockedDataStore)
=======
				validateLock(mockedDataStore, "789")
>>>>>>> 10295246
				convey.So(isLocked, convey.ShouldBeFalse)
			})

			convey.Convey("then the request body has been drained", func() {
				_, err := r.Body.Read(make([]byte, 1))
				convey.So(err, convey.ShouldEqual, io.EOF)
			})
		})

		convey.Convey("And the datatype is Cantabular", func() {
			isLocked := false
			mockedDataStore := &storetest.StorerMock{
				CheckEditionExistsFunc: func(context.Context, string, string, string) error {
					return nil
				},
				GetVersionFunc: func(context.Context, string, string, int, string) (*models.Version, error) {
					return &models.Version{
						ID: "789",
						Links: &models.VersionLinks{
							Dataset: &models.LinkObject{
								HRef: "http://localhost:22000/datasets/123",
								ID:   "123",
							},
							Dimensions: &models.LinkObject{
								HRef: "http://localhost:22000/datasets/123/editions/2017/versions/1/dimensions",
							},
							Edition: &models.LinkObject{
								HRef: "http://localhost:22000/datasets/123/editions/2017",
								ID:   "2017",
							},
							Self: &models.LinkObject{
								HRef: "http://localhost:22000/instances/765",
							},
							Version: &models.LinkObject{
								HRef: "http://localhost:22000/datasets/123/editions/2017/versions/1",
								ID:   "1",
							},
						},
						ReleaseDate: "2017-12-12",
						Downloads: &models.DownloadList{
							CSV: &models.DownloadObject{
								Private: "s3://csv-exported/myfile.csv",
								HRef:    "http://localhost:23600/datasets/123/editions/2017/versions/1.csv",
								Size:    "1234",
							},
						},
						State: models.EditionConfirmedState,
						Type:  models.CantabularTable.String(),
					}, nil
				},
				UpdateVersionFunc: func(context.Context, *models.Version, *models.Version, string) (string, error) {
					convey.So(isLocked, convey.ShouldBeTrue)
					return "", nil
				},
				GetDatasetFunc: func(context.Context, string) (*models.DatasetUpdate, error) {
					return &models.DatasetUpdate{
						ID:      "123",
						Next:    &models.Dataset{Links: &models.DatasetLinks{}},
						Current: &models.Dataset{Links: &models.DatasetLinks{}},
					}, nil
				},
				UpsertDatasetFunc: func(context.Context, string, *models.DatasetUpdate) error {
					return nil
				},
				GetEditionFunc: func(context.Context, string, string, string) (*models.EditionUpdate, error) {
					return &models.EditionUpdate{
						ID: "123",
						Next: &models.Edition{
							State: models.PublishedState,
							Links: &models.EditionUpdateLinks{
								Self: &models.LinkObject{
									HRef: "http://localhost:22000/datasets/123/editions/2017",
								},
								LatestVersion: &models.LinkObject{
									HRef: "http://localhost:22000/datasets/123/editions/2017/versions/1",
									ID:   "1",
								},
							},
						},
						Current: &models.Edition{},
					}, nil
				},
				UpsertEditionFunc: func(context.Context, string, string, *models.EditionUpdate) error {
					return nil
				},
				SetInstanceIsPublishedFunc: func(context.Context, string) error {
					return nil
				},
				AcquireInstanceLockFunc: func(context.Context, string) (string, error) {
					isLocked = true
					return testLockID, nil
				},
				UnlockInstanceFunc: func(context.Context, string) {
					isLocked = false
				},
			}

			api := GetAPIWithCantabularMocks(mockedDataStore, generatorMock, datasetPermissions, permissions)
			api.Router.ServeHTTP(w, r)

			convey.So(w.Code, convey.ShouldEqual, http.StatusOK)
			convey.So(datasetPermissions.Required.Calls, convey.ShouldEqual, 1)
			convey.So(permissions.Required.Calls, convey.ShouldEqual, 0)
			convey.So(len(mockedDataStore.GetVersionCalls()), convey.ShouldEqual, 2)
			convey.So(len(mockedDataStore.CheckEditionExistsCalls()), convey.ShouldEqual, 1)
			convey.So(len(mockedDataStore.UpdateVersionCalls()), convey.ShouldEqual, 1)
			convey.So(len(mockedDataStore.UpsertEditionCalls()), convey.ShouldEqual, 1)
			convey.So(len(mockedDataStore.GetDatasetCalls()), convey.ShouldEqual, 1)
			convey.So(len(mockedDataStore.UpsertDatasetCalls()), convey.ShouldEqual, 1)
			convey.So(len(mockedDataStore.SetInstanceIsPublishedCalls()), convey.ShouldEqual, 1)
			convey.So(len(mockedDataStore.UpdateDatasetWithAssociationCalls()), convey.ShouldEqual, 0)
			convey.So(len(generatorMock.GenerateCalls()), convey.ShouldEqual, 1)
			convey.So(generatorMock.GenerateCalls()[0].Edition, convey.ShouldEqual, "2017")
			convey.So(generatorMock.GenerateCalls()[0].DatasetID, convey.ShouldEqual, "123")
			convey.So(generatorMock.GenerateCalls()[0].Version, convey.ShouldEqual, "1")
			convey.So(generatorMock.GenerateCalls()[0].InstanceID, convey.ShouldEqual, "789")

			convey.Convey("Then the lock has been acquired and released exactly once", func() {
<<<<<<< HEAD
				validateLockStateMachine(mockedDataStore)
=======
				validateLock(mockedDataStore, "789")
>>>>>>> 10295246
				convey.So(isLocked, convey.ShouldBeFalse)
			})

			convey.Convey("then the request body has been drained", func() {
				_, err := r.Body.Read(make([]byte, 1))
				convey.So(err, convey.ShouldEqual, io.EOF)
			})
		})
	})

	convey.Convey("When version is already published and update includes downloads object only", t, func() {
		convey.Convey("And downloads object contains only a csv object", func() {
			b := `{"downloads": { "csv": { "public": "http://cmd-dev/test-site/cpih01", "size": "12", "href": "http://localhost:8080/cpih01"}}}`
			r := createRequestWithAuth("PUT", "http://localhost:22000/datasets/123/editions/2017/versions/1", bytes.NewBufferString(b))

			updateVersionDownloadTest(r)

			convey.Convey("then the request body has been drained", func() {
				_, err := r.Body.Read(make([]byte, 1))
				convey.So(err, convey.ShouldEqual, io.EOF)
			})
		})

		convey.Convey("And downloads object contains only a xls object", func() {
			b := `{"downloads": { "xls": { "public": "http://cmd-dev/test-site/cpih01", "size": "12", "href": "http://localhost:8080/cpih01"}}}`
			r := createRequestWithAuth("PUT", "http://localhost:22000/datasets/123/editions/2017/versions/1", bytes.NewBufferString(b))

			updateVersionDownloadTest(r)

			convey.Convey("then the request body has been drained", func() {
				_, err := r.Body.Read(make([]byte, 1))
				convey.So(err, convey.ShouldEqual, io.EOF)
			})
		})
	})
}

func updateVersionDownloadTest(r *http.Request) {
	w := httptest.NewRecorder()

	generatorMock := &mocks.DownloadsGeneratorMock{
		GenerateFunc: func(context.Context, string, string, string, string) error {
			return nil
		},
	}

	isLocked := false
	mockedDataStore := &storetest.StorerMock{
		CheckEditionExistsFunc: func(context.Context, string, string, string) error {
			return nil
		},
		GetVersionFunc: func(context.Context, string, string, int, string) (*models.Version, error) {
			return &models.Version{
				ID: "789",
				Links: &models.VersionLinks{
					Dataset: &models.LinkObject{
						HRef: "http://localhost:22000/datasets/123",
						ID:   "123",
					},
					Dimensions: &models.LinkObject{
						HRef: "http://localhost:22000/datasets/123/editions/2017/versions/1/dimensions",
					},
					Edition: &models.LinkObject{
						HRef: "http://localhost:22000/datasets/123/editions/2017",
						ID:   "2017",
					},
					Self: &models.LinkObject{
						HRef: "http://localhost:22000/instances/765",
					},
					Version: &models.LinkObject{
						HRef: "http://localhost:22000/datasets/123/editions/2017/versions/1",
					},
				},
				ReleaseDate: "2017-12-12",
				Downloads: &models.DownloadList{
					CSV: &models.DownloadObject{
						Private: "s3://csv-exported/myfile.csv",
						HRef:    "http://localhost:23600/datasets/123/editions/2017/versions/1.csv",
						Size:    "1234",
					},
				},
				State: models.PublishedState,
			}, nil
		},
		UpdateVersionFunc: func(context.Context, *models.Version, *models.Version, string) (string, error) {
			convey.So(isLocked, convey.ShouldBeTrue)
			return "", nil
		},
		GetEditionFunc: func(context.Context, string, string, string) (*models.EditionUpdate, error) {
			return &models.EditionUpdate{
				ID: "123",
				Next: &models.Edition{
					State: models.PublishedState,
					Links: &models.EditionUpdateLinks{
						Self: &models.LinkObject{
							HRef: "http://localhost:22000/datasets/123/editions/2017",
						},
						LatestVersion: &models.LinkObject{
							HRef: "http://localhost:22000/datasets/123/editions/2017/versions/1",
							ID:   "1",
						},
					},
				},
				Current: &models.Edition{
					Links: &models.EditionUpdateLinks{
						Self: &models.LinkObject{
							HRef: "http://localhost:22000/datasets/123/editions/2017",
						},
						LatestVersion: &models.LinkObject{
							HRef: "http://localhost:22000/datasets/123/editions/2017/versions/1",
							ID:   "1",
						},
					},
				},
			}, nil
		},
		AcquireInstanceLockFunc: func(context.Context, string) (string, error) {
			isLocked = true
			return testLockID, nil
		},
		UnlockInstanceFunc: func(context.Context, string) {
			isLocked = false
		},
	}

	datasetPermissions := getAuthorisationHandlerMock()
	permissions := getAuthorisationHandlerMock()
	api := GetAPIWithCMDMocks(mockedDataStore, generatorMock, datasetPermissions, permissions)
	api.Router.ServeHTTP(w, r)

	convey.So(w.Code, convey.ShouldEqual, http.StatusOK)
	convey.So(datasetPermissions.Required.Calls, convey.ShouldEqual, 1)
	convey.So(permissions.Required.Calls, convey.ShouldEqual, 0)
<<<<<<< HEAD
=======
	convey.So(len(mockedDataStore.GetDatasetCalls()), convey.ShouldEqual, 1)
>>>>>>> 10295246
	convey.So(len(mockedDataStore.CheckEditionExistsCalls()), convey.ShouldEqual, 1)
	convey.So(len(mockedDataStore.GetVersionCalls()), convey.ShouldEqual, 2)
	convey.So(len(mockedDataStore.UpdateVersionCalls()), convey.ShouldEqual, 1)
	// Check updates to edition and dataset resources were not called
	convey.So(len(mockedDataStore.UpsertEditionCalls()), convey.ShouldEqual, 0)
	convey.So(len(mockedDataStore.UpsertDatasetCalls()), convey.ShouldEqual, 0)
	convey.So(len(mockedDataStore.UpdateDatasetWithAssociationCalls()), convey.ShouldEqual, 0)
	convey.So(len(generatorMock.GenerateCalls()), convey.ShouldEqual, 0)

	convey.Convey("Then the lock has been acquired and released exactly once", func() {
<<<<<<< HEAD
		validateLockStateMachine(mockedDataStore)
=======
		validateLock(mockedDataStore, "789")
>>>>>>> 10295246
		convey.So(isLocked, convey.ShouldBeFalse)
	})
}

func TestPutVersionGenerateDownloadsError(t *testing.T) {
	convey.Convey("given download generator returns an error", t, func() {
		mockedErr := errors.New("spectacular explosion")
		var v models.Version
		err := json.Unmarshal([]byte(versionAssociatedPayload), &v)
		convey.So(err, convey.ShouldBeNil)
		v.ID = "789"
		v.State = models.EditionConfirmedState

		isLocked := false
		mockedDataStore := &storetest.StorerMock{
			GetVersionFunc: func(context.Context, string, string, int, string) (*models.Version, error) {
				return &v, nil
			},
			GetDatasetFunc: func(context.Context, string) (*models.DatasetUpdate, error) {
				return &models.DatasetUpdate{}, nil
			},
			CheckEditionExistsFunc: func(context.Context, string, string, string) error {
				return nil
			},
			UpdateVersionFunc: func(context.Context, *models.Version, *models.Version, string) (string, error) {
				convey.So(isLocked, convey.ShouldBeTrue)
				return "", nil
			},
			UpdateDatasetWithAssociationFunc: func(context.Context, string, string, *models.Version) error {
				return nil
			},
			AcquireInstanceLockFunc: func(context.Context, string) (string, error) {
				isLocked = true
				return testLockID, nil
			},
			UnlockInstanceFunc: func(context.Context, string) {
				isLocked = false
			},
		}

		mockDownloadGenerator := &mocks.DownloadsGeneratorMock{
			GenerateFunc: func(context.Context, string, string, string, string) error {
				return mockedErr
			},
		}

		convey.Convey("when put version is called with a valid request", func() {
			r := createRequestWithAuth("PUT", "http://localhost:22000/datasets/123/editions/2017/versions/1", bytes.NewBufferString(versionAssociatedPayload))

			w := httptest.NewRecorder()
			cfg, err := config.Get()
			convey.So(err, convey.ShouldBeNil)
			cfg.EnablePrivateEndpoints = true

			datasetPermissions := getAuthorisationHandlerMock()
			permissions := getAuthorisationHandlerMock()

			api := GetAPIWithCMDMocks(mockedDataStore, mockDownloadGenerator, datasetPermissions, permissions)
			api.Router.ServeHTTP(w, r)

			convey.Convey("then an internal server error response is returned", func() {
				convey.So(w.Code, convey.ShouldEqual, http.StatusInternalServerError)
			})

			convey.Convey("and the expected store calls are made with the expected parameters", func() {
				convey.So(datasetPermissions.Required.Calls, convey.ShouldEqual, 1)
				convey.So(permissions.Required.Calls, convey.ShouldEqual, 0)

				genCalls := mockDownloadGenerator.GenerateCalls()

<<<<<<< HEAD
				convey.So(len(mockedDataStore.CheckEditionExistsCalls()), convey.ShouldEqual, 1)
				convey.So(mockedDataStore.CheckEditionExistsCalls()[0].ID, convey.ShouldEqual, "123")
				convey.So(mockedDataStore.CheckEditionExistsCalls()[0].EditionID, convey.ShouldEqual, "2017")

				convey.So(len(mockedDataStore.GetVersionCalls()), convey.ShouldEqual, 2)
				convey.So(mockedDataStore.GetVersionCalls()[0].DatasetID, convey.ShouldEqual, "123")
				convey.So(mockedDataStore.GetVersionCalls()[0].EditionID, convey.ShouldEqual, "2017")
				convey.So(mockedDataStore.GetVersionCalls()[0].Version, convey.ShouldEqual, 1)
				convey.So(len(mockedDataStore.UpdateVersionCalls()), convey.ShouldEqual, 1)

=======
				convey.So(len(mockedDataStore.GetDatasetCalls()), convey.ShouldEqual, 1)
				convey.So(mockedDataStore.GetDatasetCalls()[0].ID, convey.ShouldEqual, "123")

				convey.So(len(mockedDataStore.CheckEditionExistsCalls()), convey.ShouldEqual, 1)
				convey.So(mockedDataStore.CheckEditionExistsCalls()[0].ID, convey.ShouldEqual, "123")
				convey.So(mockedDataStore.CheckEditionExistsCalls()[0].EditionID, convey.ShouldEqual, "2017")

				convey.So(len(mockedDataStore.GetVersionCalls()), convey.ShouldEqual, 2)
				convey.So(mockedDataStore.GetVersionCalls()[0].DatasetID, convey.ShouldEqual, "123")
				convey.So(mockedDataStore.GetVersionCalls()[0].EditionID, convey.ShouldEqual, "2017")
				convey.So(mockedDataStore.GetVersionCalls()[0].Version, convey.ShouldEqual, 1)
				convey.So(len(mockedDataStore.UpdateVersionCalls()), convey.ShouldEqual, 1)

>>>>>>> 10295246
				convey.So(len(genCalls), convey.ShouldEqual, 1)
				convey.So(genCalls[0].DatasetID, convey.ShouldEqual, "123")
				convey.So(genCalls[0].Edition, convey.ShouldEqual, "2017")
				convey.So(genCalls[0].Version, convey.ShouldEqual, "1")
			})

			convey.Convey("Then the lock has been acquired and released exactly once", func() {
<<<<<<< HEAD
				validateLockStateMachine(mockedDataStore)
=======
				validateLock(mockedDataStore, "789")
>>>>>>> 10295246
				convey.So(isLocked, convey.ShouldBeFalse)
			})

			convey.Convey("then the request body has been drained", func() {
				_, err = r.Body.Read(make([]byte, 1))
				convey.So(err, convey.ShouldEqual, io.EOF)
			})
		})
	})
}

func TestPutEmptyVersion(t *testing.T) {
	getVersionAssociatedModel := func(datasetType models.DatasetType) models.Version {
		var v models.Version
<<<<<<< HEAD
		err := json.Unmarshal([]byte(versionAssociatedPayload), &v)
		convey.So(err, convey.ShouldBeNil)
=======
		err := json.Unmarshal([]byte(versionAssociatedPayload), &v) //
		convey.So(err, convey.ShouldBeNil)                          //
>>>>>>> 10295246
		v.Type = datasetType.String()
		v.ID = "789"
		v.State = models.AssociatedState
		return v
	}
	xlsDownload := &models.DownloadList{XLS: &models.DownloadObject{Size: "1", HRef: "/hello"}}

	// CMD
	convey.Convey("given an existing version with empty downloads", t, func() {
		v := getVersionAssociatedModel(models.Filterable)
		isLocked := false
		mockedDataStore := &storetest.StorerMock{
			GetVersionFunc: func(context.Context, string, string, int, string) (*models.Version, error) {
				return &v, nil
			},
			GetDatasetFunc: func(context.Context, string) (*models.DatasetUpdate, error) {
				return &models.DatasetUpdate{}, nil
			},
			CheckEditionExistsFunc: func(context.Context, string, string, string) error {
				return nil
			},
			UpdateVersionFunc: func(context.Context, *models.Version, *models.Version, string) (string, error) {
				convey.So(isLocked, convey.ShouldBeTrue)
				return "", nil
			},
			AcquireInstanceLockFunc: func(context.Context, string) (string, error) {
				isLocked = true
				return testLockID, nil
			},
			UnlockInstanceFunc: func(context.Context, string) {
				isLocked = false
			},
		}

		convey.Convey("when put version is called with an associated version with empty downloads", func() {
			r := createRequestWithAuth("PUT", "http://localhost:22000/datasets/123/editions/2017/versions/1", bytes.NewBufferString(versionAssociatedPayload))
			w := httptest.NewRecorder()

			datasetPermissions := getAuthorisationHandlerMock()
			permissions := getAuthorisationHandlerMock()
			api := GetAPIWithCMDMocks(mockedDataStore, &mocks.DownloadsGeneratorMock{}, datasetPermissions, permissions)
			api.Router.ServeHTTP(w, r)

			convey.Convey("then a http status ok is returned", func() {
				convey.So(w.Code, convey.ShouldEqual, http.StatusOK)
			})

			convey.Convey("and the updated version is as expected", func() {
				convey.So(datasetPermissions.Required.Calls, convey.ShouldEqual, 1)
				convey.So(permissions.Required.Calls, convey.ShouldEqual, 0)
				convey.So(len(mockedDataStore.GetVersionCalls()), convey.ShouldEqual, 2)
				convey.So(len(mockedDataStore.UpdateVersionCalls()), convey.ShouldEqual, 1)
				convey.So(mockedDataStore.UpdateVersionCalls()[0].Version.Downloads, convey.ShouldBeNil)
			})

			convey.Convey("Then the lock has been acquired and released exactly once", func() {
<<<<<<< HEAD
				validateLockStateMachine(mockedDataStore)
=======
				validateLock(mockedDataStore, "789")
>>>>>>> 10295246
				convey.So(isLocked, convey.ShouldBeFalse)
			})
		})
	})

	convey.Convey("given an existing version with a xls download already exists", t, func() {
		v := getVersionAssociatedModel(models.CantabularBlob)
		isLocked := false
		mockedDataStore := &storetest.StorerMock{
			GetVersionFunc: func(context.Context, string, string, int, string) (*models.Version, error) {
				v.Downloads = xlsDownload
				return &v, nil
			},
			GetDatasetFunc: func(context.Context, string) (*models.DatasetUpdate, error) {
				return &models.DatasetUpdate{}, nil
			},
			CheckEditionExistsFunc: func(context.Context, string, string, string) error {
				return nil
			},
			UpdateVersionFunc: func(context.Context, *models.Version, *models.Version, string) (string, error) {
				convey.So(isLocked, convey.ShouldBeTrue)
				return "", nil
			},
			AcquireInstanceLockFunc: func(context.Context, string) (string, error) {
				isLocked = true
				return testLockID, nil
			},
			UnlockInstanceFunc: func(context.Context, string) {
				isLocked = false
			},
		}

		mockDownloadGenerator := &mocks.DownloadsGeneratorMock{}

		convey.Convey("when put version is called with an associated version with empty downloads", func() {
			r := createRequestWithAuth("PUT", "http://localhost:22000/datasets/123/editions/2017/versions/1", bytes.NewBufferString(versionAssociatedPayload))
			w := httptest.NewRecorder()

			datasetPermissions := getAuthorisationHandlerMock()
			permissions := getAuthorisationHandlerMock()
			api := GetAPIWithCMDMocks(mockedDataStore, &mocks.DownloadsGeneratorMock{}, datasetPermissions, permissions)
			api.Router.ServeHTTP(w, r)

			convey.Convey("then a http status ok is returned", func() {
				convey.So(w.Code, convey.ShouldEqual, http.StatusOK)
				convey.So(datasetPermissions.Required.Calls, convey.ShouldEqual, 1)
				convey.So(permissions.Required.Calls, convey.ShouldEqual, 0)
			})

			convey.Convey("and any existing version downloads are not overwritten", func() {
				convey.So(len(mockedDataStore.UpdateVersionCalls()), convey.ShouldEqual, 1)
				convey.So(mockedDataStore.UpdateVersionCalls()[0].Version.Downloads, convey.ShouldResemble, xlsDownload)
			})

			convey.Convey("and the expected external calls are made with the correct parameters", func() {
<<<<<<< HEAD
=======
				convey.So(len(mockedDataStore.GetDatasetCalls()), convey.ShouldEqual, 1)
				convey.So(mockedDataStore.GetDatasetCalls()[0].ID, convey.ShouldEqual, "123")

>>>>>>> 10295246
				convey.So(len(mockedDataStore.CheckEditionExistsCalls()), convey.ShouldEqual, 1)
				convey.So(mockedDataStore.CheckEditionExistsCalls()[0].ID, convey.ShouldEqual, "123")
				convey.So(mockedDataStore.CheckEditionExistsCalls()[0].EditionID, convey.ShouldEqual, "2017")
				convey.So(mockedDataStore.CheckEditionExistsCalls()[0].State, convey.ShouldEqual, "")

				convey.So(len(mockedDataStore.GetVersionCalls()), convey.ShouldEqual, 2)
				convey.So(mockedDataStore.GetVersionCalls()[0].DatasetID, convey.ShouldEqual, "123")
				convey.So(mockedDataStore.GetVersionCalls()[0].EditionID, convey.ShouldEqual, "2017")
				convey.So(mockedDataStore.GetVersionCalls()[0].Version, convey.ShouldEqual, 1)
				convey.So(mockedDataStore.GetVersionCalls()[0].State, convey.ShouldEqual, "")

				convey.So(len(mockedDataStore.UpsertEditionCalls()), convey.ShouldEqual, 0)
				convey.So(len(mockedDataStore.UpdateDatasetWithAssociationCalls()), convey.ShouldEqual, 0)
				convey.So(len(mockDownloadGenerator.GenerateCalls()), convey.ShouldEqual, 0)
			})

			convey.Convey("Then the lock has been acquired and released exactly once", func() {
<<<<<<< HEAD
				validateLockStateMachine(mockedDataStore)
=======
				validateLock(mockedDataStore, "789")
>>>>>>> 10295246
				convey.So(isLocked, convey.ShouldBeFalse)
			})
		})
	})
}

func TestPutVersionReturnsError(t *testing.T) {
	t.Parallel()
	convey.Convey("When the request contain malformed json a bad request status is returned", t, func() {
		generatorMock := &mocks.DownloadsGeneratorMock{
			GenerateFunc: func(context.Context, string, string, string, string) error {
				return nil
			},
		}

		b := "{"
		r := createRequestWithAuth("PUT", "http://localhost:22000/datasets/123/editions/2017/versions/1", bytes.NewBufferString(b))

		w := httptest.NewRecorder()
		mockedDataStore := &storetest.StorerMock{
			GetVersionFunc: func(context.Context, string, string, int, string) (*models.Version, error) {
				return &models.Version{State: models.AssociatedState}, nil
			},
			GetDatasetFunc: func(context.Context, string) (*models.DatasetUpdate, error) {
				return &models.DatasetUpdate{}, nil
			},
		}

		datasetPermissions := getAuthorisationHandlerMock()
		permissions := getAuthorisationHandlerMock()
		api := GetAPIWithCMDMocks(mockedDataStore, generatorMock, datasetPermissions, permissions)

		api.Router.ServeHTTP(w, r)
		convey.So(w.Code, convey.ShouldEqual, http.StatusBadRequest)
		convey.So(w.Body.String(), convey.ShouldContainSubstring, errs.ErrUnableToParseJSON.Error())

		convey.So(datasetPermissions.Required.Calls, convey.ShouldEqual, 1)
		convey.So(permissions.Required.Calls, convey.ShouldEqual, 0)
		convey.So(len(mockedDataStore.GetVersionCalls()), convey.ShouldEqual, 1)
		convey.So(len(mockedDataStore.GetDatasetCalls()), convey.ShouldEqual, 0)
		convey.So(len(generatorMock.GenerateCalls()), convey.ShouldEqual, 0)

		convey.Convey("then the request body has been drained", func() {
			_, err := r.Body.Read(make([]byte, 1))
			convey.So(err, convey.ShouldEqual, io.EOF)
		})
	})

	convey.Convey("When the api cannot connect to datastore return an internal server error", t, func() {
		generatorMock := &mocks.DownloadsGeneratorMock{
			GenerateFunc: func(context.Context, string, string, string, string) error {
				return nil
			},
		}

		b := versionPayload
		r := createRequestWithAuth("PUT", "http://localhost:22000/datasets/123/editions/2017/versions/1", bytes.NewBufferString(b))

		w := httptest.NewRecorder()
		mockedDataStore := &storetest.StorerMock{
			GetVersionFunc: func(context.Context, string, string, int, string) (*models.Version, error) {
				return nil, errs.ErrInternalServer
			},
			GetDatasetFunc: func(context.Context, string) (*models.DatasetUpdate, error) {
				return &models.DatasetUpdate{}, nil
			},
		}

		datasetPermissions := getAuthorisationHandlerMock()
		permissions := getAuthorisationHandlerMock()
		api := GetAPIWithCMDMocks(mockedDataStore, generatorMock, datasetPermissions, permissions)
		api.Router.ServeHTTP(w, r)

		convey.So(w.Code, convey.ShouldEqual, http.StatusInternalServerError)
		convey.So(w.Body.String(), convey.ShouldContainSubstring, errs.ErrInternalServer.Error())

		convey.So(datasetPermissions.Required.Calls, convey.ShouldEqual, 1)
		convey.So(permissions.Required.Calls, convey.ShouldEqual, 0)
		convey.So(len(mockedDataStore.GetVersionCalls()), convey.ShouldEqual, 1)
		convey.So(len(mockedDataStore.GetDatasetCalls()), convey.ShouldEqual, 0)
		convey.So(len(generatorMock.GenerateCalls()), convey.ShouldEqual, 0)

		convey.Convey("then the request body has been drained", func() {
			_, err := r.Body.Read(make([]byte, 1))
			convey.So(err, convey.ShouldEqual, io.EOF)
		})
	})

	convey.Convey("When the request has negative version return invalid version error", t, func() {
		generatorMock := &mocks.DownloadsGeneratorMock{
			GenerateFunc: func(context.Context, string, string, string, string) error {
				return nil
			},
		}

		b := versionPayload
		r := createRequestWithAuth("PUT", "http://localhost:22000/datasets/123/editions/2017/versions/-1", bytes.NewBufferString(b))

		w := httptest.NewRecorder()
		mockedDataStore := &storetest.StorerMock{
			GetVersionFunc: func(context.Context, string, string, int, string) (*models.Version, error) {
				return &models.Version{}, errs.ErrInvalidVersion
			},
			GetDatasetFunc: func(context.Context, string) (*models.DatasetUpdate, error) {
				return nil, errs.ErrDatasetNotFound
			},
			CheckEditionExistsFunc: func(context.Context, string, string, string) error {
				return nil
			},
		}

		datasetPermissions := getAuthorisationHandlerMock()
		permissions := getAuthorisationHandlerMock()
		api := GetAPIWithCMDMocks(mockedDataStore, generatorMock, datasetPermissions, permissions)
		api.Router.ServeHTTP(w, r)

		convey.So(w.Code, convey.ShouldEqual, http.StatusBadRequest)
		convey.So(w.Body.String(), convey.ShouldContainSubstring, errs.ErrInvalidVersion.Error())

		convey.So(datasetPermissions.Required.Calls, convey.ShouldEqual, 1)
		convey.So(permissions.Required.Calls, convey.ShouldEqual, 0)
		convey.So(len(mockedDataStore.GetVersionCalls()), convey.ShouldEqual, 0)
		convey.So(len(mockedDataStore.GetDatasetCalls()), convey.ShouldEqual, 0)
		convey.So(len(mockedDataStore.CheckEditionExistsCalls()), convey.ShouldEqual, 0)
		convey.So(len(generatorMock.GenerateCalls()), convey.ShouldEqual, 0)

		convey.Convey("then the request body has been drained", func() {
			_, err := r.Body.Read(make([]byte, 1))
			convey.So(err, convey.ShouldEqual, io.EOF)
		})
	})

	convey.Convey("When the request has zero version return invalid version error", t, func() {
		generatorMock := &mocks.DownloadsGeneratorMock{
			GenerateFunc: func(context.Context, string, string, string, string) error {
				return nil
			},
		}

		b := versionPayload
		r := createRequestWithAuth("PUT", "http://localhost:22000/datasets/123/editions/2017/versions/0", bytes.NewBufferString(b))

		w := httptest.NewRecorder()
		mockedDataStore := &storetest.StorerMock{}

		datasetPermissions := getAuthorisationHandlerMock()
		permissions := getAuthorisationHandlerMock()
		api := GetAPIWithCMDMocks(mockedDataStore, generatorMock, datasetPermissions, permissions)
		api.Router.ServeHTTP(w, r)

		convey.So(w.Code, convey.ShouldEqual, http.StatusBadRequest)
		convey.So(w.Body.String(), convey.ShouldContainSubstring, errs.ErrInvalidVersion.Error())

		convey.So(datasetPermissions.Required.Calls, convey.ShouldEqual, 1)
		convey.So(permissions.Required.Calls, convey.ShouldEqual, 0)
		convey.So(len(mockedDataStore.GetVersionCalls()), convey.ShouldEqual, 0)
		convey.So(len(mockedDataStore.GetDatasetCalls()), convey.ShouldEqual, 0)
		convey.So(len(mockedDataStore.CheckEditionExistsCalls()), convey.ShouldEqual, 0)
		convey.So(len(generatorMock.GenerateCalls()), convey.ShouldEqual, 0)

		convey.Convey("then the request body has been drained", func() {
			_, err := r.Body.Read(make([]byte, 1))
			convey.So(err, convey.ShouldEqual, io.EOF)
		})
	})

	convey.Convey("When an request has invalid version return invalid version error", t, func() {
		generatorMock := &mocks.DownloadsGeneratorMock{
			GenerateFunc: func(context.Context, string, string, string, string) error {
				return nil
			},
		}

		b := versionPayload
		r := createRequestWithAuth("PUT", "http://localhost:22000/datasets/123/editions/2017/versions/kkk", bytes.NewBufferString(b))

		w := httptest.NewRecorder()
		mockedDataStore := &storetest.StorerMock{}

		datasetPermissions := getAuthorisationHandlerMock()
		permissions := getAuthorisationHandlerMock()
		api := GetAPIWithCMDMocks(mockedDataStore, generatorMock, datasetPermissions, permissions)
		api.Router.ServeHTTP(w, r)

		convey.So(w.Code, convey.ShouldEqual, http.StatusBadRequest)
		convey.So(w.Body.String(), convey.ShouldContainSubstring, errs.ErrInvalidVersion.Error())

		convey.So(datasetPermissions.Required.Calls, convey.ShouldEqual, 1)
		convey.So(permissions.Required.Calls, convey.ShouldEqual, 0)
		convey.So(len(mockedDataStore.GetVersionCalls()), convey.ShouldEqual, 0)
		convey.So(len(mockedDataStore.GetDatasetCalls()), convey.ShouldEqual, 0)
		convey.So(len(mockedDataStore.CheckEditionExistsCalls()), convey.ShouldEqual, 0)
		convey.So(len(generatorMock.GenerateCalls()), convey.ShouldEqual, 0)

		convey.Convey("then the request body has been drained", func() {
			_, err := r.Body.Read(make([]byte, 1))
			convey.So(err, convey.ShouldEqual, io.EOF)
		})
	})

	convey.Convey("When the dataset document cannot be found for version return status not found", t, func() {
		generatorMock := &mocks.DownloadsGeneratorMock{
			GenerateFunc: func(context.Context, string, string, string, string) error {
				return nil
			},
		}

		b := versionPayload
		r := createRequestWithAuth("PUT", "http://localhost:22000/datasets/123/editions/2017/versions/1", bytes.NewBufferString(b))

		w := httptest.NewRecorder()
		isLocked := false
		mockedDataStore := &storetest.StorerMock{
			GetVersionFunc: func(context.Context, string, string, int, string) (*models.Version, error) {
				return &models.Version{}, errs.ErrVersionNotFound
			},
			GetDatasetFunc: func(context.Context, string) (*models.DatasetUpdate, error) {
				return nil, errs.ErrDatasetNotFound
			},
			CheckEditionExistsFunc: func(context.Context, string, string, string) error {
				return nil
			},
			AcquireInstanceLockFunc: func(context.Context, string) (string, error) {
				isLocked = true
				return testLockID, nil
			},
			UnlockInstanceFunc: func(context.Context, string) {
				isLocked = false
			},
		}

		datasetPermissions := getAuthorisationHandlerMock()
		permissions := getAuthorisationHandlerMock()
		api := GetAPIWithCMDMocks(mockedDataStore, generatorMock, datasetPermissions, permissions)
		api.Router.ServeHTTP(w, r)

		convey.So(w.Code, convey.ShouldEqual, http.StatusNotFound)
<<<<<<< HEAD
		convey.So(datasetPermissions.Required.Calls, convey.ShouldEqual, 1)
		convey.So(permissions.Required.Calls, convey.ShouldEqual, 0)
		convey.So(len(mockedDataStore.GetVersionCalls()), convey.ShouldEqual, 2)
		convey.So(len(mockedDataStore.CheckEditionExistsCalls()), convey.ShouldEqual, 1)
		convey.So(len(generatorMock.GenerateCalls()), convey.ShouldEqual, 0)

		convey.Convey("Then the lock has been acquired and released ", func() {
			validateLockStateMachine(mockedDataStore)
			convey.So(isLocked, convey.ShouldBeFalse)
		})
=======
		convey.So(w.Body.String(), convey.ShouldContainSubstring, errs.ErrDatasetNotFound.Error())

		convey.So(datasetPermissions.Required.Calls, convey.ShouldEqual, 1)
		convey.So(permissions.Required.Calls, convey.ShouldEqual, 0)
		convey.So(len(mockedDataStore.GetVersionCalls()), convey.ShouldEqual, 1)
		convey.So(len(mockedDataStore.GetDatasetCalls()), convey.ShouldEqual, 1)
		convey.So(len(mockedDataStore.CheckEditionExistsCalls()), convey.ShouldEqual, 0)
		convey.So(len(generatorMock.GenerateCalls()), convey.ShouldEqual, 0)
>>>>>>> 10295246

		convey.Convey("then the request body has been drained", func() {
			_, err := r.Body.Read(make([]byte, 1))
			convey.So(err, convey.ShouldEqual, io.EOF)
		})
	})

	convey.Convey("When the edition document cannot be found for version return status not found", t, func() {
		generatorMock := &mocks.DownloadsGeneratorMock{
			GenerateFunc: func(context.Context, string, string, string, string) error {
				return nil
			},
		}

		b := versionPayload
		r := createRequestWithAuth("PUT", "http://localhost:22000/datasets/123/editions/2017/versions/1", bytes.NewBufferString(b))

		w := httptest.NewRecorder()
		isLocked := false
		mockedDataStore := &storetest.StorerMock{
			GetVersionFunc: func(context.Context, string, string, int, string) (*models.Version, error) {
				return &models.Version{}, errs.ErrVersionNotFound
			},
			GetDatasetFunc: func(context.Context, string) (*models.DatasetUpdate, error) {
				return &models.DatasetUpdate{}, nil
			},
			CheckEditionExistsFunc: func(context.Context, string, string, string) error {
				return errs.ErrEditionNotFound
			},
			AcquireInstanceLockFunc: func(context.Context, string) (string, error) {
				isLocked = true
				return testLockID, nil
			},
			UnlockInstanceFunc: func(context.Context, string) {
				isLocked = false
			},
		}

		datasetPermissions := getAuthorisationHandlerMock()
		permissions := getAuthorisationHandlerMock()
		api := GetAPIWithCMDMocks(mockedDataStore, generatorMock, datasetPermissions, permissions)

		api.Router.ServeHTTP(w, r)
		convey.So(w.Code, convey.ShouldEqual, http.StatusNotFound)
		convey.So(w.Body.String(), convey.ShouldContainSubstring, errs.ErrEditionNotFound.Error())

		convey.So(datasetPermissions.Required.Calls, convey.ShouldEqual, 1)
		convey.So(permissions.Required.Calls, convey.ShouldEqual, 0)
		convey.So(len(mockedDataStore.GetVersionCalls()), convey.ShouldEqual, 1)
<<<<<<< HEAD
		convey.So(len(mockedDataStore.CheckEditionExistsCalls()), convey.ShouldEqual, 1)
		convey.So(len(generatorMock.GenerateCalls()), convey.ShouldEqual, 0)

		convey.Convey("Then the lock has been acquired and released ", func() {
			validateLockStateMachine(mockedDataStore)
			convey.So(isLocked, convey.ShouldBeFalse)
		})
=======
		convey.So(len(mockedDataStore.GetDatasetCalls()), convey.ShouldEqual, 1)
		convey.So(len(mockedDataStore.CheckEditionExistsCalls()), convey.ShouldEqual, 1)
		convey.So(len(generatorMock.GenerateCalls()), convey.ShouldEqual, 0)
>>>>>>> 10295246

		convey.Convey("then the request body has been drained", func() {
			_, err := r.Body.Read(make([]byte, 1))
			convey.So(err, convey.ShouldEqual, io.EOF)
		})
	})

	convey.Convey("When the version document cannot be found return status not found", t, func() {
		generatorMock := &mocks.DownloadsGeneratorMock{
			GenerateFunc: func(context.Context, string, string, string, string) error {
				return nil
			},
		}

		b := versionPayload
		r := createRequestWithAuth("PUT", "http://localhost:22000/datasets/123/editions/2017/versions/1", bytes.NewBufferString(b))

		w := httptest.NewRecorder()
		isLocked := false
		mockedDataStore := &storetest.StorerMock{
			GetVersionFunc: func(context.Context, string, string, int, string) (*models.Version, error) {
				return &models.Version{}, errs.ErrVersionNotFound
			},
			GetDatasetFunc: func(context.Context, string) (*models.DatasetUpdate, error) {
				return &models.DatasetUpdate{}, nil
			},
			CheckEditionExistsFunc: func(context.Context, string, string, string) error {
				return nil
			},
			UpdateVersionFunc: func(context.Context, *models.Version, *models.Version, string) (string, error) {
				return "", nil
			},
			AcquireInstanceLockFunc: func(context.Context, string) (string, error) {
				isLocked = true
				return testLockID, nil
			},
			UnlockInstanceFunc: func(context.Context, string) {
				isLocked = false
			},
		}

		datasetPermissions := getAuthorisationHandlerMock()
		permissions := getAuthorisationHandlerMock()
		api := GetAPIWithCMDMocks(mockedDataStore, generatorMock, datasetPermissions, permissions)

		api.Router.ServeHTTP(w, r)
		convey.So(w.Code, convey.ShouldEqual, http.StatusNotFound)
		convey.So(w.Body.String(), convey.ShouldContainSubstring, errs.ErrVersionNotFound.Error())

		convey.So(datasetPermissions.Required.Calls, convey.ShouldEqual, 1)
		convey.So(permissions.Required.Calls, convey.ShouldEqual, 0)
		convey.So(len(mockedDataStore.GetVersionCalls()), convey.ShouldEqual, 2)
<<<<<<< HEAD
=======
		convey.So(len(mockedDataStore.GetDatasetCalls()), convey.ShouldEqual, 1)
>>>>>>> 10295246
		convey.So(len(mockedDataStore.CheckEditionExistsCalls()), convey.ShouldEqual, 1)
		convey.So(len(mockedDataStore.UpdateVersionCalls()), convey.ShouldEqual, 0)
		convey.So(len(generatorMock.GenerateCalls()), convey.ShouldEqual, 0)

<<<<<<< HEAD
		convey.Convey("Then the lock has been acquired and released ", func() {
			validateLockStateMachine(mockedDataStore)
			convey.So(isLocked, convey.ShouldBeFalse)
		})

=======
>>>>>>> 10295246
		convey.Convey("then the request body has been drained", func() {
			_, err := r.Body.Read(make([]byte, 1))
			convey.So(err, convey.ShouldEqual, io.EOF)
		})
	})

	convey.Convey("When the request is not authorised to update version then response returns status not found", t, func() {
		generatorMock := &mocks.DownloadsGeneratorMock{
			GenerateFunc: func(context.Context, string, string, string, string) error {
				return nil
			},
		}

		b := versionPayload
		r, err := http.NewRequest("PUT", "http://localhost:22000/datasets/123/editions/2017/versions/1", bytes.NewBufferString(b))
		convey.So(err, convey.ShouldBeNil)
		w := httptest.NewRecorder()
		mockedDataStore := &storetest.StorerMock{
			GetVersionFunc: func(context.Context, string, string, int, string) (*models.Version, error) {
				return &models.Version{
					State: "associated",
				}, nil
			},
		}

		datasetPermissions := getAuthorisationHandlerMock()
		permissions := getAuthorisationHandlerMock()
		api := GetAPIWithCMDMocks(mockedDataStore, generatorMock, datasetPermissions, permissions)
		api.Router.ServeHTTP(w, r)

		convey.So(w.Code, convey.ShouldEqual, http.StatusUnauthorized)
		convey.So(w.Body.String(), convey.ShouldEqual, "unauthenticated request\n")
		convey.So(datasetPermissions.Required.Calls, convey.ShouldEqual, 0)
		convey.So(permissions.Required.Calls, convey.ShouldEqual, 0)

		convey.So(len(mockedDataStore.GetVersionCalls()), convey.ShouldEqual, 0)
		convey.So(len(generatorMock.GenerateCalls()), convey.ShouldEqual, 0)

		convey.Convey("then the request body has been drained", func() {
			_, err = r.Body.Read(make([]byte, 1))
			convey.So(err, convey.ShouldEqual, io.EOF)
		})
	})

	convey.Convey("When the version document has already been published return status forbidden", t, func() {
		generatorMock := &mocks.DownloadsGeneratorMock{
			GenerateFunc: func(context.Context, string, string, string, string) error {
				return nil
			},
		}

		b := versionPayload
		r := createRequestWithAuth("PUT", "http://localhost:22000/datasets/123/editions/2017/versions/1", bytes.NewBufferString(b))

		w := httptest.NewRecorder()
		mockedDataStore := &storetest.StorerMock{
			GetVersionFunc: func(context.Context, string, string, int, string) (*models.Version, error) {
				return &models.Version{
					State: models.PublishedState,
				}, nil
			},
			GetDatasetFunc: func(context.Context, string) (*models.DatasetUpdate, error) {
				return &models.DatasetUpdate{}, nil
			},
		}

		datasetPermissions := getAuthorisationHandlerMock()
		permissions := getAuthorisationHandlerMock()
		api := GetAPIWithCMDMocks(mockedDataStore, generatorMock, datasetPermissions, permissions)

		api.Router.ServeHTTP(w, r)
		convey.So(w.Code, convey.ShouldEqual, http.StatusForbidden)
		convey.So(w.Body.String(), convey.ShouldEqual, "unable to update version as it has been published\n")

		convey.So(len(mockedDataStore.GetVersionCalls()), convey.ShouldEqual, 1)
		convey.So(len(mockedDataStore.GetDatasetCalls()), convey.ShouldEqual, 0)
		convey.So(datasetPermissions.Required.Calls, convey.ShouldEqual, 1)
		convey.So(permissions.Required.Calls, convey.ShouldEqual, 0)

		convey.Convey("then the request body has been drained", func() {
			_, err := r.Body.Read(make([]byte, 1))
			convey.So(err, convey.ShouldEqual, io.EOF)
		})
	})

	convey.Convey("When the request body is invalid return status bad request", t, func() {
		generatorMock := &mocks.DownloadsGeneratorMock{
			GenerateFunc: func(context.Context, string, string, string, string) error {
				return nil
			},
		}

		b := `{"instance_id":"a1b2c3","edition":"2017","license":"ONS","release_date":"2017-04-04","state":"associated"}`
		r := createRequestWithAuth("PUT", "http://localhost:22000/datasets/123/editions/2017/versions/1", bytes.NewBufferString(b))

		w := httptest.NewRecorder()
		isLocked := false
		mockedDataStore := &storetest.StorerMock{
			GetVersionFunc: func(context.Context, string, string, int, string) (*models.Version, error) {
				return &models.Version{
					ID:    "789",
					State: "associated",
				}, nil
			},
			GetDatasetFunc: func(context.Context, string) (*models.DatasetUpdate, error) {
				return &models.DatasetUpdate{}, nil
			},
			CheckEditionExistsFunc: func(context.Context, string, string, string) error {
				return nil
			},
			UpdateVersionFunc: func(context.Context, *models.Version, *models.Version, string) (string, error) {
				convey.So(isLocked, convey.ShouldBeTrue)
				return "", nil
			},
			AcquireInstanceLockFunc: func(context.Context, string) (string, error) {
				isLocked = true
				return testLockID, nil
			},
			UnlockInstanceFunc: func(context.Context, string) {
				isLocked = false
			},
		}

		datasetPermissions := getAuthorisationHandlerMock()
		permissions := getAuthorisationHandlerMock()
		api := GetAPIWithCMDMocks(mockedDataStore, generatorMock, datasetPermissions, permissions)
		api.Router.ServeHTTP(w, r)

		convey.So(w.Code, convey.ShouldEqual, http.StatusBadRequest)
		convey.So(w.Body.String(), convey.ShouldEqual, "missing collection_id for association between version and a collection\n")

		convey.So(datasetPermissions.Required.Calls, convey.ShouldEqual, 1)
		convey.So(permissions.Required.Calls, convey.ShouldEqual, 0)
		convey.So(len(mockedDataStore.GetVersionCalls()), convey.ShouldEqual, 2)
<<<<<<< HEAD
=======
		convey.So(len(mockedDataStore.GetDatasetCalls()), convey.ShouldEqual, 1)
>>>>>>> 10295246
		convey.So(len(mockedDataStore.CheckEditionExistsCalls()), convey.ShouldEqual, 1)
		convey.So(len(mockedDataStore.UpdateVersionCalls()), convey.ShouldEqual, 0)
		convey.So(len(generatorMock.GenerateCalls()), convey.ShouldEqual, 0)

		convey.Convey("Then the lock has been acquired and released ", func() {
<<<<<<< HEAD
			validateLockStateMachine(mockedDataStore)
=======
			validateLock(mockedDataStore, "789")
>>>>>>> 10295246
			convey.So(isLocked, convey.ShouldBeFalse)
		})

		convey.Convey("then the request body has been drained", func() {
			_, err := r.Body.Read(make([]byte, 1))
			convey.So(err, convey.ShouldEqual, io.EOF)
		})
	})

	convey.Convey("When setting the instance node to published fails", t, func() {
		generatorMock := &mocks.DownloadsGeneratorMock{
			GenerateFunc: func(context.Context, string, string, string, string) error {
				return nil
			},
		}

		b := versionPublishedPayload
		r := createRequestWithAuth("PUT", "http://localhost:22000/datasets/123/editions/2017/versions/1", bytes.NewBufferString(b))

		w := httptest.NewRecorder()

		isLocked := false
		mockedDataStore := &storetest.StorerMock{
			CheckEditionExistsFunc: func(context.Context, string, string, string) error {
				return nil
			},
			GetVersionFunc: func(context.Context, string, string, int, string) (*models.Version, error) {
				return &models.Version{
					ID: "789",
					Links: &models.VersionLinks{
						Dataset: &models.LinkObject{
							HRef: "http://localhost:22000/datasets/123",
							ID:   "123",
						},
						Dimensions: &models.LinkObject{
							HRef: "http://localhost:22000/datasets/123/editions/2017/versions/1/dimensions",
						},
						Edition: &models.LinkObject{
							HRef: "http://localhost:22000/datasets/123/editions/2017",
							ID:   "2017",
						},
						Self: &models.LinkObject{
							HRef: "http://localhost:22000/instances/765",
						},
						Version: &models.LinkObject{
							HRef: "http://localhost:22000/datasets/123/editions/2017/versions/1",
							ID:   "1",
						},
					},
					ReleaseDate: "2017-12-12",
					Downloads: &models.DownloadList{
						CSV: &models.DownloadObject{
							Private: "s3://csv-exported/myfile.csv",
							HRef:    "http://localhost:23600/datasets/123/editions/2017/versions/1.csv",
							Size:    "1234",
						},
					},
					State: models.EditionConfirmedState,
				}, nil
			},
			UpdateVersionFunc: func(context.Context, *models.Version, *models.Version, string) (string, error) {
				convey.So(isLocked, convey.ShouldBeTrue)
				return "", nil
			},
			GetDatasetFunc: func(context.Context, string) (*models.DatasetUpdate, error) {
				return &models.DatasetUpdate{
					ID:      "123",
					Next:    &models.Dataset{Links: &models.DatasetLinks{}},
					Current: &models.Dataset{Links: &models.DatasetLinks{}},
				}, nil
			},
			UpsertDatasetFunc: func(context.Context, string, *models.DatasetUpdate) error {
				return nil
			},
			GetEditionFunc: func(context.Context, string, string, string) (*models.EditionUpdate, error) {
				return &models.EditionUpdate{
					ID: "123",
					Next: &models.Edition{
						State: models.PublishedState,
						Links: &models.EditionUpdateLinks{
							Self: &models.LinkObject{
								HRef: "http://localhost:22000/datasets/123/editions/2017",
								ID:   "2017",
							},
							LatestVersion: &models.LinkObject{
								HRef: "http://localhost:22000/datasets/123/editions/2017/versions/1",
								ID:   "1",
							},
						},
					},
					Current: &models.Edition{},
				}, nil
			},
			UpsertEditionFunc: func(context.Context, string, string, *models.EditionUpdate) error {
				return nil
			},
			SetInstanceIsPublishedFunc: func(context.Context, string) error {
				return errors.New("failed to set is_published on the instance node")
			},
			AcquireInstanceLockFunc: func(context.Context, string) (string, error) {
				isLocked = true
				return testLockID, nil
			},
			UnlockInstanceFunc: func(context.Context, string) {
				isLocked = false
			},
		}

		datasetPermissions := getAuthorisationHandlerMock()
		permissions := getAuthorisationHandlerMock()
		api := GetAPIWithCMDMocks(mockedDataStore, generatorMock, datasetPermissions, permissions)

		api.Router.ServeHTTP(w, r)

		convey.So(w.Code, convey.ShouldEqual, http.StatusInternalServerError)
		convey.So(datasetPermissions.Required.Calls, convey.ShouldEqual, 1)
		convey.So(permissions.Required.Calls, convey.ShouldEqual, 0)
		convey.So(len(mockedDataStore.CheckEditionExistsCalls()), convey.ShouldEqual, 1)
		convey.So(len(mockedDataStore.GetVersionCalls()), convey.ShouldEqual, 2)
		convey.So(len(mockedDataStore.UpdateVersionCalls()), convey.ShouldEqual, 1)
		convey.So(len(mockedDataStore.UpsertEditionCalls()), convey.ShouldEqual, 1)
<<<<<<< HEAD
=======
		convey.So(len(mockedDataStore.GetDatasetCalls()), convey.ShouldEqual, 1)
>>>>>>> 10295246
		convey.So(len(mockedDataStore.SetInstanceIsPublishedCalls()), convey.ShouldEqual, 1)
		convey.So(len(mockedDataStore.UpsertDatasetCalls()), convey.ShouldEqual, 0)
		convey.So(len(mockedDataStore.UpdateDatasetWithAssociationCalls()), convey.ShouldEqual, 0)
		convey.So(len(generatorMock.GenerateCalls()), convey.ShouldEqual, 0)

		convey.Convey("Then the lock has been acquired and released ", func() {
<<<<<<< HEAD
			validateLockStateMachine(mockedDataStore)
=======
			validateLock(mockedDataStore, "789")
>>>>>>> 10295246
			convey.So(isLocked, convey.ShouldBeFalse)
		})

		convey.Convey("then the request body has been drained", func() {
			_, err := r.Body.Read(make([]byte, 1))
			convey.So(err, convey.ShouldEqual, io.EOF)
		})
	})
}

func TestCreateNewVersionDoc(t *testing.T) {
	t.Parallel()
	convey.Convey("Given an empty current version and a version update that contains a collection_id", t, func() {
		currentVersion := models.Version{}
		versionUpdate := models.Version{
			CollectionID: "4321",
		}
		combinedVersionUpdate, err := populateNewVersionDoc(&currentVersion, &versionUpdate)
		convey.So(err, convey.ShouldBeNil)

		convey.Convey("Then the combined version update contains the collection_id", func() {
			convey.So(*combinedVersionUpdate, convey.ShouldResemble, models.Version{
				CollectionID: "4321",
			})
		})

		convey.Convey("And the existing variables did not mutate", func() {
			convey.So(currentVersion, convey.ShouldResemble, models.Version{})
			convey.So(versionUpdate, convey.ShouldResemble, models.Version{
				CollectionID: "4321",
			})
		})
	})

	convey.Convey("Given a current version that contains a collection_id and a version update that contains a different collection_id", t, func() {
		currentVersion := models.Version{
			CollectionID: "1234",
		}
		versionUpdate := models.Version{
			CollectionID: "4321",
		}
		combinedVersionUpdate, err := populateNewVersionDoc(&currentVersion, &versionUpdate)
		convey.So(err, convey.ShouldBeNil)

		convey.Convey("Then the combined version update contains the updated collection_id", func() {
			convey.So(*combinedVersionUpdate, convey.ShouldResemble, models.Version{
				CollectionID: "4321",
			})
		})

		convey.Convey("And the existing variables did not mutate", func() {
			convey.So(currentVersion, convey.ShouldResemble, models.Version{
				CollectionID: "1234",
			})
			convey.So(versionUpdate, convey.ShouldResemble, models.Version{
				CollectionID: "4321",
			})
		})
	})

	convey.Convey("Given a current version that contains a collection_id and a version update that does not contain a collection_id", t, func() {
		currentVersion := models.Version{
			CollectionID: "1234",
		}
		versionUpdate := models.Version{}
		combinedVersionUpdate, err := populateNewVersionDoc(&currentVersion, &versionUpdate)
		convey.So(err, convey.ShouldBeNil)

		convey.Convey("Then the combined version update contains the updated collection_id", func() {
			convey.So(*combinedVersionUpdate, convey.ShouldResemble, models.Version{
				CollectionID: "1234",
			})
		})

		convey.Convey("And the existing variables did not mutate", func() {
			convey.So(currentVersion, convey.ShouldResemble, models.Version{
				CollectionID: "1234",
			})
			convey.So(versionUpdate, convey.ShouldResemble, models.Version{})
		})
	})

	convey.Convey("Given empty current version and update", t, func() {
		currentVersion := models.Version{}
		versionUpdate := models.Version{}
		combinedVersionUpdate, err := populateNewVersionDoc(&currentVersion, &versionUpdate)
		convey.So(err, convey.ShouldBeNil)

		convey.Convey("Then the combined version is empty", func() {
			convey.So(*combinedVersionUpdate, convey.ShouldResemble, models.Version{})
		})

		convey.Convey("And the existing variables did not mutate", func() {
			convey.So(currentVersion, convey.ShouldResemble, models.Version{})
			convey.So(versionUpdate, convey.ShouldResemble, models.Version{})
		})
	})

	convey.Convey("Given an empty current version and an update containing a spatial link", t, func() {
		currentVersion := models.Version{}
		versionUpdate := models.Version{
			Links: &models.VersionLinks{
				Spatial: &models.LinkObject{
					HRef: "http://ons.gov.uk/geographylist",
				},
			},
		}
		combinedVersionUpdate, err := populateNewVersionDoc(&currentVersion, &versionUpdate)
		convey.So(err, convey.ShouldBeNil)

		convey.Convey("Then the combined version contains the provided spatial link", func() {
			convey.So(*combinedVersionUpdate, convey.ShouldResemble, models.Version{
				Links: &models.VersionLinks{
					Spatial: &models.LinkObject{
						HRef: "http://ons.gov.uk/geographylist",
					},
				},
			})
		})

		convey.Convey("And the existing variables did not mutate", func() {
			convey.So(currentVersion, convey.ShouldResemble, models.Version{})
			convey.So(versionUpdate, convey.ShouldResemble, models.Version{
				Links: &models.VersionLinks{
					Spatial: &models.LinkObject{
						HRef: "http://ons.gov.uk/geographylist",
					},
				},
			})
		})
	})

	convey.Convey("Given a current version containing a spatial link and an update containing a different spatial link", t, func() {
		currentVersion := models.Version{
			Links: &models.VersionLinks{
				Spatial: &models.LinkObject{
					HRef: "http://ons.gov.uk/oldgeographylist",
				},
			},
		}
		versionUpdate := models.Version{
			Links: &models.VersionLinks{
				Spatial: &models.LinkObject{
					HRef: "http://ons.gov.uk/geographylist",
				},
			},
		}
		combinedVersionUpdate, err := populateNewVersionDoc(&currentVersion, &versionUpdate)
		convey.So(err, convey.ShouldBeNil)

		convey.Convey("Then the combined version contains the updated spatial link", func() {
			convey.So(*combinedVersionUpdate, convey.ShouldResemble, models.Version{
				Links: &models.VersionLinks{
					Spatial: &models.LinkObject{
						HRef: "http://ons.gov.uk/geographylist",
					},
				},
			})
		})

		convey.Convey("And the existing variables did not mutate", func() {
			convey.So(currentVersion, convey.ShouldResemble, models.Version{
				Links: &models.VersionLinks{
					Spatial: &models.LinkObject{
						HRef: "http://ons.gov.uk/oldgeographylist",
					},
				},
			})
			convey.So(versionUpdate, convey.ShouldResemble, models.Version{
				Links: &models.VersionLinks{
					Spatial: &models.LinkObject{
						HRef: "http://ons.gov.uk/geographylist",
					},
				},
			})
		})
	})

	convey.Convey("Given a current version containing a spatial link and an empty update", t, func() {
		currentVersion := models.Version{
			Links: &models.VersionLinks{
				Spatial: &models.LinkObject{
					HRef: "http://ons.gov.uk/oldgeographylist",
				},
			},
		}
		versionUpdate := models.Version{}
		combinedVersionUpdate, err := populateNewVersionDoc(&currentVersion, &versionUpdate)
		convey.So(err, convey.ShouldBeNil)

		convey.Convey("Then the combined version contains the old spatial link", func() {
			convey.So(*combinedVersionUpdate, convey.ShouldResemble, models.Version{
				Links: &models.VersionLinks{
					Spatial: &models.LinkObject{
						HRef: "http://ons.gov.uk/oldgeographylist",
					},
				},
			})
		})

		convey.Convey("And the existing variables did not mutate", func() {
			convey.So(currentVersion, convey.ShouldResemble, models.Version{
				Links: &models.VersionLinks{
					Spatial: &models.LinkObject{
						HRef: "http://ons.gov.uk/oldgeographylist",
					},
				},
			})
			convey.So(versionUpdate, convey.ShouldResemble, models.Version{})
		})
	})

	convey.Convey("Given a current version containing a dataset link and an empty update", t, func() {
		currentVersion := models.Version{
			Links: &models.VersionLinks{
				Dataset: &models.LinkObject{
					HRef: "http://ons.gov.uk/datasets/123",
				},
			},
		}
		versionUpdate := models.Version{}
		combinedVersionUpdate, err := populateNewVersionDoc(&currentVersion, &versionUpdate)
		convey.So(err, convey.ShouldBeNil)

		convey.Convey("Then the combined version contains the old dataset link", func() {
			convey.So(*combinedVersionUpdate, convey.ShouldResemble, models.Version{
				Links: &models.VersionLinks{
					Dataset: &models.LinkObject{
						HRef: "http://ons.gov.uk/datasets/123",
					},
				},
			})
		})

		convey.Convey("And the existing variables did not mutate", func() {
			convey.So(currentVersion, convey.ShouldResemble, models.Version{
				Links: &models.VersionLinks{
					Dataset: &models.LinkObject{
						HRef: "http://ons.gov.uk/datasets/123",
					},
				},
			})
			convey.So(versionUpdate, convey.ShouldResemble, models.Version{})
		})
	})
}

func TestDetachVersionReturnOK(t *testing.T) {
	// TODO conditional test for feature flagged functionality. Will need tidying up eventually.
	featureEnvString := os.Getenv("ENABLE_DETACH_DATASET")
	featureOn, _ := strconv.ParseBool(featureEnvString)
	if !featureOn {
		return
	}

	t.Parallel()

	convey.Convey("A successful detach request against a version of a published dataset returns 200 OK response.", t, func() {
		generatorMock := &mocks.DownloadsGeneratorMock{
			GenerateFunc: func(context.Context, string, string, string, string) error {
				return nil
			},
		}

		r := createRequestWithAuth("DELETE", "http://localhost:22000/datasets/123/editions/2017/versions/1", nil)

		w := httptest.NewRecorder()
		mockedDataStore := &storetest.StorerMock{
			GetEditionFunc: func(context.Context, string, string, string) (*models.EditionUpdate, error) {
				return &models.EditionUpdate{
					ID:      "test",
					Current: &models.Edition{},
					Next: &models.Edition{
						Edition: "yep",
						State:   models.EditionConfirmedState,
						Links: &models.EditionUpdateLinks{
							LatestVersion: &models.LinkObject{
								ID: "1"}}}}, nil
			},
			GetVersionFunc: func(context.Context, string, string, int, string) (*models.Version, error) {
				return &models.Version{}, nil
			},
			GetDatasetFunc: func(context.Context, string) (*models.DatasetUpdate, error) {
				return &models.DatasetUpdate{Current: &models.Dataset{}}, nil
			},
			UpdateVersionFunc: func(context.Context, *models.Version, *models.Version, string) (string, error) {
				return "", nil
			},
			UpsertEditionFunc: func(context.Context, string, string, *models.EditionUpdate) error {
				return nil
			},
			UpsertDatasetFunc: func(context.Context, string, *models.DatasetUpdate) error {
				return nil
			},
		}

		datasetPermissions := getAuthorisationHandlerMock()
		permissions := getAuthorisationHandlerMock()
		api := GetAPIWithCMDMocks(mockedDataStore, generatorMock, datasetPermissions, permissions)

		api.Router.ServeHTTP(w, r)

		convey.So(w.Code, convey.ShouldEqual, http.StatusOK)

		convey.So(datasetPermissions.Required.Calls, convey.ShouldEqual, 1)
		convey.So(permissions.Required.Calls, convey.ShouldEqual, 0)
		convey.So(len(mockedDataStore.GetEditionCalls()), convey.ShouldEqual, 1)
		convey.So(len(mockedDataStore.GetVersionCalls()), convey.ShouldEqual, 1)
		convey.So(len(mockedDataStore.GetDatasetCalls()), convey.ShouldEqual, 1)
		convey.So(len(mockedDataStore.UpdateVersionCalls()), convey.ShouldEqual, 1)
		convey.So(len(mockedDataStore.UpsertEditionCalls()), convey.ShouldEqual, 1)
		convey.So(len(mockedDataStore.UpsertDatasetCalls()), convey.ShouldEqual, 1)
		convey.So(len(generatorMock.GenerateCalls()), convey.ShouldEqual, 0)
	})

	convey.Convey("A successful detach request against a version of a unpublished dataset returns 200 OK response.", t, func() {
		generatorMock := &mocks.DownloadsGeneratorMock{
			GenerateFunc: func(context.Context, string, string, string, string) error {
				return nil
			},
		}

		r := createRequestWithAuth("DELETE", "http://localhost:22000/datasets/123/editions/2017/versions/1", nil)

		w := httptest.NewRecorder()
		mockedDataStore := &storetest.StorerMock{
			GetEditionFunc: func(context.Context, string, string, string) (*models.EditionUpdate, error) {
				return &models.EditionUpdate{
					ID:      "test",
					Current: &models.Edition{},
					Next: &models.Edition{
						Edition: "yep",
						State:   models.EditionConfirmedState,
						Links: &models.EditionUpdateLinks{
							LatestVersion: &models.LinkObject{
								ID: "1"}}}}, nil
			},
			GetVersionFunc: func(context.Context, string, string, int, string) (*models.Version, error) {
				return &models.Version{}, nil
			},
			GetDatasetFunc: func(context.Context, string) (*models.DatasetUpdate, error) {
				return &models.DatasetUpdate{}, nil
			},
			UpdateVersionFunc: func(context.Context, *models.Version, *models.Version, string) (string, error) {
				return "", nil
			},
			UpsertEditionFunc: func(context.Context, string, string, *models.EditionUpdate) error {
				return nil
			},
			UpsertDatasetFunc: func(context.Context, string, *models.DatasetUpdate) error {
				return nil
			},
		}

		datasetPermissions := getAuthorisationHandlerMock()
		permissions := getAuthorisationHandlerMock()
		api := GetAPIWithCMDMocks(mockedDataStore, generatorMock, datasetPermissions, permissions)

		api.Router.ServeHTTP(w, r)

		convey.So(w.Code, convey.ShouldEqual, http.StatusOK)

		convey.So(datasetPermissions.Required.Calls, convey.ShouldEqual, 1)
		convey.So(permissions.Required.Calls, convey.ShouldEqual, 0)
		convey.So(len(mockedDataStore.GetEditionCalls()), convey.ShouldEqual, 1)
		convey.So(len(mockedDataStore.GetVersionCalls()), convey.ShouldEqual, 1)
		convey.So(len(mockedDataStore.GetDatasetCalls()), convey.ShouldEqual, 1)
		convey.So(len(mockedDataStore.UpdateVersionCalls()), convey.ShouldEqual, 1)
		convey.So(len(mockedDataStore.UpsertEditionCalls()), convey.ShouldEqual, 0)
		convey.So(len(mockedDataStore.UpsertDatasetCalls()), convey.ShouldEqual, 0)
		convey.So(len(generatorMock.GenerateCalls()), convey.ShouldEqual, 0)
	})
}

func TestDetachVersionReturnsError(t *testing.T) {
	// TODO conditional test for feature flagged functionality. Will need tidying up eventually.
	featureEnvString := os.Getenv("ENABLE_DETACH_DATASET")
	featureOn, _ := strconv.ParseBool(featureEnvString)
	if !featureOn {
		return
	}

	t.Parallel()

	convey.Convey("When the api cannot connect to datastore return an internal server error.", t, func() {
		generatorMock := &mocks.DownloadsGeneratorMock{
			GenerateFunc: func(context.Context, string, string, string, string) error {
				return nil
			},
		}

		r := createRequestWithAuth("DELETE", "http://localhost:22000/datasets/123/editions/2017/versions/1", nil)

		w := httptest.NewRecorder()
		mockedDataStore := &storetest.StorerMock{
			GetEditionFunc: func(context.Context, string, string, string) (*models.EditionUpdate, error) {
				return nil, errs.ErrInternalServer
			},
		}

		datasetPermissions := getAuthorisationHandlerMock()
		permissions := getAuthorisationHandlerMock()
		api := GetAPIWithCMDMocks(mockedDataStore, generatorMock, datasetPermissions, permissions)

		api.Router.ServeHTTP(w, r)

		convey.So(w.Code, convey.ShouldEqual, http.StatusInternalServerError)
		convey.So(w.Body.String(), convey.ShouldContainSubstring, errs.ErrInternalServer.Error())

		convey.So(datasetPermissions.Required.Calls, convey.ShouldEqual, 1)
		convey.So(permissions.Required.Calls, convey.ShouldEqual, 0)
		convey.So(len(mockedDataStore.GetVersionCalls()), convey.ShouldEqual, 0)
		convey.So(len(mockedDataStore.GetEditionCalls()), convey.ShouldEqual, 1)
		convey.So(len(generatorMock.GenerateCalls()), convey.ShouldEqual, 0)
	})

	convey.Convey("When the provided edition cannot be found, return a 404 not found error.", t, func() {
		generatorMock := &mocks.DownloadsGeneratorMock{
			GenerateFunc: func(context.Context, string, string, string, string) error {
				return nil
			},
		}

		r := createRequestWithAuth("DELETE", "http://localhost:22000/datasets/123/editions/2017/versions/1", nil)

		w := httptest.NewRecorder()
		mockedDataStore := &storetest.StorerMock{
			GetEditionFunc: func(context.Context, string, string, string) (*models.EditionUpdate, error) {
				return nil, errs.ErrEditionNotFound
			},
		}

		datasetPermissions := getAuthorisationHandlerMock()
		permissions := getAuthorisationHandlerMock()
		api := GetAPIWithCMDMocks(mockedDataStore, generatorMock, datasetPermissions, permissions)

		api.Router.ServeHTTP(w, r)

		convey.So(w.Code, convey.ShouldEqual, http.StatusNotFound)
		convey.So(w.Body.String(), convey.ShouldContainSubstring, errs.ErrEditionNotFound.Error())

		convey.So(datasetPermissions.Required.Calls, convey.ShouldEqual, 1)
		convey.So(permissions.Required.Calls, convey.ShouldEqual, 0)
		convey.So(len(mockedDataStore.GetVersionCalls()), convey.ShouldEqual, 0)
		convey.So(len(mockedDataStore.GetEditionCalls()), convey.ShouldEqual, 1)
		convey.So(len(generatorMock.GenerateCalls()), convey.ShouldEqual, 0)
	})

	convey.Convey("When detached is called against a version other than latest, return an internal server error", t, func() {
		generatorMock := &mocks.DownloadsGeneratorMock{
			GenerateFunc: func(context.Context, string, string, string, string) error {
				return nil
			},
		}

		r := createRequestWithAuth("DELETE", "http://localhost:22000/datasets/123/editions/2017/versions/1", nil)

		w := httptest.NewRecorder()
		mockedDataStore := &storetest.StorerMock{
			GetEditionFunc: func(context.Context, string, string, string) (*models.EditionUpdate, error) {
				return &models.EditionUpdate{
					Next: &models.Edition{
						State: models.EditionConfirmedState,
						Links: &models.EditionUpdateLinks{LatestVersion: &models.LinkObject{ID: "2"}}}}, nil
			},
		}

		datasetPermissions := getAuthorisationHandlerMock()
		permissions := getAuthorisationHandlerMock()
		api := GetAPIWithCMDMocks(mockedDataStore, generatorMock, datasetPermissions, permissions)

		api.Router.ServeHTTP(w, r)

		convey.So(w.Code, convey.ShouldEqual, http.StatusInternalServerError)
		convey.So(w.Body.String(), convey.ShouldContainSubstring, errs.ErrInternalServer.Error())

		convey.So(datasetPermissions.Required.Calls, convey.ShouldEqual, 1)
		convey.So(permissions.Required.Calls, convey.ShouldEqual, 0)
		convey.So(len(mockedDataStore.GetVersionCalls()), convey.ShouldEqual, 0)
		convey.So(len(mockedDataStore.GetEditionCalls()), convey.ShouldEqual, 1)
		convey.So(len(generatorMock.GenerateCalls()), convey.ShouldEqual, 0)
	})

	convey.Convey("When state is neither edition-confirmed or associated, return an internal server error", t, func() {
		generatorMock := &mocks.DownloadsGeneratorMock{
			GenerateFunc: func(context.Context, string, string, string, string) error {
				return nil
			},
		}

		r := createRequestWithAuth("DELETE", "http://localhost:22000/datasets/123/editions/2017/versions/1", nil)

		w := httptest.NewRecorder()
		mockedDataStore := &storetest.StorerMock{
			GetEditionFunc: func(context.Context, string, string, string) (*models.EditionUpdate, error) {
				return &models.EditionUpdate{
					Next: &models.Edition{
						State: models.PublishedState,
						Links: &models.EditionUpdateLinks{LatestVersion: &models.LinkObject{ID: "1"}}}}, nil
			},
			GetVersionFunc: func(context.Context, string, string, int, string) (*models.Version, error) {
				return &models.Version{}, nil
			},
		}

		datasetPermissions := getAuthorisationHandlerMock()
		permissions := getAuthorisationHandlerMock()
		api := GetAPIWithCMDMocks(mockedDataStore, generatorMock, datasetPermissions, permissions)

		api.Router.ServeHTTP(w, r)

		convey.So(w.Code, convey.ShouldEqual, http.StatusInternalServerError)
		convey.So(w.Body.String(), convey.ShouldContainSubstring, errs.ErrInternalServer.Error())

		convey.So(datasetPermissions.Required.Calls, convey.ShouldEqual, 1)
		convey.So(permissions.Required.Calls, convey.ShouldEqual, 0)
		convey.So(len(mockedDataStore.GetVersionCalls()), convey.ShouldEqual, 0)
		convey.So(len(mockedDataStore.GetEditionCalls()), convey.ShouldEqual, 1)
		convey.So(len(generatorMock.GenerateCalls()), convey.ShouldEqual, 0)
	})

	convey.Convey("When the requested version cannot be found, return a not found error", t, func() {
		generatorMock := &mocks.DownloadsGeneratorMock{
			GenerateFunc: func(context.Context, string, string, string, string) error {
				return nil
			},
		}

		r := createRequestWithAuth("DELETE", "http://localhost:22000/datasets/123/editions/2017/versions/1", nil)

		w := httptest.NewRecorder()
		mockedDataStore := &storetest.StorerMock{
			GetEditionFunc: func(context.Context, string, string, string) (*models.EditionUpdate, error) {
				return &models.EditionUpdate{
					Next: &models.Edition{
						State: models.EditionConfirmedState,
						Links: &models.EditionUpdateLinks{LatestVersion: &models.LinkObject{ID: "1"}}}}, nil
			},
			GetVersionFunc: func(context.Context, string, string, int, string) (*models.Version, error) {
				return nil, errs.ErrVersionNotFound
			},
		}

		datasetPermissions := getAuthorisationHandlerMock()
		permissions := getAuthorisationHandlerMock()
		api := GetAPIWithCMDMocks(mockedDataStore, generatorMock, datasetPermissions, permissions)

		api.Router.ServeHTTP(w, r)

		convey.So(w.Code, convey.ShouldEqual, http.StatusNotFound)
		convey.So(w.Body.String(), convey.ShouldContainSubstring, errs.ErrVersionNotFound.Error())

		convey.So(datasetPermissions.Required.Calls, convey.ShouldEqual, 1)
		convey.So(permissions.Required.Calls, convey.ShouldEqual, 0)
		convey.So(len(mockedDataStore.GetVersionCalls()), convey.ShouldEqual, 1)
		convey.So(len(mockedDataStore.GetEditionCalls()), convey.ShouldEqual, 1)
		convey.So(len(generatorMock.GenerateCalls()), convey.ShouldEqual, 0)
	})

	convey.Convey("When updating the version fails, return an internal server error", t, func() {
		generatorMock := &mocks.DownloadsGeneratorMock{
			GenerateFunc: func(context.Context, string, string, string, string) error {
				return nil
			},
		}

		r := createRequestWithAuth("DELETE", "http://localhost:22000/datasets/123/editions/2017/versions/1", nil)

		w := httptest.NewRecorder()
		mockedDataStore := &storetest.StorerMock{
			GetEditionFunc: func(context.Context, string, string, string) (*models.EditionUpdate, error) {
				return &models.EditionUpdate{
					Next: &models.Edition{
						State: models.EditionConfirmedState,
						Links: &models.EditionUpdateLinks{LatestVersion: &models.LinkObject{ID: "1"}}}}, nil
			},

			GetDatasetFunc: func(context.Context, string) (*models.DatasetUpdate, error) {
				return &models.DatasetUpdate{}, nil
			},

			GetVersionFunc: func(context.Context, string, string, int, string) (*models.Version, error) {
				return &models.Version{}, nil
			},
			UpdateVersionFunc: func(context.Context, *models.Version, *models.Version, string) (string, error) {
				return "", errs.ErrInternalServer
			},
		}

		datasetPermissions := getAuthorisationHandlerMock()
		permissions := getAuthorisationHandlerMock()
		api := GetAPIWithCMDMocks(mockedDataStore, generatorMock, datasetPermissions, permissions)

		api.Router.ServeHTTP(w, r)

		convey.So(w.Code, convey.ShouldEqual, http.StatusInternalServerError)
		convey.So(w.Body.String(), convey.ShouldContainSubstring, errs.ErrInternalServer.Error())

		convey.So(datasetPermissions.Required.Calls, convey.ShouldEqual, 1)
		convey.So(permissions.Required.Calls, convey.ShouldEqual, 0)
		convey.So(len(mockedDataStore.GetVersionCalls()), convey.ShouldEqual, 1)
		convey.So(len(mockedDataStore.GetEditionCalls()), convey.ShouldEqual, 1)
		convey.So(len(mockedDataStore.UpdateVersionCalls()), convey.ShouldEqual, 1)
		convey.So(len(generatorMock.GenerateCalls()), convey.ShouldEqual, 0)
	})

	convey.Convey("When edition update fails whilst rolling back the edition, return an internal server error", t, func() {
		generatorMock := &mocks.DownloadsGeneratorMock{
			GenerateFunc: func(context.Context, string, string, string, string) error {
				return nil
			},
		}

		r := createRequestWithAuth("DELETE", "http://localhost:22000/datasets/123/editions/2017/versions/1", nil)

		w := httptest.NewRecorder()
		mockedDataStore := &storetest.StorerMock{
			GetEditionFunc: func(context.Context, string, string, string) (*models.EditionUpdate, error) {
				return &models.EditionUpdate{
					Next: &models.Edition{
						State: models.EditionConfirmedState,
						Links: &models.EditionUpdateLinks{LatestVersion: &models.LinkObject{ID: "1"}}}}, nil
			},
			GetVersionFunc: func(context.Context, string, string, int, string) (*models.Version, error) {
				return &models.Version{}, nil
			},

			GetDatasetFunc: func(context.Context, string) (*models.DatasetUpdate, error) {
				return &models.DatasetUpdate{Current: &models.Dataset{}}, nil
			},
			UpdateVersionFunc: func(context.Context, *models.Version, *models.Version, string) (string, error) {
				return "", nil
			},
			UpsertEditionFunc: func(context.Context, string, string, *models.EditionUpdate) error {
				return errs.ErrInternalServer
			},
		}

		datasetPermissions := getAuthorisationHandlerMock()
		permissions := getAuthorisationHandlerMock()
		api := GetAPIWithCMDMocks(mockedDataStore, generatorMock, datasetPermissions, permissions)

		api.Router.ServeHTTP(w, r)

		convey.So(w.Code, convey.ShouldEqual, http.StatusInternalServerError)
		convey.So(w.Body.String(), convey.ShouldContainSubstring, errs.ErrInternalServer.Error())

		convey.So(datasetPermissions.Required.Calls, convey.ShouldEqual, 1)
		convey.So(permissions.Required.Calls, convey.ShouldEqual, 0)
		convey.So(len(mockedDataStore.GetVersionCalls()), convey.ShouldEqual, 1)
		convey.So(len(mockedDataStore.GetEditionCalls()), convey.ShouldEqual, 1)
		convey.So(len(mockedDataStore.UpdateVersionCalls()), convey.ShouldEqual, 1)
		convey.So(len(mockedDataStore.UpsertEditionCalls()), convey.ShouldEqual, 1)
		convey.So(len(generatorMock.GenerateCalls()), convey.ShouldEqual, 0)
	})

	convey.Convey("When detached endpoint is called against an invalid version, return an invalid version error", t, func() {
		generatorMock := &mocks.DownloadsGeneratorMock{
			GenerateFunc: func(context.Context, string, string, string, string) error {
				return nil
			},
		}

		r := createRequestWithAuth("DELETE", "http://localhost:22000/datasets/123/editions/2017/versions/kkk", nil)

		w := httptest.NewRecorder()
		mockedDataStore := &storetest.StorerMock{
			GetEditionFunc: func(context.Context, string, string, string) (*models.EditionUpdate, error) {
				return &models.EditionUpdate{
					Next: &models.Edition{
						State: models.EditionConfirmedState,
						Links: &models.EditionUpdateLinks{LatestVersion: &models.LinkObject{ID: "1"}}}}, nil
			},
			GetVersionFunc: func(context.Context, string, string, int, string) (*models.Version, error) {
				return nil, errs.ErrInvalidVersion
			},
		}

		datasetPermissions := getAuthorisationHandlerMock()
		permissions := getAuthorisationHandlerMock()
		api := GetAPIWithCMDMocks(mockedDataStore, generatorMock, datasetPermissions, permissions)

		api.Router.ServeHTTP(w, r)

		convey.So(w.Code, convey.ShouldEqual, http.StatusBadRequest)
		convey.So(w.Body.String(), convey.ShouldContainSubstring, errs.ErrInvalidVersion.Error())

		convey.So(datasetPermissions.Required.Calls, convey.ShouldEqual, 1)
		convey.So(permissions.Required.Calls, convey.ShouldEqual, 0)
		convey.So(len(mockedDataStore.GetVersionCalls()), convey.ShouldEqual, 0)
		convey.So(len(mockedDataStore.GetEditionCalls()), convey.ShouldEqual, 0)
		convey.So(len(generatorMock.GenerateCalls()), convey.ShouldEqual, 0)
	})

	convey.Convey("When detached endpoint is called against a negative version, return an invalid version error", t, func() {
		generatorMock := &mocks.DownloadsGeneratorMock{
			GenerateFunc: func(context.Context, string, string, string, string) error {
				return nil
			},
		}

		r := createRequestWithAuth("DELETE", "http://localhost:22000/datasets/123/editions/2017/versions/-1", nil)

		w := httptest.NewRecorder()
		mockedDataStore := &storetest.StorerMock{}

		datasetPermissions := getAuthorisationHandlerMock()
		permissions := getAuthorisationHandlerMock()
		api := GetAPIWithCMDMocks(mockedDataStore, generatorMock, datasetPermissions, permissions)

		api.Router.ServeHTTP(w, r)

		convey.So(w.Code, convey.ShouldEqual, http.StatusBadRequest)
		convey.So(w.Body.String(), convey.ShouldContainSubstring, errs.ErrInvalidVersion.Error())

		convey.So(datasetPermissions.Required.Calls, convey.ShouldEqual, 1)
		convey.So(permissions.Required.Calls, convey.ShouldEqual, 0)
		convey.So(len(mockedDataStore.GetVersionCalls()), convey.ShouldEqual, 0)
		convey.So(len(mockedDataStore.GetEditionCalls()), convey.ShouldEqual, 0)
		convey.So(len(generatorMock.GenerateCalls()), convey.ShouldEqual, 0)
	})

	convey.Convey("When detached endpoint is called against zeroq version, return an invalid version error", t, func() {
		generatorMock := &mocks.DownloadsGeneratorMock{
			GenerateFunc: func(context.Context, string, string, string, string) error {
				return nil
			},
		}

		r := createRequestWithAuth("DELETE", "http://localhost:22000/datasets/123/editions/2017/versions/0", nil)

		w := httptest.NewRecorder()
		mockedDataStore := &storetest.StorerMock{}

		datasetPermissions := getAuthorisationHandlerMock()
		permissions := getAuthorisationHandlerMock()
		api := GetAPIWithCMDMocks(mockedDataStore, generatorMock, datasetPermissions, permissions)

		api.Router.ServeHTTP(w, r)

		convey.So(w.Code, convey.ShouldEqual, http.StatusBadRequest)
		convey.So(w.Body.String(), convey.ShouldContainSubstring, errs.ErrInvalidVersion.Error())

		convey.So(datasetPermissions.Required.Calls, convey.ShouldEqual, 1)
		convey.So(permissions.Required.Calls, convey.ShouldEqual, 0)
		convey.So(len(mockedDataStore.GetVersionCalls()), convey.ShouldEqual, 0)
		convey.So(len(mockedDataStore.GetEditionCalls()), convey.ShouldEqual, 0)
		convey.So(len(generatorMock.GenerateCalls()), convey.ShouldEqual, 0)
	})
}

func assertInternalServerErr(w *httptest.ResponseRecorder) {
	convey.So(w.Code, convey.ShouldEqual, http.StatusInternalServerError)
	convey.So(strings.TrimSpace(w.Body.String()), convey.ShouldContainSubstring, errs.ErrInternalServer.Error())
}

<<<<<<< HEAD
func validateLockStateMachine(mockedDataStore *storetest.StorerMock) {
	convey.So(mockedDataStore.AcquireInstanceLockCalls(), convey.ShouldHaveLength, 1)
	// Length 36 resembles a UUID which this value should now be as the database lock location has changed
	convey.So(mockedDataStore.AcquireInstanceLockCalls()[0].InstanceID, convey.ShouldHaveLength, 36)
=======
func validateLock(mockedDataStore *storetest.StorerMock, expectedInstanceID string) {
	convey.So(mockedDataStore.AcquireInstanceLockCalls(), convey.ShouldHaveLength, 1)
	convey.So(mockedDataStore.AcquireInstanceLockCalls()[0].InstanceID, convey.ShouldEqual, expectedInstanceID)
>>>>>>> 10295246
	convey.So(mockedDataStore.UnlockInstanceCalls(), convey.ShouldHaveLength, 1)
	convey.So(mockedDataStore.UnlockInstanceCalls()[0].LockID, convey.ShouldEqual, testLockID)
}<|MERGE_RESOLUTION|>--- conflicted
+++ resolved
@@ -39,11 +39,7 @@
 		w := httptest.NewRecorder()
 		results := []models.Version{}
 		mockedDataStore := &storetest.StorerMock{
-<<<<<<< HEAD
-			CheckDatasetExistsFunc: func(_ context.Context, _, _ string) error {
-=======
 			CheckDatasetExistsFunc: func(context.Context, string, string) error {
->>>>>>> 10295246
 				return nil
 			},
 			CheckEditionExistsFunc: func(context.Context, string, string, string) error {
@@ -559,12 +555,9 @@
 
 		isLocked := false
 		mockedDataStore := &storetest.StorerMock{
-<<<<<<< HEAD
-=======
 			GetDatasetFunc: func(context.Context, string) (*models.DatasetUpdate, error) {
 				return &models.DatasetUpdate{}, nil
 			},
->>>>>>> 10295246
 			CheckEditionExistsFunc: func(context.Context, string, string, string) error {
 				return nil
 			},
@@ -593,10 +586,6 @@
 				}, nil
 			},
 			UpdateVersionFunc: func(context.Context, *models.Version, *models.Version, string) (string, error) {
-<<<<<<< HEAD
-=======
-				convey.So(isLocked, convey.ShouldBeTrue)
->>>>>>> 10295246
 				return "", nil
 			},
 			UpdateDatasetWithAssociationFunc: func(context.Context, string, string, *models.Version) error {
@@ -623,10 +612,6 @@
 				convey.So(datasetPermissions.Required.Calls, convey.ShouldEqual, 1)
 				convey.So(permissions.Required.Calls, convey.ShouldEqual, 0)
 				convey.So(len(mockedDataStore.GetVersionCalls()), convey.ShouldEqual, 2)
-<<<<<<< HEAD
-=======
-				convey.So(len(mockedDataStore.GetDatasetCalls()), convey.ShouldEqual, 1)
->>>>>>> 10295246
 				convey.So(len(mockedDataStore.CheckEditionExistsCalls()), convey.ShouldEqual, 1)
 				convey.So(len(mockedDataStore.UpdateVersionCalls()), convey.ShouldEqual, 1)
 				convey.So(mockedDataStore.UpdateVersionCalls()[0].ETagSelector, convey.ShouldEqual, testETag)
@@ -638,11 +623,7 @@
 			})
 
 			convey.Convey("Then the lock has been acquired and released exactly once", func() {
-<<<<<<< HEAD
 				validateLockStateMachine(mockedDataStore)
-=======
-				validateLock(mockedDataStore, "789")
->>>>>>> 10295246
 				convey.So(isLocked, convey.ShouldBeFalse)
 			})
 
@@ -654,10 +635,6 @@
 
 		convey.Convey("Given a valid request is executed, but the firstUpdate call returns ErrDatasetNotFound", func() {
 			mockedDataStore.UpdateVersionFunc = func(context.Context, *models.Version, *models.Version, string) (string, error) {
-<<<<<<< HEAD
-=======
-				convey.So(isLocked, convey.ShouldBeTrue)
->>>>>>> 10295246
 				if len(mockedDataStore.UpdateVersionCalls()) == 1 {
 					return "", errs.ErrDatasetNotFound
 				}
@@ -672,10 +649,6 @@
 				convey.So(datasetPermissions.Required.Calls, convey.ShouldEqual, 1)
 				convey.So(permissions.Required.Calls, convey.ShouldEqual, 0)
 				convey.So(len(mockedDataStore.GetVersionCalls()), convey.ShouldEqual, 3)
-<<<<<<< HEAD
-=======
-				convey.So(len(mockedDataStore.GetDatasetCalls()), convey.ShouldEqual, 1)
->>>>>>> 10295246
 				convey.So(len(mockedDataStore.CheckEditionExistsCalls()), convey.ShouldEqual, 1)
 				convey.So(len(mockedDataStore.UpdateVersionCalls()), convey.ShouldEqual, 2)
 				convey.So(mockedDataStore.UpdateVersionCalls()[0].ETagSelector, convey.ShouldEqual, testETag)
@@ -688,11 +661,7 @@
 			})
 
 			convey.Convey("Then the lock has been acquired and released exactly once", func() {
-<<<<<<< HEAD
 				validateLockStateMachine(mockedDataStore)
-=======
-				validateLock(mockedDataStore, "789")
->>>>>>> 10295246
 				convey.So(isLocked, convey.ShouldBeFalse)
 			})
 
@@ -757,10 +726,6 @@
 			convey.So(datasetPermissions.Required.Calls, convey.ShouldEqual, 1)
 			convey.So(permissions.Required.Calls, convey.ShouldEqual, 0)
 			convey.So(len(mockedDataStore.GetVersionCalls()), convey.ShouldEqual, 2)
-<<<<<<< HEAD
-=======
-			convey.So(len(mockedDataStore.GetDatasetCalls()), convey.ShouldEqual, 1)
->>>>>>> 10295246
 			convey.So(len(mockedDataStore.CheckEditionExistsCalls()), convey.ShouldEqual, 1)
 			convey.So(len(mockedDataStore.UpdateVersionCalls()), convey.ShouldEqual, 1)
 			convey.So(len(mockedDataStore.UpdateDatasetWithAssociationCalls()), convey.ShouldEqual, 1)
@@ -770,11 +735,7 @@
 			convey.So(len(generatorMock.GenerateCalls()), convey.ShouldEqual, 1)
 
 			convey.Convey("Then the lock has been acquired and released exactly once", func() {
-<<<<<<< HEAD
 				validateLockStateMachine(mockedDataStore)
-=======
-				validateLock(mockedDataStore, "789")
->>>>>>> 10295246
 				convey.So(isLocked, convey.ShouldBeFalse)
 			})
 
@@ -816,16 +777,9 @@
 			convey.So(datasetPermissions.Required.Calls, convey.ShouldEqual, 1)
 			convey.So(permissions.Required.Calls, convey.ShouldEqual, 0)
 			convey.So(len(mockedDataStore.GetVersionCalls()), convey.ShouldEqual, 2)
-<<<<<<< HEAD
 			convey.So(len(mockedDataStore.CheckEditionExistsCalls()), convey.ShouldEqual, 1)
 			convey.So(len(mockedDataStore.UpdateVersionCalls()), convey.ShouldEqual, 0)                // updated to 0 as there us no state provided so state machine fails
 			convey.So(len(mockedDataStore.UpdateDatasetWithAssociationCalls()), convey.ShouldEqual, 0) // updated to 0 as there us no state provided so state machine fails
-=======
-			convey.So(len(mockedDataStore.GetDatasetCalls()), convey.ShouldEqual, 1)
-			convey.So(len(mockedDataStore.CheckEditionExistsCalls()), convey.ShouldEqual, 1)
-			convey.So(len(mockedDataStore.UpdateVersionCalls()), convey.ShouldEqual, 1)
-			convey.So(len(mockedDataStore.UpdateDatasetWithAssociationCalls()), convey.ShouldEqual, 1)
->>>>>>> 10295246
 			convey.So(len(mockedDataStore.UpsertEditionCalls()), convey.ShouldEqual, 0)
 			convey.So(len(mockedDataStore.SetInstanceIsPublishedCalls()), convey.ShouldEqual, 0)
 			convey.So(len(mockedDataStore.UpsertDatasetCalls()), convey.ShouldEqual, 0)
@@ -876,10 +830,6 @@
 			convey.So(datasetPermissions.Required.Calls, convey.ShouldEqual, 1)
 			convey.So(permissions.Required.Calls, convey.ShouldEqual, 0)
 			convey.So(len(mockedDataStore.GetVersionCalls()), convey.ShouldEqual, 2)
-<<<<<<< HEAD
-=======
-			convey.So(len(mockedDataStore.GetDatasetCalls()), convey.ShouldEqual, 1)
->>>>>>> 10295246
 			convey.So(len(mockedDataStore.CheckEditionExistsCalls()), convey.ShouldEqual, 1)
 			convey.So(len(mockedDataStore.UpdateVersionCalls()), convey.ShouldEqual, 1)
 			convey.So(len(mockedDataStore.UpdateDatasetWithAssociationCalls()), convey.ShouldEqual, 1)
@@ -889,11 +839,7 @@
 			convey.So(len(generatorMock.GenerateCalls()), convey.ShouldEqual, 1)
 
 			convey.Convey("Then the lock has been acquired and released exactly once", func() {
-<<<<<<< HEAD
 				validateLockStateMachine(mockedDataStore)
-=======
-				validateLock(mockedDataStore, "789")
->>>>>>> 10295246
 				convey.So(isLocked, convey.ShouldBeFalse)
 			})
 
@@ -969,10 +915,6 @@
 		convey.So(datasetPermissions.Required.Calls, convey.ShouldEqual, 1)
 		convey.So(permissions.Required.Calls, convey.ShouldEqual, 0)
 		convey.So(len(mockedDataStore.UpdateVersionCalls()), convey.ShouldEqual, 1)
-<<<<<<< HEAD
-=======
-		convey.So(len(mockedDataStore.GetDatasetCalls()), convey.ShouldEqual, 1)
->>>>>>> 10295246
 		convey.So(len(mockedDataStore.CheckEditionExistsCalls()), convey.ShouldEqual, 1)
 		convey.So(len(mockedDataStore.GetVersionCalls()), convey.ShouldEqual, 2)
 		convey.So(len(mockedDataStore.UpdateDatasetWithAssociationCalls()), convey.ShouldEqual, 1)
@@ -982,11 +924,7 @@
 		convey.So(len(generatorMock.GenerateCalls()), convey.ShouldEqual, 1)
 
 		convey.Convey("Then the lock has been acquired and released exactly once", func() {
-<<<<<<< HEAD
 			validateLockStateMachine(mockedDataStore)
-=======
-			validateLock(mockedDataStore, "789")
->>>>>>> 10295246
 			convey.So(isLocked, convey.ShouldBeFalse)
 		})
 
@@ -1052,11 +990,7 @@
 						Type:  models.Filterable.String(),
 					}, nil
 				},
-<<<<<<< HEAD
-				UpdateVersionFunc: func(_ context.Context, _ *models.Version, _ *models.Version, _ string) (string, error) {
-=======
 				UpdateVersionFunc: func(context.Context, *models.Version, *models.Version, string) (string, error) {
->>>>>>> 10295246
 					convey.So(isLocked, convey.ShouldBeTrue)
 					return "", nil
 				},
@@ -1124,11 +1058,7 @@
 			convey.So(generatorMock.GenerateCalls()[0].InstanceID, convey.ShouldEqual, "789")
 
 			convey.Convey("Then the lock has been acquired and released exactly once", func() {
-<<<<<<< HEAD
 				validateLockStateMachine(mockedDataStore)
-=======
-				validateLock(mockedDataStore, "789")
->>>>>>> 10295246
 				convey.So(isLocked, convey.ShouldBeFalse)
 			})
 
@@ -1247,11 +1177,7 @@
 			convey.So(generatorMock.GenerateCalls()[0].InstanceID, convey.ShouldEqual, "789")
 
 			convey.Convey("Then the lock has been acquired and released exactly once", func() {
-<<<<<<< HEAD
 				validateLockStateMachine(mockedDataStore)
-=======
-				validateLock(mockedDataStore, "789")
->>>>>>> 10295246
 				convey.So(isLocked, convey.ShouldBeFalse)
 			})
 
@@ -1385,10 +1311,6 @@
 	convey.So(w.Code, convey.ShouldEqual, http.StatusOK)
 	convey.So(datasetPermissions.Required.Calls, convey.ShouldEqual, 1)
 	convey.So(permissions.Required.Calls, convey.ShouldEqual, 0)
-<<<<<<< HEAD
-=======
-	convey.So(len(mockedDataStore.GetDatasetCalls()), convey.ShouldEqual, 1)
->>>>>>> 10295246
 	convey.So(len(mockedDataStore.CheckEditionExistsCalls()), convey.ShouldEqual, 1)
 	convey.So(len(mockedDataStore.GetVersionCalls()), convey.ShouldEqual, 2)
 	convey.So(len(mockedDataStore.UpdateVersionCalls()), convey.ShouldEqual, 1)
@@ -1399,11 +1321,7 @@
 	convey.So(len(generatorMock.GenerateCalls()), convey.ShouldEqual, 0)
 
 	convey.Convey("Then the lock has been acquired and released exactly once", func() {
-<<<<<<< HEAD
 		validateLockStateMachine(mockedDataStore)
-=======
-		validateLock(mockedDataStore, "789")
->>>>>>> 10295246
 		convey.So(isLocked, convey.ShouldBeFalse)
 	})
 }
@@ -1474,7 +1392,6 @@
 
 				genCalls := mockDownloadGenerator.GenerateCalls()
 
-<<<<<<< HEAD
 				convey.So(len(mockedDataStore.CheckEditionExistsCalls()), convey.ShouldEqual, 1)
 				convey.So(mockedDataStore.CheckEditionExistsCalls()[0].ID, convey.ShouldEqual, "123")
 				convey.So(mockedDataStore.CheckEditionExistsCalls()[0].EditionID, convey.ShouldEqual, "2017")
@@ -1485,21 +1402,6 @@
 				convey.So(mockedDataStore.GetVersionCalls()[0].Version, convey.ShouldEqual, 1)
 				convey.So(len(mockedDataStore.UpdateVersionCalls()), convey.ShouldEqual, 1)
 
-=======
-				convey.So(len(mockedDataStore.GetDatasetCalls()), convey.ShouldEqual, 1)
-				convey.So(mockedDataStore.GetDatasetCalls()[0].ID, convey.ShouldEqual, "123")
-
-				convey.So(len(mockedDataStore.CheckEditionExistsCalls()), convey.ShouldEqual, 1)
-				convey.So(mockedDataStore.CheckEditionExistsCalls()[0].ID, convey.ShouldEqual, "123")
-				convey.So(mockedDataStore.CheckEditionExistsCalls()[0].EditionID, convey.ShouldEqual, "2017")
-
-				convey.So(len(mockedDataStore.GetVersionCalls()), convey.ShouldEqual, 2)
-				convey.So(mockedDataStore.GetVersionCalls()[0].DatasetID, convey.ShouldEqual, "123")
-				convey.So(mockedDataStore.GetVersionCalls()[0].EditionID, convey.ShouldEqual, "2017")
-				convey.So(mockedDataStore.GetVersionCalls()[0].Version, convey.ShouldEqual, 1)
-				convey.So(len(mockedDataStore.UpdateVersionCalls()), convey.ShouldEqual, 1)
-
->>>>>>> 10295246
 				convey.So(len(genCalls), convey.ShouldEqual, 1)
 				convey.So(genCalls[0].DatasetID, convey.ShouldEqual, "123")
 				convey.So(genCalls[0].Edition, convey.ShouldEqual, "2017")
@@ -1507,11 +1409,7 @@
 			})
 
 			convey.Convey("Then the lock has been acquired and released exactly once", func() {
-<<<<<<< HEAD
 				validateLockStateMachine(mockedDataStore)
-=======
-				validateLock(mockedDataStore, "789")
->>>>>>> 10295246
 				convey.So(isLocked, convey.ShouldBeFalse)
 			})
 
@@ -1526,13 +1424,8 @@
 func TestPutEmptyVersion(t *testing.T) {
 	getVersionAssociatedModel := func(datasetType models.DatasetType) models.Version {
 		var v models.Version
-<<<<<<< HEAD
 		err := json.Unmarshal([]byte(versionAssociatedPayload), &v)
 		convey.So(err, convey.ShouldBeNil)
-=======
-		err := json.Unmarshal([]byte(versionAssociatedPayload), &v) //
-		convey.So(err, convey.ShouldBeNil)                          //
->>>>>>> 10295246
 		v.Type = datasetType.String()
 		v.ID = "789"
 		v.State = models.AssociatedState
@@ -1589,11 +1482,7 @@
 			})
 
 			convey.Convey("Then the lock has been acquired and released exactly once", func() {
-<<<<<<< HEAD
 				validateLockStateMachine(mockedDataStore)
-=======
-				validateLock(mockedDataStore, "789")
->>>>>>> 10295246
 				convey.So(isLocked, convey.ShouldBeFalse)
 			})
 		})
@@ -1649,12 +1538,6 @@
 			})
 
 			convey.Convey("and the expected external calls are made with the correct parameters", func() {
-<<<<<<< HEAD
-=======
-				convey.So(len(mockedDataStore.GetDatasetCalls()), convey.ShouldEqual, 1)
-				convey.So(mockedDataStore.GetDatasetCalls()[0].ID, convey.ShouldEqual, "123")
-
->>>>>>> 10295246
 				convey.So(len(mockedDataStore.CheckEditionExistsCalls()), convey.ShouldEqual, 1)
 				convey.So(mockedDataStore.CheckEditionExistsCalls()[0].ID, convey.ShouldEqual, "123")
 				convey.So(mockedDataStore.CheckEditionExistsCalls()[0].EditionID, convey.ShouldEqual, "2017")
@@ -1672,11 +1555,7 @@
 			})
 
 			convey.Convey("Then the lock has been acquired and released exactly once", func() {
-<<<<<<< HEAD
 				validateLockStateMachine(mockedDataStore)
-=======
-				validateLock(mockedDataStore, "789")
->>>>>>> 10295246
 				convey.So(isLocked, convey.ShouldBeFalse)
 			})
 		})
@@ -1914,7 +1793,6 @@
 		api.Router.ServeHTTP(w, r)
 
 		convey.So(w.Code, convey.ShouldEqual, http.StatusNotFound)
-<<<<<<< HEAD
 		convey.So(datasetPermissions.Required.Calls, convey.ShouldEqual, 1)
 		convey.So(permissions.Required.Calls, convey.ShouldEqual, 0)
 		convey.So(len(mockedDataStore.GetVersionCalls()), convey.ShouldEqual, 2)
@@ -1925,16 +1803,6 @@
 			validateLockStateMachine(mockedDataStore)
 			convey.So(isLocked, convey.ShouldBeFalse)
 		})
-=======
-		convey.So(w.Body.String(), convey.ShouldContainSubstring, errs.ErrDatasetNotFound.Error())
-
-		convey.So(datasetPermissions.Required.Calls, convey.ShouldEqual, 1)
-		convey.So(permissions.Required.Calls, convey.ShouldEqual, 0)
-		convey.So(len(mockedDataStore.GetVersionCalls()), convey.ShouldEqual, 1)
-		convey.So(len(mockedDataStore.GetDatasetCalls()), convey.ShouldEqual, 1)
-		convey.So(len(mockedDataStore.CheckEditionExistsCalls()), convey.ShouldEqual, 0)
-		convey.So(len(generatorMock.GenerateCalls()), convey.ShouldEqual, 0)
->>>>>>> 10295246
 
 		convey.Convey("then the request body has been drained", func() {
 			_, err := r.Body.Read(make([]byte, 1))
@@ -1984,7 +1852,6 @@
 		convey.So(datasetPermissions.Required.Calls, convey.ShouldEqual, 1)
 		convey.So(permissions.Required.Calls, convey.ShouldEqual, 0)
 		convey.So(len(mockedDataStore.GetVersionCalls()), convey.ShouldEqual, 1)
-<<<<<<< HEAD
 		convey.So(len(mockedDataStore.CheckEditionExistsCalls()), convey.ShouldEqual, 1)
 		convey.So(len(generatorMock.GenerateCalls()), convey.ShouldEqual, 0)
 
@@ -1992,11 +1859,6 @@
 			validateLockStateMachine(mockedDataStore)
 			convey.So(isLocked, convey.ShouldBeFalse)
 		})
-=======
-		convey.So(len(mockedDataStore.GetDatasetCalls()), convey.ShouldEqual, 1)
-		convey.So(len(mockedDataStore.CheckEditionExistsCalls()), convey.ShouldEqual, 1)
-		convey.So(len(generatorMock.GenerateCalls()), convey.ShouldEqual, 0)
->>>>>>> 10295246
 
 		convey.Convey("then the request body has been drained", func() {
 			_, err := r.Body.Read(make([]byte, 1))
@@ -2049,22 +1911,15 @@
 		convey.So(datasetPermissions.Required.Calls, convey.ShouldEqual, 1)
 		convey.So(permissions.Required.Calls, convey.ShouldEqual, 0)
 		convey.So(len(mockedDataStore.GetVersionCalls()), convey.ShouldEqual, 2)
-<<<<<<< HEAD
-=======
-		convey.So(len(mockedDataStore.GetDatasetCalls()), convey.ShouldEqual, 1)
->>>>>>> 10295246
 		convey.So(len(mockedDataStore.CheckEditionExistsCalls()), convey.ShouldEqual, 1)
 		convey.So(len(mockedDataStore.UpdateVersionCalls()), convey.ShouldEqual, 0)
 		convey.So(len(generatorMock.GenerateCalls()), convey.ShouldEqual, 0)
 
-<<<<<<< HEAD
 		convey.Convey("Then the lock has been acquired and released ", func() {
 			validateLockStateMachine(mockedDataStore)
 			convey.So(isLocked, convey.ShouldBeFalse)
 		})
 
-=======
->>>>>>> 10295246
 		convey.Convey("then the request body has been drained", func() {
 			_, err := r.Body.Read(make([]byte, 1))
 			convey.So(err, convey.ShouldEqual, io.EOF)
@@ -2199,20 +2054,12 @@
 		convey.So(datasetPermissions.Required.Calls, convey.ShouldEqual, 1)
 		convey.So(permissions.Required.Calls, convey.ShouldEqual, 0)
 		convey.So(len(mockedDataStore.GetVersionCalls()), convey.ShouldEqual, 2)
-<<<<<<< HEAD
-=======
-		convey.So(len(mockedDataStore.GetDatasetCalls()), convey.ShouldEqual, 1)
->>>>>>> 10295246
 		convey.So(len(mockedDataStore.CheckEditionExistsCalls()), convey.ShouldEqual, 1)
 		convey.So(len(mockedDataStore.UpdateVersionCalls()), convey.ShouldEqual, 0)
 		convey.So(len(generatorMock.GenerateCalls()), convey.ShouldEqual, 0)
 
 		convey.Convey("Then the lock has been acquired and released ", func() {
-<<<<<<< HEAD
 			validateLockStateMachine(mockedDataStore)
-=======
-			validateLock(mockedDataStore, "789")
->>>>>>> 10295246
 			convey.So(isLocked, convey.ShouldBeFalse)
 		})
 
@@ -2334,21 +2181,13 @@
 		convey.So(len(mockedDataStore.GetVersionCalls()), convey.ShouldEqual, 2)
 		convey.So(len(mockedDataStore.UpdateVersionCalls()), convey.ShouldEqual, 1)
 		convey.So(len(mockedDataStore.UpsertEditionCalls()), convey.ShouldEqual, 1)
-<<<<<<< HEAD
-=======
-		convey.So(len(mockedDataStore.GetDatasetCalls()), convey.ShouldEqual, 1)
->>>>>>> 10295246
 		convey.So(len(mockedDataStore.SetInstanceIsPublishedCalls()), convey.ShouldEqual, 1)
 		convey.So(len(mockedDataStore.UpsertDatasetCalls()), convey.ShouldEqual, 0)
 		convey.So(len(mockedDataStore.UpdateDatasetWithAssociationCalls()), convey.ShouldEqual, 0)
 		convey.So(len(generatorMock.GenerateCalls()), convey.ShouldEqual, 0)
 
 		convey.Convey("Then the lock has been acquired and released ", func() {
-<<<<<<< HEAD
 			validateLockStateMachine(mockedDataStore)
-=======
-			validateLock(mockedDataStore, "789")
->>>>>>> 10295246
 			convey.So(isLocked, convey.ShouldBeFalse)
 		})
 
@@ -3105,16 +2944,10 @@
 	convey.So(strings.TrimSpace(w.Body.String()), convey.ShouldContainSubstring, errs.ErrInternalServer.Error())
 }
 
-<<<<<<< HEAD
 func validateLockStateMachine(mockedDataStore *storetest.StorerMock) {
 	convey.So(mockedDataStore.AcquireInstanceLockCalls(), convey.ShouldHaveLength, 1)
 	// Length 36 resembles a UUID which this value should now be as the database lock location has changed
 	convey.So(mockedDataStore.AcquireInstanceLockCalls()[0].InstanceID, convey.ShouldHaveLength, 36)
-=======
-func validateLock(mockedDataStore *storetest.StorerMock, expectedInstanceID string) {
-	convey.So(mockedDataStore.AcquireInstanceLockCalls(), convey.ShouldHaveLength, 1)
-	convey.So(mockedDataStore.AcquireInstanceLockCalls()[0].InstanceID, convey.ShouldEqual, expectedInstanceID)
->>>>>>> 10295246
 	convey.So(mockedDataStore.UnlockInstanceCalls(), convey.ShouldHaveLength, 1)
 	convey.So(mockedDataStore.UnlockInstanceCalls()[0].LockID, convey.ShouldEqual, testLockID)
 }