package api

import (
	"bytes"
	"context"
	"encoding/json"
	"io"
	"net/http"
	"net/http/httptest"
	"os"
	"strconv"
	"strings"
	"testing"
	"time"

	errs "github.com/ONSdigital/dp-dataset-api/apierrors"
	"github.com/ONSdigital/dp-dataset-api/config"
	"github.com/ONSdigital/dp-dataset-api/mocks"
	"github.com/ONSdigital/dp-dataset-api/models"
	storetest "github.com/ONSdigital/dp-dataset-api/store/datastoretest"
	"github.com/ONSdigital/log.go/v2/log"
	"github.com/pkg/errors"
	. "github.com/smartystreets/goconvey/convey"
)

const (
	versionPayload           = `{"instance_id":"a1b2c3","edition":"2017","license":"ONS","release_date":"2017-04-04"}`
	versionAssociatedPayload = `{"instance_id":"a1b2c3","edition":"2017","license":"ONS","release_date":"2017-04-04","state":"associated","collection_id":"12345"}`
	versionPublishedPayload  = `{"instance_id":"a1b2c3","edition":"2017","license":"ONS","release_date":"2017-04-04","state":"published","collection_id":"12345"}`
)

func TestGetVersionsReturnsOK(t *testing.T) {
	t.Parallel()
	Convey("get versions delegates offset and limit to db func and returns results list", t, func() {
		r := httptest.NewRequest("GET", "http://localhost:22000/datasets/123-456/editions/678/versions", nil)
		w := httptest.NewRecorder()
		results := []models.Version{}
		mockedDataStore := &storetest.StorerMock{
			CheckDatasetExistsFunc: func(ctx context.Context, datasetID, state string) error {
				return nil
			},
			CheckEditionExistsFunc: func(ctx context.Context, datasetID, editionID, state string) error {
				return nil
			},
			GetVersionsFunc: func(ctx context.Context, datasetID, editionID, state string, offset, limit int) ([]models.Version, int, error) {
				return results, 2, nil
			},
		}

		permissions := getAuthorisationHandlerMock()
		api := GetAPIWithCMDMocks(mockedDataStore, &mocks.DownloadsGeneratorMock{}, permissions, permissions)
		list, totalCount, err := api.getVersions(w, r, 20, 0)

		So(w.Code, ShouldEqual, http.StatusOK)
		So(len(mockedDataStore.CheckDatasetExistsCalls()), ShouldEqual, 1)
		So(len(mockedDataStore.CheckEditionExistsCalls()), ShouldEqual, 1)
		So(len(mockedDataStore.GetVersionsCalls()), ShouldEqual, 1)
		So(mockedDataStore.GetVersionsCalls()[0].Limit, ShouldEqual, 20)
		So(mockedDataStore.GetVersionsCalls()[0].Offset, ShouldEqual, 0)
		So(list, ShouldResemble, results)
		So(totalCount, ShouldEqual, 2)
		So(err, ShouldEqual, nil)

	})
}

func TestGetVersionsReturnsError(t *testing.T) {
	t.Parallel()

	Convey("When the api cannot connect to datastore return an internal server error", t, func() {
		r := httptest.NewRequest("GET", "http://localhost:22000/datasets/123-456/editions/678/versions", nil)
		w := httptest.NewRecorder()
		mockedDataStore := &storetest.StorerMock{
			CheckDatasetExistsFunc: func(ctx context.Context, datasetID, state string) error {
				return errs.ErrInternalServer
			},
		}

		permissions := getAuthorisationHandlerMock()
		api := GetAPIWithCMDMocks(mockedDataStore, &mocks.DownloadsGeneratorMock{}, permissions, permissions)
		_, _, err := api.getVersions(w, r, 20, 0)
		So(err, ShouldNotBeNil)

		assertInternalServerErr(w)
		So(permissions.Required.Calls, ShouldEqual, 0)
		So(len(mockedDataStore.CheckDatasetExistsCalls()), ShouldEqual, 1)
		So(len(mockedDataStore.CheckEditionExistsCalls()), ShouldEqual, 0)
		So(len(mockedDataStore.GetVersionsCalls()), ShouldEqual, 0)
	})

	Convey("When the dataset does not exist return status not found", t, func() {
		r := httptest.NewRequest("GET", "http://localhost:22000/datasets/123-456/editions/678/versions", nil)
		w := httptest.NewRecorder()
		mockedDataStore := &storetest.StorerMock{
			CheckDatasetExistsFunc: func(ctx context.Context, datasetID, state string) error {
				return errs.ErrDatasetNotFound
			},
		}

		permissions := getAuthorisationHandlerMock()
		api := GetAPIWithCMDMocks(mockedDataStore, &mocks.DownloadsGeneratorMock{}, permissions, permissions)
		_, _, err := api.getVersions(w, r, 20, 0)
		So(err, ShouldNotBeNil)

		So(w.Code, ShouldEqual, http.StatusNotFound)
		So(w.Body.String(), ShouldContainSubstring, errs.ErrDatasetNotFound.Error())

		So(len(mockedDataStore.CheckDatasetExistsCalls()), ShouldEqual, 1)
		So(len(mockedDataStore.CheckEditionExistsCalls()), ShouldEqual, 0)
		So(len(mockedDataStore.GetVersionsCalls()), ShouldEqual, 0)
	})

	Convey("When the edition of a dataset does not exist return status not found", t, func() {
		r := httptest.NewRequest("GET", "http://localhost:22000/datasets/123-456/editions/678/versions", nil)
		w := httptest.NewRecorder()
		mockedDataStore := &storetest.StorerMock{
			CheckDatasetExistsFunc: func(ctx context.Context, datasetID, state string) error {
				return nil
			},
			CheckEditionExistsFunc: func(ctx context.Context, datasetID, editionID, state string) error {
				return errs.ErrEditionNotFound
			},
		}

		permissions := getAuthorisationHandlerMock()
		api := GetAPIWithCMDMocks(mockedDataStore, &mocks.DownloadsGeneratorMock{}, permissions, permissions)
		_, _, err := api.getVersions(w, r, 20, 0)
		So(err, ShouldNotBeNil)

		So(w.Code, ShouldEqual, http.StatusNotFound)
		So(w.Body.String(), ShouldContainSubstring, errs.ErrEditionNotFound.Error())

		So(len(mockedDataStore.CheckDatasetExistsCalls()), ShouldEqual, 1)
		So(len(mockedDataStore.CheckEditionExistsCalls()), ShouldEqual, 1)
		So(len(mockedDataStore.GetVersionsCalls()), ShouldEqual, 0)
	})

	Convey("When version does not exist for an edition of a dataset returns status not found", t, func() {
		r := httptest.NewRequest("GET", "http://localhost:22000/datasets/123-456/editions/678/versions", nil)
		r.Header.Add("internal_token", "coffee")
		w := httptest.NewRecorder()
		mockedDataStore := &storetest.StorerMock{
			CheckDatasetExistsFunc: func(ctx context.Context, datasetID, state string) error {
				return nil
			},
			CheckEditionExistsFunc: func(ctx context.Context, datasetID, editionID, state string) error {
				return nil
			},
			GetVersionsFunc: func(ctx context.Context, datasetID, editionID, state string, offset, limit int) ([]models.Version, int, error) {
				return nil, 0, errs.ErrVersionNotFound
			},
		}

		permissions := getAuthorisationHandlerMock()
		api := GetAPIWithCMDMocks(mockedDataStore, &mocks.DownloadsGeneratorMock{}, permissions, permissions)
		_, _, err := api.getVersions(w, r, 20, 0)
		So(err, ShouldNotBeNil)

		So(w.Code, ShouldEqual, http.StatusNotFound)
		So(w.Body.String(), ShouldContainSubstring, errs.ErrVersionNotFound.Error())

		So(len(mockedDataStore.CheckDatasetExistsCalls()), ShouldEqual, 1)
		So(len(mockedDataStore.CheckEditionExistsCalls()), ShouldEqual, 1)
		So(len(mockedDataStore.GetVersionsCalls()), ShouldEqual, 1)
	})

	Convey("When version is not published against an edition of a dataset return status not found", t, func() {
		r := httptest.NewRequest("GET", "http://localhost:22000/datasets/123-456/editions/678/versions", nil)
		w := httptest.NewRecorder()
		mockedDataStore := &storetest.StorerMock{
			CheckDatasetExistsFunc: func(ctx context.Context, datasetID, state string) error {
				return nil
			},
			CheckEditionExistsFunc: func(ctx context.Context, datasetID, editionID, state string) error {
				return nil
			},
			GetVersionsFunc: func(ctx context.Context, datasetID, editionID, state string, offset, limit int) ([]models.Version, int, error) {
				return nil, 0, errs.ErrVersionNotFound
			},
		}

		permissions := getAuthorisationHandlerMock()
		api := GetAPIWithCMDMocks(mockedDataStore, &mocks.DownloadsGeneratorMock{}, permissions, permissions)
		_, _, err := api.getVersions(w, r, 20, 0)
		So(err, ShouldNotBeNil)

		So(w.Code, ShouldEqual, http.StatusNotFound)
		So(w.Body.String(), ShouldContainSubstring, errs.ErrVersionNotFound.Error())

		So(len(mockedDataStore.CheckDatasetExistsCalls()), ShouldEqual, 1)
		So(len(mockedDataStore.CheckEditionExistsCalls()), ShouldEqual, 1)
		So(len(mockedDataStore.GetVersionsCalls()), ShouldEqual, 1)
	})

	Convey("When a published version has an incorrect state for an edition of a dataset return an internal error", t, func() {
		r := httptest.NewRequest("GET", "http://localhost:22000/datasets/123-456/editions/678/versions", nil)
		w := httptest.NewRecorder()

		version := models.Version{State: "gobbly-gook"}
		items := []models.Version{version}
		mockedDataStore := &storetest.StorerMock{
			CheckDatasetExistsFunc: func(ctx context.Context, datasetID, state string) error {
				return nil
			},
			CheckEditionExistsFunc: func(ctx context.Context, datasetID, editionID, state string) error {
				return nil
			},
			GetVersionsFunc: func(ctx context.Context, datasetID, editionID, state string, offset, limit int) ([]models.Version, int, error) {
				return items, len(items), nil
			},
		}

		datasetPermissions := getAuthorisationHandlerMock()
		permissions := getAuthorisationHandlerMock()
		api := GetAPIWithCMDMocks(mockedDataStore, &mocks.DownloadsGeneratorMock{}, datasetPermissions, permissions)
		api.Router.ServeHTTP(w, r)

		So(w.Code, ShouldEqual, http.StatusInternalServerError)
		So(w.Body.String(), ShouldContainSubstring, errs.ErrResourceState.Error())

		So(datasetPermissions.Required.Calls, ShouldEqual, 1)
		So(permissions.Required.Calls, ShouldEqual, 0)
		So(len(mockedDataStore.CheckDatasetExistsCalls()), ShouldEqual, 1)
		So(len(mockedDataStore.CheckEditionExistsCalls()), ShouldEqual, 1)
		So(len(mockedDataStore.GetVersionsCalls()), ShouldEqual, 1)
	})
}

func TestGetVersionReturnsOK(t *testing.T) {
	t.Parallel()
	Convey("A successful request to get version returns 200 OK response", t, func() {
		r := httptest.NewRequest("GET", "http://localhost:22000/datasets/123-456/editions/678/versions/1", nil)

		w := httptest.NewRecorder()
		mockedDataStore := &storetest.StorerMock{
			CheckDatasetExistsFunc: func(ctx context.Context, datasetID, state string) error {
				return nil
			},
			CheckEditionExistsFunc: func(ctx context.Context, datasetID, editionID, state string) error {
				return nil
			},
			GetVersionFunc: func(ctx context.Context, datasetID, editionID string, version int, state string) (*models.Version, error) {
				return &models.Version{
					State: models.EditionConfirmedState,
					Links: &models.VersionLinks{
						Self: &models.LinkObject{},
						Version: &models.LinkObject{
							HRef: "href",
						},
					},
				}, nil
			},
		}

		datasetPermissions := getAuthorisationHandlerMock()
		permissions := getAuthorisationHandlerMock()
		api := GetAPIWithCMDMocks(mockedDataStore, &mocks.DownloadsGeneratorMock{}, datasetPermissions, permissions)
		api.Router.ServeHTTP(w, r)

		So(w.Code, ShouldEqual, http.StatusOK)
		So(datasetPermissions.Required.Calls, ShouldEqual, 1)
		So(permissions.Required.Calls, ShouldEqual, 0)
		So(len(mockedDataStore.CheckDatasetExistsCalls()), ShouldEqual, 1)
		So(len(mockedDataStore.CheckEditionExistsCalls()), ShouldEqual, 1)
		So(len(mockedDataStore.GetVersionCalls()), ShouldEqual, 1)
	})

}

func TestGetVersionReturnsError(t *testing.T) {
	t.Parallel()
	Convey("When the api cannot connect to datastore return an internal server error", t, func() {
		r := httptest.NewRequest("GET", "http://localhost:22000/datasets/123-456/editions/678/versions/1", nil)
		w := httptest.NewRecorder()
		mockedDataStore := &storetest.StorerMock{
			CheckDatasetExistsFunc: func(ctx context.Context, datasetID, state string) error {
				return errs.ErrInternalServer
			},
		}

		datasetPermissions := getAuthorisationHandlerMock()
		permissions := getAuthorisationHandlerMock()
		api := GetAPIWithCMDMocks(mockedDataStore, &mocks.DownloadsGeneratorMock{}, datasetPermissions, permissions)
		api.Router.ServeHTTP(w, r)

		assertInternalServerErr(w)
		So(datasetPermissions.Required.Calls, ShouldEqual, 1)
		So(permissions.Required.Calls, ShouldEqual, 0)
		So(len(mockedDataStore.CheckDatasetExistsCalls()), ShouldEqual, 1)
	})

	Convey("When the dataset does not exist for return status not found", t, func() {
		r := httptest.NewRequest("GET", "http://localhost:22000/datasets/123-456/editions/678/versions/1", nil)
		r.Header.Add("internal_token", "coffee")
		w := httptest.NewRecorder()
		mockedDataStore := &storetest.StorerMock{
			CheckDatasetExistsFunc: func(ctx context.Context, datasetID, state string) error {
				return errs.ErrDatasetNotFound
			},
		}

		datasetPermissions := getAuthorisationHandlerMock()
		permissions := getAuthorisationHandlerMock()
		api := GetAPIWithCMDMocks(mockedDataStore, &mocks.DownloadsGeneratorMock{}, datasetPermissions, permissions)
		api.Router.ServeHTTP(w, r)

		So(w.Code, ShouldEqual, http.StatusNotFound)
		So(w.Body.String(), ShouldContainSubstring, errs.ErrDatasetNotFound.Error())

		So(datasetPermissions.Required.Calls, ShouldEqual, 1)
		So(permissions.Required.Calls, ShouldEqual, 0)
		So(len(mockedDataStore.CheckDatasetExistsCalls()), ShouldEqual, 1)
		So(len(mockedDataStore.CheckEditionExistsCalls()), ShouldEqual, 0)
		So(len(mockedDataStore.GetVersionCalls()), ShouldEqual, 0)
	})

	Convey("When the edition of a dataset does not exist return status not found", t, func() {
		r := httptest.NewRequest("GET", "http://localhost:22000/datasets/123-456/editions/678/versions/1", nil)
		r.Header.Add("internal_token", "coffee")
		w := httptest.NewRecorder()
		mockedDataStore := &storetest.StorerMock{
			CheckDatasetExistsFunc: func(ctx context.Context, datasetID, state string) error {
				return nil
			},
			CheckEditionExistsFunc: func(ctx context.Context, datasetID, editionID, state string) error {
				return errs.ErrEditionNotFound
			},
		}

		datasetPermissions := getAuthorisationHandlerMock()
		permissions := getAuthorisationHandlerMock()
		api := GetAPIWithCMDMocks(mockedDataStore, &mocks.DownloadsGeneratorMock{}, datasetPermissions, permissions)
		api.Router.ServeHTTP(w, r)

		So(w.Code, ShouldEqual, http.StatusNotFound)
		So(w.Body.String(), ShouldContainSubstring, errs.ErrEditionNotFound.Error())

		So(datasetPermissions.Required.Calls, ShouldEqual, 1)
		So(permissions.Required.Calls, ShouldEqual, 0)
		So(len(mockedDataStore.CheckDatasetExistsCalls()), ShouldEqual, 1)
		So(len(mockedDataStore.CheckEditionExistsCalls()), ShouldEqual, 1)
		So(len(mockedDataStore.GetVersionCalls()), ShouldEqual, 0)
	})

	Convey("When version does not exist for an edition of a dataset return status not found", t, func() {
		r := httptest.NewRequest("GET", "http://localhost:22000/datasets/123-456/editions/678/versions/1", nil)
		r.Header.Add("internal_token", "coffee")
		w := httptest.NewRecorder()
		mockedDataStore := &storetest.StorerMock{
			CheckDatasetExistsFunc: func(ctx context.Context, datasetID, state string) error {
				return nil
			},
			CheckEditionExistsFunc: func(ctx context.Context, datasetID, editionID, state string) error {
				return nil
			},
			GetVersionFunc: func(ctx context.Context, datasetID, editionID string, version int, state string) (*models.Version, error) {
				return nil, errs.ErrVersionNotFound
			},
		}

		datasetPermissions := getAuthorisationHandlerMock()
		permissions := getAuthorisationHandlerMock()
		api := GetAPIWithCMDMocks(mockedDataStore, &mocks.DownloadsGeneratorMock{}, datasetPermissions, permissions)
		api.Router.ServeHTTP(w, r)

		So(w.Code, ShouldEqual, http.StatusNotFound)
		So(w.Body.String(), ShouldContainSubstring, errs.ErrVersionNotFound.Error())

		So(datasetPermissions.Required.Calls, ShouldEqual, 1)
		So(permissions.Required.Calls, ShouldEqual, 0)
		So(len(mockedDataStore.CheckDatasetExistsCalls()), ShouldEqual, 1)
		So(len(mockedDataStore.CheckEditionExistsCalls()), ShouldEqual, 1)
		So(len(mockedDataStore.GetVersionCalls()), ShouldEqual, 1)
	})

	Convey("When version is not published for an edition of a dataset return status not found", t, func() {
		r := httptest.NewRequest("GET", "http://localhost:22000/datasets/123-456/editions/678/versions/1", nil)
		w := httptest.NewRecorder()
		mockedDataStore := &storetest.StorerMock{
			CheckDatasetExistsFunc: func(ctx context.Context, datasetID, state string) error {
				return nil
			},
			CheckEditionExistsFunc: func(ctx context.Context, datasetID, editionID, state string) error {
				return nil
			},
			GetVersionFunc: func(ctx context.Context, datasetID, editionID string, version int, state string) (*models.Version, error) {
				return nil, errs.ErrVersionNotFound
			},
		}

		datasetPermissions := getAuthorisationHandlerMock()
		permissions := getAuthorisationHandlerMock()
		api := GetAPIWithCMDMocks(mockedDataStore, &mocks.DownloadsGeneratorMock{}, datasetPermissions, permissions)
		api.Router.ServeHTTP(w, r)

		So(w.Code, ShouldEqual, http.StatusNotFound)
		So(w.Body.String(), ShouldContainSubstring, errs.ErrVersionNotFound.Error())

		So(datasetPermissions.Required.Calls, ShouldEqual, 1)
		So(permissions.Required.Calls, ShouldEqual, 0)
		So(len(mockedDataStore.CheckDatasetExistsCalls()), ShouldEqual, 1)
		So(len(mockedDataStore.CheckEditionExistsCalls()), ShouldEqual, 1)
		So(len(mockedDataStore.GetVersionCalls()), ShouldEqual, 1)
	})

	Convey("When an invalid version is requested return invalid version error", t, func() {
		r := httptest.NewRequest("GET", "http://localhost:22000/datasets/123-456/editions/678/versions/jjj", nil)
		r.Header.Add("internal_token", "coffee")
		w := httptest.NewRecorder()
		mockedDataStore := &storetest.StorerMock{}

		datasetPermissions := getAuthorisationHandlerMock()
		permissions := getAuthorisationHandlerMock()
		api := GetAPIWithCMDMocks(mockedDataStore, &mocks.DownloadsGeneratorMock{}, datasetPermissions, permissions)
		api.Router.ServeHTTP(w, r)

		So(w.Code, ShouldEqual, http.StatusBadRequest)
		So(w.Body.String(), ShouldContainSubstring, errs.ErrInvalidVersion.Error())

		So(datasetPermissions.Required.Calls, ShouldEqual, 1)
		So(permissions.Required.Calls, ShouldEqual, 0)
		So(len(mockedDataStore.CheckDatasetExistsCalls()), ShouldEqual, 0)
		So(len(mockedDataStore.CheckEditionExistsCalls()), ShouldEqual, 0)
		So(len(mockedDataStore.GetVersionCalls()), ShouldEqual, 0)
	})

	Convey("A request to get version zero returns an invalid version error response", t, func() {
		r := httptest.NewRequest("GET", "http://localhost:22000/datasets/123-456/editions/678/versions/-1", nil)

		w := httptest.NewRecorder()
		mockedDataStore := &storetest.StorerMock{}

		datasetPermissions := getAuthorisationHandlerMock()
		permissions := getAuthorisationHandlerMock()
		api := GetAPIWithCMDMocks(mockedDataStore, &mocks.DownloadsGeneratorMock{}, datasetPermissions, permissions)
		api.Router.ServeHTTP(w, r)

		So(w.Code, ShouldEqual, http.StatusBadRequest)
		So(datasetPermissions.Required.Calls, ShouldEqual, 1)
		So(permissions.Required.Calls, ShouldEqual, 0)
		So(len(mockedDataStore.CheckDatasetExistsCalls()), ShouldEqual, 0)
		So(len(mockedDataStore.CheckEditionExistsCalls()), ShouldEqual, 0)
		So(len(mockedDataStore.GetVersionCalls()), ShouldEqual, 0)
	})

	Convey("A request to get a negative version returns an error response", t, func() {
		r := httptest.NewRequest("GET", "http://localhost:22000/datasets/123-456/editions/678/versions/0", nil)

		w := httptest.NewRecorder()
		mockedDataStore := &storetest.StorerMock{}

		datasetPermissions := getAuthorisationHandlerMock()
		permissions := getAuthorisationHandlerMock()
		api := GetAPIWithCMDMocks(mockedDataStore, &mocks.DownloadsGeneratorMock{}, datasetPermissions, permissions)
		api.Router.ServeHTTP(w, r)

		So(w.Code, ShouldEqual, http.StatusBadRequest)
		So(datasetPermissions.Required.Calls, ShouldEqual, 1)
		So(permissions.Required.Calls, ShouldEqual, 0)
		So(len(mockedDataStore.CheckDatasetExistsCalls()), ShouldEqual, 0)
		So(len(mockedDataStore.CheckEditionExistsCalls()), ShouldEqual, 0)
		So(len(mockedDataStore.GetVersionCalls()), ShouldEqual, 0)
	})

	Convey("When an unpublished version has an incorrect state for an edition of a dataset return an internal error", t, func() {
		r := httptest.NewRequest("GET", "http://localhost:22000/datasets/123-456/editions/678/versions/1", nil)
		r.Header.Add("internal_token", "coffee")
		w := httptest.NewRecorder()

		mockedDataStore := &storetest.StorerMock{
			CheckDatasetExistsFunc: func(ctx context.Context, datasetID, state string) error {
				return nil
			},
			CheckEditionExistsFunc: func(ctx context.Context, datasetID, editionID, state string) error {
				return nil
			},
			GetVersionFunc: func(ctx context.Context, datasetID, editionID string, version int, state string) (*models.Version, error) {
				return &models.Version{
					State: "gobbly-gook",
					Links: &models.VersionLinks{
						Self: &models.LinkObject{},
						Version: &models.LinkObject{
							HRef: "href",
						},
					},
				}, nil
			},
		}

		datasetPermissions := getAuthorisationHandlerMock()
		permissions := getAuthorisationHandlerMock()
		api := GetAPIWithCMDMocks(mockedDataStore, &mocks.DownloadsGeneratorMock{}, datasetPermissions, permissions)
		api.Router.ServeHTTP(w, r)

		So(w.Code, ShouldEqual, http.StatusInternalServerError)
		So(w.Body.String(), ShouldContainSubstring, errs.ErrResourceState.Error())

		So(datasetPermissions.Required.Calls, ShouldEqual, 1)
		So(permissions.Required.Calls, ShouldEqual, 0)
		So(len(mockedDataStore.CheckDatasetExistsCalls()), ShouldEqual, 1)
		So(len(mockedDataStore.CheckEditionExistsCalls()), ShouldEqual, 1)
		So(len(mockedDataStore.GetVersionCalls()), ShouldEqual, 1)
	})
}

func TestPutVersionReturnsSuccessfully(t *testing.T) {
	t.Parallel()
	Convey("When state is unchanged", t, func() {
		generatorMock := &mocks.DownloadsGeneratorMock{
			GenerateFunc: func(context.Context, string, string, string, string) error {
				return nil
			},
		}

		b := versionPayload
		r := createRequestWithAuth("PUT", "http://localhost:22000/datasets/123/editions/2017/versions/1", bytes.NewBufferString(b))

		w := httptest.NewRecorder()

		mockedDataStore := &storetest.StorerMock{
			GetDatasetFunc: func(ctx context.Context, datasetID string) (*models.DatasetUpdate, error) {
				return &models.DatasetUpdate{}, nil
			},
			CheckEditionExistsFunc: func(context.Context, string, string, string) error {
				return nil
			},
			GetVersionFunc: func(context.Context, string, string, int, string) (*models.Version, error) {
				return &models.Version{
					ID: "789",
					Links: &models.VersionLinks{
						Dataset: &models.LinkObject{
							HRef: "http://localhost:22000/datasets/123",
							ID:   "123",
						},
						Dimensions: &models.LinkObject{
							HRef: "http://localhost:22000/datasets/123/editions/2017/versions/1/dimensions",
						},
						Edition: &models.LinkObject{
							HRef: "http://localhost:22000/datasets/123/editions/2017",
							ID:   "456",
						},
						Self: &models.LinkObject{
							HRef: "http://localhost:22000/datasets/123/editions/2017/versions/1",
						},
					},
					ReleaseDate: "2017-12-12",
					State:       models.EditionConfirmedState,
				}, nil
			},
			UpdateVersionFunc: func(context.Context, string, *models.Version) error {
				return nil
			},
		}

		datasetPermissions := getAuthorisationHandlerMock()
		permissions := getAuthorisationHandlerMock()
		api := GetAPIWithCMDMocks(mockedDataStore, generatorMock, datasetPermissions, permissions)
		api.Router.ServeHTTP(w, r)

		So(w.Code, ShouldEqual, http.StatusOK)
		So(datasetPermissions.Required.Calls, ShouldEqual, 1)
		So(permissions.Required.Calls, ShouldEqual, 0)
		So(len(mockedDataStore.GetVersionCalls()), ShouldEqual, 2)
		So(len(mockedDataStore.GetDatasetCalls()), ShouldEqual, 1)
		So(len(mockedDataStore.CheckEditionExistsCalls()), ShouldEqual, 1)
		So(len(mockedDataStore.UpdateVersionCalls()), ShouldEqual, 1)
		So(len(mockedDataStore.UpsertEditionCalls()), ShouldEqual, 0)
		So(len(mockedDataStore.SetInstanceIsPublishedCalls()), ShouldEqual, 0)
		So(len(mockedDataStore.UpsertDatasetCalls()), ShouldEqual, 0)
		So(len(mockedDataStore.UpdateDatasetWithAssociationCalls()), ShouldEqual, 0)
		So(len(generatorMock.GenerateCalls()), ShouldEqual, 0)

		Convey("then the request body has been drained", func() {
			_, err := r.Body.Read(make([]byte, 1))
			So(err, ShouldEqual, io.EOF)
		})
	})

	Convey("When state is set to associated", t, func() {
		generatorMock := &mocks.DownloadsGeneratorMock{
			GenerateFunc: func(context.Context, string, string, string, string) error {
				return nil
			},
		}

		b := versionAssociatedPayload
		r := createRequestWithAuth("PUT", "http://localhost:22000/datasets/123/editions/2017/versions/1", bytes.NewBufferString(b))

		w := httptest.NewRecorder()

<<<<<<< HEAD
		mockedDataStore := &storetest.StorerMock{
			GetDatasetFunc: func(ctx context.Context, datasetID string) (*models.DatasetUpdate, error) {
				return &models.DatasetUpdate{}, nil
			},
			CheckEditionExistsFunc: func(context.Context, string, string, string) error {
				return nil
			},
			GetVersionFunc: func(context.Context, string, string, int, string) (*models.Version, error) {
				return &models.Version{
					State: models.AssociatedState,
				}, nil
			},
			UpdateVersionFunc: func(context.Context, string, *models.Version) error {
				return nil
			},
			UpdateDatasetWithAssociationFunc: func(context.Context, string, string, *models.Version) error {
				return nil
			},
		}

=======
>>>>>>> 6fa3eda6
		datasetPermissions := getAuthorisationHandlerMock()
		permissions := getAuthorisationHandlerMock()

		Convey("put version with CMD type", func() {

			mockedDataStore := &storetest.StorerMock{
				GetDatasetFunc: func(datasetID string) (*models.DatasetUpdate, error) {
					return &models.DatasetUpdate{}, nil
				},
				CheckEditionExistsFunc: func(string, string, string) error {
					return nil
				},
				GetVersionFunc: func(string, string, int, string) (*models.Version, error) {
					return &models.Version{
						Type: models.Filterable.String(),
					}, nil
				},
				UpdateVersionFunc: func(string, *models.Version) error {
					return nil
				},
				UpdateDatasetWithAssociationFunc: func(string, string, *models.Version) error {
					return nil
				},
			}

			api := GetAPIWithCMDMocks(mockedDataStore, generatorMock, datasetPermissions, permissions)
			api.Router.ServeHTTP(w, r)

			So(w.Code, ShouldEqual, http.StatusOK)
			So(datasetPermissions.Required.Calls, ShouldEqual, 1)
			So(permissions.Required.Calls, ShouldEqual, 0)
			So(len(mockedDataStore.GetVersionCalls()), ShouldEqual, 2)
			So(len(mockedDataStore.GetDatasetCalls()), ShouldEqual, 1)
			So(len(mockedDataStore.CheckEditionExistsCalls()), ShouldEqual, 1)
			So(len(mockedDataStore.UpdateVersionCalls()), ShouldEqual, 1)
			So(len(mockedDataStore.UpdateDatasetWithAssociationCalls()), ShouldEqual, 1)
			So(len(mockedDataStore.UpsertEditionCalls()), ShouldEqual, 0)
			So(len(mockedDataStore.SetInstanceIsPublishedCalls()), ShouldEqual, 0)
			So(len(mockedDataStore.UpsertDatasetCalls()), ShouldEqual, 0)
			So(len(generatorMock.GenerateCalls()), ShouldEqual, 1)

			Convey("then the request body has been drained", func() {
				_, err := r.Body.Read(make([]byte, 1))
				So(err, ShouldEqual, io.EOF)
			})
		})

		Convey("put version with Cantabular type", func() {

				mockedDataStore := &storetest.StorerMock{
					GetDatasetFunc: func(datasetID string) (*models.DatasetUpdate, error) {
						return &models.DatasetUpdate{}, nil
					},
					CheckEditionExistsFunc: func(string, string, string) error {
						return nil
					},
					GetVersionFunc: func(string, string, int, string) (*models.Version, error) {
						return &models.Version{
							Type: models.CantabularTable.String(),
						}, nil
					},
					UpdateVersionFunc: func(string, *models.Version) error {
						return nil
					},
					UpdateDatasetWithAssociationFunc: func(string, string, *models.Version) error {
						return nil
					},
				}

			api := GetAPIWithCantabularMocks(mockedDataStore, generatorMock, datasetPermissions, permissions)
			api.Router.ServeHTTP(w, r)

			So(w.Code, ShouldEqual, http.StatusOK)
			So(datasetPermissions.Required.Calls, ShouldEqual, 1)
			So(permissions.Required.Calls, ShouldEqual, 0)
			So(len(mockedDataStore.GetVersionCalls()), ShouldEqual, 2)
			So(len(mockedDataStore.GetDatasetCalls()), ShouldEqual, 1)
			So(len(mockedDataStore.CheckEditionExistsCalls()), ShouldEqual, 1)
			So(len(mockedDataStore.UpdateVersionCalls()), ShouldEqual, 1)
			So(len(mockedDataStore.UpdateDatasetWithAssociationCalls()), ShouldEqual, 1)
			So(len(mockedDataStore.UpsertEditionCalls()), ShouldEqual, 0)
			So(len(mockedDataStore.SetInstanceIsPublishedCalls()), ShouldEqual, 0)
			So(len(mockedDataStore.UpsertDatasetCalls()), ShouldEqual, 0)
			So(len(generatorMock.GenerateCalls()), ShouldEqual, 1)

			Convey("then the request body has been drained", func() {
				_, err := r.Body.Read(make([]byte, 1))
				So(err, ShouldEqual, io.EOF)
			})
		})

	})

	Convey("When state is set to edition-confirmed", t, func() {
		downloadsGenerated := make(chan bool, 1)

		generatorMock := &mocks.DownloadsGeneratorMock{
			GenerateFunc: func(context.Context, string, string, string, string) error {
				downloadsGenerated <- true
				return nil
			},
		}

		b := versionAssociatedPayload
		r := createRequestWithAuth("PUT", "http://localhost:22000/datasets/123/editions/2017/versions/1", bytes.NewBufferString(b))

		w := httptest.NewRecorder()

		mockedDataStore := &storetest.StorerMock{
			GetDatasetFunc: func(ctx context.Context, datasetID string) (*models.DatasetUpdate, error) {
				return &models.DatasetUpdate{}, nil
			},
			CheckEditionExistsFunc: func(context.Context, string, string, string) error {
				return nil
			},
			GetVersionFunc: func(context.Context, string, string, int, string) (*models.Version, error) {
				return &models.Version{
					State: models.EditionConfirmedState,
				}, nil
			},
			UpdateVersionFunc: func(context.Context, string, *models.Version) error {
				return nil
			},
			UpdateDatasetWithAssociationFunc: func(context.Context, string, string, *models.Version) error {
				return nil
			},
		}

		datasetPermissions := getAuthorisationHandlerMock()
		permissions := getAuthorisationHandlerMock()
		api := GetAPIWithCMDMocks(mockedDataStore, generatorMock, datasetPermissions, permissions)
		api.Router.ServeHTTP(w, r)

		ctx := context.Background()
		select {
		case <-downloadsGenerated:
			log.Info(ctx, "download generated as expected")
		case <-time.After(time.Second * 10):
			err := errors.New("failing test due to timeout")
			log.Error(ctx, "timed out", err)
			t.Fail()
		}

		So(w.Code, ShouldEqual, http.StatusOK)
		So(datasetPermissions.Required.Calls, ShouldEqual, 1)
		So(permissions.Required.Calls, ShouldEqual, 0)
		So(len(mockedDataStore.UpdateVersionCalls()), ShouldEqual, 1)
		So(len(mockedDataStore.GetDatasetCalls()), ShouldEqual, 1)
		So(len(mockedDataStore.CheckEditionExistsCalls()), ShouldEqual, 1)
		So(len(mockedDataStore.GetVersionCalls()), ShouldEqual, 2)
		So(len(mockedDataStore.UpdateDatasetWithAssociationCalls()), ShouldEqual, 1)
		So(len(mockedDataStore.UpsertEditionCalls()), ShouldEqual, 0)
		So(len(mockedDataStore.SetInstanceIsPublishedCalls()), ShouldEqual, 0)
		So(len(mockedDataStore.UpsertDatasetCalls()), ShouldEqual, 0)
		So(len(generatorMock.GenerateCalls()), ShouldEqual, 1)

		Convey("then the request body has been drained", func() {
			_, err := r.Body.Read(make([]byte, 1))
			So(err, ShouldEqual, io.EOF)
		})
	})

	Convey("When state is set to published", t, func() {
		generatorMock := &mocks.DownloadsGeneratorMock{
			GenerateFunc: func(context.Context, string, string, string, string) error {
				return nil
			},
		}

		b := versionPublishedPayload
		r := createRequestWithAuth("PUT", "http://localhost:22000/datasets/123/editions/2017/versions/1", bytes.NewBufferString(b))

		w := httptest.NewRecorder()

<<<<<<< HEAD
		mockedDataStore := &storetest.StorerMock{
			CheckEditionExistsFunc: func(context.Context, string, string, string) error {
				return nil
			},
			GetVersionFunc: func(context.Context, string, string, int, string) (*models.Version, error) {
				return &models.Version{
					ID: "789",
					Links: &models.VersionLinks{
						Dataset: &models.LinkObject{
							HRef: "http://localhost:22000/datasets/123",
							ID:   "123",
						},
						Dimensions: &models.LinkObject{
							HRef: "http://localhost:22000/datasets/123/editions/2017/versions/1/dimensions",
						},
						Edition: &models.LinkObject{
							HRef: "http://localhost:22000/datasets/123/editions/2017",
							ID:   "2017",
						},
						Self: &models.LinkObject{
							HRef: "http://localhost:22000/instances/765",
=======
		datasetPermissions := getAuthorisationHandlerMock()
		permissions := getAuthorisationHandlerMock()

		Convey("And the datatype is CMD", func(){
			mockedDataStore := &storetest.StorerMock{
				CheckEditionExistsFunc: func(string, string, string) error {
					return nil
				},
				GetVersionFunc: func(string, string, int, string) (*models.Version, error) {
					return &models.Version{
						ID: "789",
						Links: &models.VersionLinks{
							Dataset: &models.LinkObject{
								HRef: "http://localhost:22000/datasets/123",
								ID:   "123",
							},
							Dimensions: &models.LinkObject{
								HRef: "http://localhost:22000/datasets/123/editions/2017/versions/1/dimensions",
							},
							Edition: &models.LinkObject{
								HRef: "http://localhost:22000/datasets/123/editions/2017",
								ID:   "2017",
							},
							Self: &models.LinkObject{
								HRef: "http://localhost:22000/instances/765",
							},
							Version: &models.LinkObject{
								HRef: "http://localhost:22000/datasets/123/editions/2017/versions/1",
								ID:   "1",
							},
>>>>>>> 6fa3eda6
						},
						ReleaseDate: "2017-12-12",
						Downloads: &models.DownloadList{
							CSV: &models.DownloadObject{
								Private: "s3://csv-exported/myfile.csv",
								HRef:    "http://localhost:23600/datasets/123/editions/2017/versions/1.csv",
								Size:    "1234",
							},
						},
						State: models.EditionConfirmedState,
						Type: models.Filterable.String(),
					}, nil
				},
				UpdateVersionFunc: func(string, *models.Version) error {
					return nil
				},
				GetDatasetFunc: func(string) (*models.DatasetUpdate, error) {
					return &models.DatasetUpdate{
						ID:      "123",
						Next:    &models.Dataset{Links: &models.DatasetLinks{}},
						Current: &models.Dataset{Links: &models.DatasetLinks{}},
					}, nil
				},
				UpsertDatasetFunc: func(string, *models.DatasetUpdate) error {
					return nil
				},
				GetEditionFunc: func(string, string, string) (*models.EditionUpdate, error) {
					return &models.EditionUpdate{
						ID: "123",
						Next: &models.Edition{
							State: models.PublishedState,
							Links: &models.EditionUpdateLinks{
								Self: &models.LinkObject{
									HRef: "http://localhost:22000/datasets/123/editions/2017",
								},
								LatestVersion: &models.LinkObject{
									HRef: "http://localhost:22000/datasets/123/editions/2017/versions/1",
									ID:   "1",
								},
							},
						},
<<<<<<< HEAD
					},
					State: models.EditionConfirmedState,
				}, nil
			},
			UpdateVersionFunc: func(context.Context, string, *models.Version) error {
				return nil
			},
			GetDatasetFunc: func(context.Context, string) (*models.DatasetUpdate, error) {
				return &models.DatasetUpdate{
					ID:      "123",
					Next:    &models.Dataset{Links: &models.DatasetLinks{}},
					Current: &models.Dataset{Links: &models.DatasetLinks{}},
				}, nil
			},
			UpsertDatasetFunc: func(context.Context, string, *models.DatasetUpdate) error {
				return nil
			},
			GetEditionFunc: func(context.Context, string, string, string) (*models.EditionUpdate, error) {
				return &models.EditionUpdate{
					ID: "123",
					Next: &models.Edition{
						State: models.PublishedState,
						Links: &models.EditionUpdateLinks{
							Self: &models.LinkObject{
=======
						Current: &models.Edition{},
					}, nil
				},
				UpsertEditionFunc: func(string, string, *models.EditionUpdate) error {
					return nil
				},
				SetInstanceIsPublishedFunc: func(ctx context.Context, instanceID string) error {
					return nil
				},
			}

			api := GetAPIWithCMDMocks(mockedDataStore, generatorMock, datasetPermissions, permissions)
			api.Router.ServeHTTP(w, r)

			So(w.Code, ShouldEqual, http.StatusOK)
			So(datasetPermissions.Required.Calls, ShouldEqual, 1)
			So(permissions.Required.Calls, ShouldEqual, 0)
			So(len(mockedDataStore.GetVersionCalls()), ShouldEqual, 2)
			So(len(mockedDataStore.CheckEditionExistsCalls()), ShouldEqual, 1)
			So(len(mockedDataStore.UpdateVersionCalls()), ShouldEqual, 1)
			So(len(mockedDataStore.UpsertEditionCalls()), ShouldEqual, 1)
			So(len(mockedDataStore.GetDatasetCalls()), ShouldEqual, 1)
			So(len(mockedDataStore.UpsertDatasetCalls()), ShouldEqual, 1)
			So(len(mockedDataStore.SetInstanceIsPublishedCalls()), ShouldEqual, 1)
			So(len(mockedDataStore.UpdateDatasetWithAssociationCalls()), ShouldEqual, 0)
			So(len(generatorMock.GenerateCalls()), ShouldEqual, 1)
			So(generatorMock.GenerateCalls()[0].Edition, ShouldEqual, "2017")
			So(generatorMock.GenerateCalls()[0].DatasetID, ShouldEqual, "123")
			So(generatorMock.GenerateCalls()[0].Version, ShouldEqual, "1")
			So(generatorMock.GenerateCalls()[0].InstanceID, ShouldEqual, "789")

			Convey("then the request body has been drained", func() {
				_, err := r.Body.Read(make([]byte, 1))
				So(err, ShouldEqual, io.EOF)
			})
		})


		Convey("And the datatype is Cantabular", func() {

			mockedDataStore := &storetest.StorerMock{
				CheckEditionExistsFunc: func(string, string, string) error {
					return nil
				},
				GetVersionFunc: func(string, string, int, string) (*models.Version, error) {
					return &models.Version{
						ID: "789",
						Links: &models.VersionLinks{
							Dataset: &models.LinkObject{
								HRef: "http://localhost:22000/datasets/123",
								ID:   "123",
							},
							Dimensions: &models.LinkObject{
								HRef: "http://localhost:22000/datasets/123/editions/2017/versions/1/dimensions",
							},
							Edition: &models.LinkObject{
>>>>>>> 6fa3eda6
								HRef: "http://localhost:22000/datasets/123/editions/2017",
								ID:   "2017",
							},
							Self: &models.LinkObject{
								HRef: "http://localhost:22000/instances/765",
							},
							Version: &models.LinkObject{
								HRef: "http://localhost:22000/datasets/123/editions/2017/versions/1",
								ID:   "1",
							},
						},
<<<<<<< HEAD
					},
					Current: &models.Edition{},
				}, nil
			},
			UpsertEditionFunc: func(context.Context, string, string, *models.EditionUpdate) error {
				return nil
			},
			SetInstanceIsPublishedFunc: func(ctx context.Context, instanceID string) error {
				return nil
			},
		}
=======
						ReleaseDate: "2017-12-12",
						Downloads: &models.DownloadList{
							CSV: &models.DownloadObject{
								Private: "s3://csv-exported/myfile.csv",
								HRef:    "http://localhost:23600/datasets/123/editions/2017/versions/1.csv",
								Size:    "1234",
							},
						},
						State: models.EditionConfirmedState,
						Type: models.CantabularTable.String(),
					}, nil
				},
				UpdateVersionFunc: func(string, *models.Version) error {
					return nil
				},
				GetDatasetFunc: func(string) (*models.DatasetUpdate, error) {
					return &models.DatasetUpdate{
						ID:      "123",
						Next:    &models.Dataset{Links: &models.DatasetLinks{}},
						Current: &models.Dataset{Links: &models.DatasetLinks{}},
					}, nil
				},
				UpsertDatasetFunc: func(string, *models.DatasetUpdate) error {
					return nil
				},
				GetEditionFunc: func(string, string, string) (*models.EditionUpdate, error) {
					return &models.EditionUpdate{
						ID: "123",
						Next: &models.Edition{
							State: models.PublishedState,
							Links: &models.EditionUpdateLinks{
								Self: &models.LinkObject{
									HRef: "http://localhost:22000/datasets/123/editions/2017",
								},
								LatestVersion: &models.LinkObject{
									HRef: "http://localhost:22000/datasets/123/editions/2017/versions/1",
									ID:   "1",
								},
							},
						},
						Current: &models.Edition{},
					}, nil
				},
				UpsertEditionFunc: func(string, string, *models.EditionUpdate) error {
					return nil
				},
				SetInstanceIsPublishedFunc: func(ctx context.Context, instanceID string) error {
					return nil
				},
			}
>>>>>>> 6fa3eda6

			api := GetAPIWithCantabularMocks(mockedDataStore, generatorMock, datasetPermissions, permissions)
			api.Router.ServeHTTP(w, r)

			So(w.Code, ShouldEqual, http.StatusOK)
			So(datasetPermissions.Required.Calls, ShouldEqual, 1)
			So(permissions.Required.Calls, ShouldEqual, 0)
			So(len(mockedDataStore.GetVersionCalls()), ShouldEqual, 2)
			So(len(mockedDataStore.CheckEditionExistsCalls()), ShouldEqual, 1)
			So(len(mockedDataStore.UpdateVersionCalls()), ShouldEqual, 1)
			So(len(mockedDataStore.UpsertEditionCalls()), ShouldEqual, 1)
			So(len(mockedDataStore.GetDatasetCalls()), ShouldEqual, 1)
			So(len(mockedDataStore.UpsertDatasetCalls()), ShouldEqual, 1)
			So(len(mockedDataStore.SetInstanceIsPublishedCalls()), ShouldEqual, 1)
			So(len(mockedDataStore.UpdateDatasetWithAssociationCalls()), ShouldEqual, 0)
			So(len(generatorMock.GenerateCalls()), ShouldEqual, 1)
			So(generatorMock.GenerateCalls()[0].Edition, ShouldEqual, "2017")
			So(generatorMock.GenerateCalls()[0].DatasetID, ShouldEqual, "123")
			So(generatorMock.GenerateCalls()[0].Version, ShouldEqual, "1")
			So(generatorMock.GenerateCalls()[0].InstanceID, ShouldEqual, "789")

			Convey("then the request body has been drained", func() {
				_, err := r.Body.Read(make([]byte, 1))
				So(err, ShouldEqual, io.EOF)
			})
		})

	})

	Convey("When version is already published and update includes downloads object only", t, func() {
		Convey("And downloads object contains only a csv object", func() {
			b := `{"downloads": { "csv": { "public": "http://cmd-dev/test-site/cpih01", "size": "12", "href": "http://localhost:8080/cpih01"}}}`
			r := createRequestWithAuth("PUT", "http://localhost:22000/datasets/123/editions/2017/versions/1", bytes.NewBufferString(b))

			updateVersionDownloadTest(r)

			Convey("then the request body has been drained", func() {
				_, err := r.Body.Read(make([]byte, 1))
				So(err, ShouldEqual, io.EOF)
			})
		})

		Convey("And downloads object contains only a xls object", func() {
			b := `{"downloads": { "xls": { "public": "http://cmd-dev/test-site/cpih01", "size": "12", "href": "http://localhost:8080/cpih01"}}}`
			r := createRequestWithAuth("PUT", "http://localhost:22000/datasets/123/editions/2017/versions/1", bytes.NewBufferString(b))

			updateVersionDownloadTest(r)

			Convey("then the request body has been drained", func() {
				_, err := r.Body.Read(make([]byte, 1))
				So(err, ShouldEqual, io.EOF)
			})
		})
	})
}

func updateVersionDownloadTest(r *http.Request) {
	w := httptest.NewRecorder()

	generatorMock := &mocks.DownloadsGeneratorMock{
		GenerateFunc: func(context.Context, string, string, string, string) error {
			return nil
		},
	}

	mockedDataStore := &storetest.StorerMock{
		GetDatasetFunc: func(context.Context, string) (*models.DatasetUpdate, error) {
			return &models.DatasetUpdate{
				ID:      "123",
				Next:    &models.Dataset{Links: &models.DatasetLinks{}},
				Current: &models.Dataset{Links: &models.DatasetLinks{}},
			}, nil
		},
		CheckEditionExistsFunc: func(context.Context, string, string, string) error {
			return nil
		},
		GetVersionFunc: func(context.Context, string, string, int, string) (*models.Version, error) {
			return &models.Version{
				ID: "789",
				Links: &models.VersionLinks{
					Dataset: &models.LinkObject{
						HRef: "http://localhost:22000/datasets/123",
						ID:   "123",
					},
					Dimensions: &models.LinkObject{
						HRef: "http://localhost:22000/datasets/123/editions/2017/versions/1/dimensions",
					},
					Edition: &models.LinkObject{
						HRef: "http://localhost:22000/datasets/123/editions/2017",
						ID:   "2017",
					},
					Self: &models.LinkObject{
						HRef: "http://localhost:22000/instances/765",
					},
					Version: &models.LinkObject{
						HRef: "http://localhost:22000/datasets/123/editions/2017/versions/1",
					},
				},
				ReleaseDate: "2017-12-12",
				Downloads: &models.DownloadList{
					CSV: &models.DownloadObject{
						Private: "s3://csv-exported/myfile.csv",
						HRef:    "http://localhost:23600/datasets/123/editions/2017/versions/1.csv",
						Size:    "1234",
					},
				},
				State: models.PublishedState,
			}, nil
		},
		UpdateVersionFunc: func(context.Context, string, *models.Version) error {
			return nil
		},
		GetEditionFunc: func(context.Context, string, string, string) (*models.EditionUpdate, error) {
			return &models.EditionUpdate{
				ID: "123",
				Next: &models.Edition{
					State: models.PublishedState,
				},
				Current: &models.Edition{},
			}, nil
		},
	}

	datasetPermissions := getAuthorisationHandlerMock()
	permissions := getAuthorisationHandlerMock()
	api := GetAPIWithCMDMocks(mockedDataStore, generatorMock, datasetPermissions, permissions)
	api.Router.ServeHTTP(w, r)

	So(w.Code, ShouldEqual, http.StatusOK)
	So(datasetPermissions.Required.Calls, ShouldEqual, 1)
	So(permissions.Required.Calls, ShouldEqual, 0)
	So(len(mockedDataStore.GetDatasetCalls()), ShouldEqual, 1)
	So(len(mockedDataStore.CheckEditionExistsCalls()), ShouldEqual, 1)
	So(len(mockedDataStore.GetVersionCalls()), ShouldEqual, 2)
	So(len(mockedDataStore.UpdateVersionCalls()), ShouldEqual, 1)
	// Check updates to edition and dataset resources were not called
	So(len(mockedDataStore.UpsertEditionCalls()), ShouldEqual, 0)
	So(len(mockedDataStore.UpsertDatasetCalls()), ShouldEqual, 0)
	So(len(mockedDataStore.UpdateDatasetWithAssociationCalls()), ShouldEqual, 0)
	So(len(generatorMock.GenerateCalls()), ShouldEqual, 0)
}

func TestPutVersionGenerateDownloadsError(t *testing.T) {
	Convey("given download generator returns an error", t, func() {
		mockedErr := errors.New("spectacular explosion")
		var v models.Version
		err := json.Unmarshal([]byte(versionAssociatedPayload), &v)
		So(err, ShouldBeNil)
		v.State = models.EditionConfirmedState

		mockedDataStore := &storetest.StorerMock{
			GetVersionFunc: func(ctx context.Context, datasetID string, editionID string, version int, state string) (*models.Version, error) {
				return &v, nil
			},
			GetDatasetFunc: func(ctx context.Context, datasetID string) (*models.DatasetUpdate, error) {
				return &models.DatasetUpdate{}, nil
			},
			CheckEditionExistsFunc: func(ctx context.Context, ID string, editionID string, state string) error {
				return nil
			},
			UpdateVersionFunc: func(ctx context.Context, ID string, version *models.Version) error {
				return nil
			},
			UpdateDatasetWithAssociationFunc: func(ctx context.Context, ID string, state string, version *models.Version) error {
				return nil
			},
		}

		mockDownloadGenerator := &mocks.DownloadsGeneratorMock{
			GenerateFunc: func(context.Context, string, string, string, string) error {
				return mockedErr
			},
		}

		Convey("when put version is called with a valid request", func() {
			r := createRequestWithAuth("PUT", "http://localhost:22000/datasets/123/editions/2017/versions/1", bytes.NewBufferString(versionAssociatedPayload))

			w := httptest.NewRecorder()
			cfg, err := config.Get()
			So(err, ShouldBeNil)
			cfg.EnablePrivateEndpoints = true

			datasetPermissions := getAuthorisationHandlerMock()
			permissions := getAuthorisationHandlerMock()

			api := GetAPIWithCMDMocks(mockedDataStore, mockDownloadGenerator, datasetPermissions, permissions)
			api.Router.ServeHTTP(w, r)

			Convey("then an internal server error response is returned", func() {
				So(w.Code, ShouldEqual, http.StatusInternalServerError)
			})

			Convey("and the expected store calls are made with the expected parameters", func() {
				So(datasetPermissions.Required.Calls, ShouldEqual, 1)
				So(permissions.Required.Calls, ShouldEqual, 0)

				genCalls := mockDownloadGenerator.GenerateCalls()

				So(len(mockedDataStore.GetDatasetCalls()), ShouldEqual, 1)
				So(mockedDataStore.GetDatasetCalls()[0].ID, ShouldEqual, "123")

				So(len(mockedDataStore.CheckEditionExistsCalls()), ShouldEqual, 1)
				So(mockedDataStore.CheckEditionExistsCalls()[0].ID, ShouldEqual, "123")
				So(mockedDataStore.CheckEditionExistsCalls()[0].EditionID, ShouldEqual, "2017")

				So(len(mockedDataStore.GetVersionCalls()), ShouldEqual, 2)
				So(mockedDataStore.GetVersionCalls()[0].DatasetID, ShouldEqual, "123")
				So(mockedDataStore.GetVersionCalls()[0].EditionID, ShouldEqual, "2017")
				So(mockedDataStore.GetVersionCalls()[0].Version, ShouldEqual, 1)
				So(len(mockedDataStore.UpdateVersionCalls()), ShouldEqual, 1)

				So(len(genCalls), ShouldEqual, 1)
				So(genCalls[0].DatasetID, ShouldEqual, "123")
				So(genCalls[0].Edition, ShouldEqual, "2017")
				So(genCalls[0].Version, ShouldEqual, "1")
			})

			Convey("then the request body has been drained", func() {
				_, err = r.Body.Read(make([]byte, 1))
				So(err, ShouldEqual, io.EOF)
			})
		})
	})
}
//v.Type Cant and one for Associated

func TestPutEmptyVersion(t *testing.T) {
	getVersionAssociatedModel := func(datasetType models.DatasetType) models.Version {
		var v models.Version
		err := json.Unmarshal([]byte(versionAssociatedPayload), &v) //
		So(err, ShouldBeNil) //
		v.Type = datasetType.String()
		v.State = models.AssociatedState //
		return v
	}
	xlsDownload := &models.DownloadList{XLS: &models.DownloadObject{Size: "1", HRef: "/hello"}}

	// CMD
	Convey("given an existing version with empty downloads", t, func() {
		v := getVersionAssociatedModel(models.Filterable)
		mockedDataStore := &storetest.StorerMock{
			GetVersionFunc: func(ctx context.Context, datasetID string, editionID string, version int, state string) (*models.Version, error) {
				return &v, nil
			},
			GetDatasetFunc: func(ctx context.Context, datasetID string) (*models.DatasetUpdate, error) {
				return &models.DatasetUpdate{}, nil
			},
			CheckEditionExistsFunc: func(ctx context.Context, ID string, editionID string, state string) error {
				return nil
			},
			UpdateVersionFunc: func(ctx context.Context, ID string, version *models.Version) error {
				return nil
			},
		}

		Convey("when put version is called with an associated version with empty downloads", func() {
			r := createRequestWithAuth("PUT", "http://localhost:22000/datasets/123/editions/2017/versions/1", bytes.NewBufferString(versionAssociatedPayload))
			w := httptest.NewRecorder()

			datasetPermissions := getAuthorisationHandlerMock()
			permissions := getAuthorisationHandlerMock()
			api := GetAPIWithCMDMocks(mockedDataStore, &mocks.DownloadsGeneratorMock{}, datasetPermissions, permissions)
			api.Router.ServeHTTP(w, r)

			Convey("then a http status ok is returned", func() {
				So(w.Code, ShouldEqual, http.StatusOK)
			})

			Convey("and the updated version is as expected", func() {
				So(datasetPermissions.Required.Calls, ShouldEqual, 1)
				So(permissions.Required.Calls, ShouldEqual, 0)
				So(len(mockedDataStore.GetVersionCalls()), ShouldEqual, 2)
				So(len(mockedDataStore.UpdateVersionCalls()), ShouldEqual, 1)
				So(mockedDataStore.UpdateVersionCalls()[0].Version.Downloads, ShouldBeNil)
			})
		})
	})

	Convey("given an existing version with a xls download already exists", t, func() {
		v := getVersionAssociatedModel(models.CantabularBlob)
		mockedDataStore := &storetest.StorerMock{
			GetVersionFunc: func(ctx context.Context, datasetID string, editionID string, version int, state string) (*models.Version, error) {
				v.Downloads = xlsDownload
				return &v, nil
			},
			GetDatasetFunc: func(ctx context.Context, datasetID string) (*models.DatasetUpdate, error) {
				return &models.DatasetUpdate{}, nil
			},
			CheckEditionExistsFunc: func(ctx context.Context, ID string, editionID string, state string) error {
				return nil
			},
			UpdateVersionFunc: func(ctx context.Context, ID string, version *models.Version) error {
				return nil
			},
		}

		mockDownloadGenerator := &mocks.DownloadsGeneratorMock{}

		Convey("when put version is called with an associated version with empty downloads", func() {
			r := createRequestWithAuth("PUT", "http://localhost:22000/datasets/123/editions/2017/versions/1", bytes.NewBufferString(versionAssociatedPayload))
			w := httptest.NewRecorder()

			datasetPermissions := getAuthorisationHandlerMock()
			permissions := getAuthorisationHandlerMock()
			api := GetAPIWithCMDMocks(mockedDataStore, &mocks.DownloadsGeneratorMock{}, datasetPermissions, permissions)
			api.Router.ServeHTTP(w, r)

			Convey("then a http status ok is returned", func() {
				So(w.Code, ShouldEqual, http.StatusOK)
				So(datasetPermissions.Required.Calls, ShouldEqual, 1)
				So(permissions.Required.Calls, ShouldEqual, 0)
			})

			Convey("and any existing version downloads are not overwritten", func() {
				So(len(mockedDataStore.UpdateVersionCalls()), ShouldEqual, 1)
				So(mockedDataStore.UpdateVersionCalls()[0].Version.Downloads, ShouldResemble, xlsDownload)
			})

			Convey("and the expected external calls are made with the correct parameters", func() {
				So(len(mockedDataStore.GetDatasetCalls()), ShouldEqual, 1)
				So(mockedDataStore.GetDatasetCalls()[0].ID, ShouldEqual, "123")

				So(len(mockedDataStore.CheckEditionExistsCalls()), ShouldEqual, 1)
				So(mockedDataStore.CheckEditionExistsCalls()[0].ID, ShouldEqual, "123")
				So(mockedDataStore.CheckEditionExistsCalls()[0].EditionID, ShouldEqual, "2017")
				So(mockedDataStore.CheckEditionExistsCalls()[0].State, ShouldEqual, "")

				So(len(mockedDataStore.GetVersionCalls()), ShouldEqual, 2)
				So(mockedDataStore.GetVersionCalls()[0].DatasetID, ShouldEqual, "123")
				So(mockedDataStore.GetVersionCalls()[0].EditionID, ShouldEqual, "2017")
				So(mockedDataStore.GetVersionCalls()[0].Version, ShouldEqual, 1)
				So(mockedDataStore.GetVersionCalls()[0].State, ShouldEqual, "")

				So(len(mockedDataStore.UpsertEditionCalls()), ShouldEqual, 0)
				So(len(mockedDataStore.UpdateDatasetWithAssociationCalls()), ShouldEqual, 0)
				So(len(mockDownloadGenerator.GenerateCalls()), ShouldEqual, 0)
			})
		})
	})
}

func TestPutVersionReturnsError(t *testing.T) {
	t.Parallel()
	Convey("When the request contain malformed json a bad request status is returned", t, func() {
		generatorMock := &mocks.DownloadsGeneratorMock{
			GenerateFunc: func(context.Context, string, string, string, string) error {
				return nil
			},
		}

		b := "{"
		r := createRequestWithAuth("PUT", "http://localhost:22000/datasets/123/editions/2017/versions/1", bytes.NewBufferString(b))

		w := httptest.NewRecorder()
		mockedDataStore := &storetest.StorerMock{
			GetVersionFunc: func(context.Context, string, string, int, string) (*models.Version, error) {
				return &models.Version{State: models.AssociatedState}, nil
			},
			GetDatasetFunc: func(ctx context.Context, datasetID string) (*models.DatasetUpdate, error) {
				return &models.DatasetUpdate{}, nil
			},
		}

		datasetPermissions := getAuthorisationHandlerMock()
		permissions := getAuthorisationHandlerMock()
		api := GetAPIWithCMDMocks(mockedDataStore, generatorMock, datasetPermissions, permissions)

		api.Router.ServeHTTP(w, r)
		So(w.Code, ShouldEqual, http.StatusBadRequest)
		So(w.Body.String(), ShouldContainSubstring, errs.ErrUnableToParseJSON.Error())

		So(datasetPermissions.Required.Calls, ShouldEqual, 1)
		So(permissions.Required.Calls, ShouldEqual, 0)
		So(len(mockedDataStore.GetVersionCalls()), ShouldEqual, 1)
		So(len(mockedDataStore.GetDatasetCalls()), ShouldEqual, 0)
		So(len(generatorMock.GenerateCalls()), ShouldEqual, 0)

		Convey("then the request body has been drained", func() {
			_, err := r.Body.Read(make([]byte, 1))
			So(err, ShouldEqual, io.EOF)
		})
	})

	Convey("When the api cannot connect to datastore return an internal server error", t, func() {
		generatorMock := &mocks.DownloadsGeneratorMock{
			GenerateFunc: func(context.Context, string, string, string, string) error {
				return nil
			},
		}

		b := versionPayload
		r := createRequestWithAuth("PUT", "http://localhost:22000/datasets/123/editions/2017/versions/1", bytes.NewBufferString(b))

		w := httptest.NewRecorder()
		mockedDataStore := &storetest.StorerMock{
			GetVersionFunc: func(context.Context, string, string, int, string) (*models.Version, error) {
				return nil, errs.ErrInternalServer
			},
			GetDatasetFunc: func(ctx context.Context, datasetID string) (*models.DatasetUpdate, error) {
				return &models.DatasetUpdate{}, nil
			},
		}

		datasetPermissions := getAuthorisationHandlerMock()
		permissions := getAuthorisationHandlerMock()
		api := GetAPIWithCMDMocks(mockedDataStore, generatorMock, datasetPermissions, permissions)
		api.Router.ServeHTTP(w, r)

		So(w.Code, ShouldEqual, http.StatusInternalServerError)
		So(w.Body.String(), ShouldContainSubstring, errs.ErrInternalServer.Error())

		So(datasetPermissions.Required.Calls, ShouldEqual, 1)
		So(permissions.Required.Calls, ShouldEqual, 0)
		So(len(mockedDataStore.GetVersionCalls()), ShouldEqual, 1)
		So(len(mockedDataStore.GetDatasetCalls()), ShouldEqual, 0)
		So(len(generatorMock.GenerateCalls()), ShouldEqual, 0)

		Convey("then the request body has been drained", func() {
			_, err := r.Body.Read(make([]byte, 1))
			So(err, ShouldEqual, io.EOF)
		})
	})

	Convey("When the request has negative version return invalid version error", t, func() {
		generatorMock := &mocks.DownloadsGeneratorMock{
			GenerateFunc: func(ctx context.Context, datasetID string, edition string, versionID string, version string) error {
				return nil
			},
		}

		b := versionPayload
		r := createRequestWithAuth("PUT", "http://localhost:22000/datasets/123/editions/2017/versions/-1", bytes.NewBufferString(b))

		w := httptest.NewRecorder()
		mockedDataStore := &storetest.StorerMock{
			GetVersionFunc: func(context.Context, string, string, int, string) (*models.Version, error) {
				return &models.Version{}, errs.ErrInvalidVersion
			},
			GetDatasetFunc: func(ctx context.Context, datasetID string) (*models.DatasetUpdate, error) {
				return nil, errs.ErrDatasetNotFound
			},
			CheckEditionExistsFunc: func(context.Context, string, string, string) error {
				return nil
			},
		}

		datasetPermissions := getAuthorisationHandlerMock()
		permissions := getAuthorisationHandlerMock()
		api := GetAPIWithCMDMocks(mockedDataStore, generatorMock, datasetPermissions, permissions)
		api.Router.ServeHTTP(w, r)

		So(w.Code, ShouldEqual, http.StatusBadRequest)
		So(w.Body.String(), ShouldContainSubstring, errs.ErrInvalidVersion.Error())

		So(datasetPermissions.Required.Calls, ShouldEqual, 1)
		So(permissions.Required.Calls, ShouldEqual, 0)
		So(len(mockedDataStore.GetVersionCalls()), ShouldEqual, 0)
		So(len(mockedDataStore.GetDatasetCalls()), ShouldEqual, 0)
		So(len(mockedDataStore.CheckEditionExistsCalls()), ShouldEqual, 0)
		So(len(generatorMock.GenerateCalls()), ShouldEqual, 0)

		Convey("then the request body has been drained", func() {
			_, err := r.Body.Read(make([]byte, 1))
			So(err, ShouldEqual, io.EOF)
		})
	})

	Convey("When the request has zero version return invalid version error", t, func() {
		generatorMock := &mocks.DownloadsGeneratorMock{
			GenerateFunc: func(ctx context.Context, datasetID string, edition string, versionID string, version string) error {
				return nil
			},
		}

		b := versionPayload
		r := createRequestWithAuth("PUT", "http://localhost:22000/datasets/123/editions/2017/versions/0", bytes.NewBufferString(b))

		w := httptest.NewRecorder()
		mockedDataStore := &storetest.StorerMock{}

		datasetPermissions := getAuthorisationHandlerMock()
		permissions := getAuthorisationHandlerMock()
		api := GetAPIWithCMDMocks(mockedDataStore, generatorMock, datasetPermissions, permissions)
		api.Router.ServeHTTP(w, r)

		So(w.Code, ShouldEqual, http.StatusBadRequest)
		So(w.Body.String(), ShouldContainSubstring, errs.ErrInvalidVersion.Error())

		So(datasetPermissions.Required.Calls, ShouldEqual, 1)
		So(permissions.Required.Calls, ShouldEqual, 0)
		So(len(mockedDataStore.GetVersionCalls()), ShouldEqual, 0)
		So(len(mockedDataStore.GetDatasetCalls()), ShouldEqual, 0)
		So(len(mockedDataStore.CheckEditionExistsCalls()), ShouldEqual, 0)
		So(len(generatorMock.GenerateCalls()), ShouldEqual, 0)

		Convey("then the request body has been drained", func() {
			_, err := r.Body.Read(make([]byte, 1))
			So(err, ShouldEqual, io.EOF)
		})
	})

	Convey("When an request has invalid version return invalid version error", t, func() {
		generatorMock := &mocks.DownloadsGeneratorMock{
			GenerateFunc: func(ctx context.Context, datasetID string, edition string, versionID string, version string) error {
				return nil
			},
		}

		b := versionPayload
		r := createRequestWithAuth("PUT", "http://localhost:22000/datasets/123/editions/2017/versions/kkk", bytes.NewBufferString(b))

		w := httptest.NewRecorder()
		mockedDataStore := &storetest.StorerMock{}

		datasetPermissions := getAuthorisationHandlerMock()
		permissions := getAuthorisationHandlerMock()
		api := GetAPIWithCMDMocks(mockedDataStore, generatorMock, datasetPermissions, permissions)
		api.Router.ServeHTTP(w, r)

		So(w.Code, ShouldEqual, http.StatusBadRequest)
		So(w.Body.String(), ShouldContainSubstring, errs.ErrInvalidVersion.Error())

		So(datasetPermissions.Required.Calls, ShouldEqual, 1)
		So(permissions.Required.Calls, ShouldEqual, 0)
		So(len(mockedDataStore.GetVersionCalls()), ShouldEqual, 0)
		So(len(mockedDataStore.GetDatasetCalls()), ShouldEqual, 0)
		So(len(mockedDataStore.CheckEditionExistsCalls()), ShouldEqual, 0)
		So(len(generatorMock.GenerateCalls()), ShouldEqual, 0)

		Convey("then the request body has been drained", func() {
			_, err := r.Body.Read(make([]byte, 1))
			So(err, ShouldEqual, io.EOF)
		})
	})

	Convey("When the dataset document cannot be found for version return status not found", t, func() {
		generatorMock := &mocks.DownloadsGeneratorMock{
			GenerateFunc: func(ctx context.Context, datasetID string, edition string, versionID string, version string) error {
				return nil
			},
		}

		b := versionPayload
		r := createRequestWithAuth("PUT", "http://localhost:22000/datasets/123/editions/2017/versions/1", bytes.NewBufferString(b))

		w := httptest.NewRecorder()
		mockedDataStore := &storetest.StorerMock{
			GetVersionFunc: func(context.Context, string, string, int, string) (*models.Version, error) {
				return &models.Version{}, errs.ErrVersionNotFound
			},
			GetDatasetFunc: func(ctx context.Context, datasetID string) (*models.DatasetUpdate, error) {
				return nil, errs.ErrDatasetNotFound
			},
			CheckEditionExistsFunc: func(context.Context, string, string, string) error {
				return nil
			},
		}

		datasetPermissions := getAuthorisationHandlerMock()
		permissions := getAuthorisationHandlerMock()
		api := GetAPIWithCMDMocks(mockedDataStore, generatorMock, datasetPermissions, permissions)
		api.Router.ServeHTTP(w, r)

		So(w.Code, ShouldEqual, http.StatusNotFound)
		So(w.Body.String(), ShouldContainSubstring, errs.ErrDatasetNotFound.Error())

		So(datasetPermissions.Required.Calls, ShouldEqual, 1)
		So(permissions.Required.Calls, ShouldEqual, 0)
		So(len(mockedDataStore.GetVersionCalls()), ShouldEqual, 1)
		So(len(mockedDataStore.GetDatasetCalls()), ShouldEqual, 1)
		So(len(mockedDataStore.CheckEditionExistsCalls()), ShouldEqual, 0)
		So(len(generatorMock.GenerateCalls()), ShouldEqual, 0)

		Convey("then the request body has been drained", func() {
			_, err := r.Body.Read(make([]byte, 1))
			So(err, ShouldEqual, io.EOF)
		})
	})

	Convey("When the edition document cannot be found for version return status not found", t, func() {
		generatorMock := &mocks.DownloadsGeneratorMock{
			GenerateFunc: func(context.Context, string, string, string, string) error {
				return nil
			},
		}

		b := versionPayload
		r := createRequestWithAuth("PUT", "http://localhost:22000/datasets/123/editions/2017/versions/1", bytes.NewBufferString(b))

		w := httptest.NewRecorder()
		mockedDataStore := &storetest.StorerMock{
			GetVersionFunc: func(context.Context, string, string, int, string) (*models.Version, error) {
				return &models.Version{}, errs.ErrVersionNotFound
			},
			GetDatasetFunc: func(ctx context.Context, datasetID string) (*models.DatasetUpdate, error) {
				return &models.DatasetUpdate{}, nil
			},
			CheckEditionExistsFunc: func(context.Context, string, string, string) error {
				return errs.ErrEditionNotFound
			},
		}

		datasetPermissions := getAuthorisationHandlerMock()
		permissions := getAuthorisationHandlerMock()
		api := GetAPIWithCMDMocks(mockedDataStore, generatorMock, datasetPermissions, permissions)

		api.Router.ServeHTTP(w, r)
		So(w.Code, ShouldEqual, http.StatusNotFound)
		So(w.Body.String(), ShouldContainSubstring, errs.ErrEditionNotFound.Error())

		So(datasetPermissions.Required.Calls, ShouldEqual, 1)
		So(permissions.Required.Calls, ShouldEqual, 0)
		So(len(mockedDataStore.GetVersionCalls()), ShouldEqual, 1)
		So(len(mockedDataStore.GetDatasetCalls()), ShouldEqual, 1)
		So(len(mockedDataStore.CheckEditionExistsCalls()), ShouldEqual, 1)
		So(len(generatorMock.GenerateCalls()), ShouldEqual, 0)

		Convey("then the request body has been drained", func() {
			_, err := r.Body.Read(make([]byte, 1))
			So(err, ShouldEqual, io.EOF)
		})
	})

	Convey("When the version document cannot be found return status not found", t, func() {
		generatorMock := &mocks.DownloadsGeneratorMock{
			GenerateFunc: func(context.Context, string, string, string, string) error {
				return nil
			},
		}

		b := versionPayload
		r := createRequestWithAuth("PUT", "http://localhost:22000/datasets/123/editions/2017/versions/1", bytes.NewBufferString(b))

		w := httptest.NewRecorder()
		mockedDataStore := &storetest.StorerMock{
			GetVersionFunc: func(context.Context, string, string, int, string) (*models.Version, error) {
				return &models.Version{}, errs.ErrVersionNotFound
			},
			GetDatasetFunc: func(ctx context.Context, datasetID string) (*models.DatasetUpdate, error) {
				return &models.DatasetUpdate{}, nil
			},
			CheckEditionExistsFunc: func(context.Context, string, string, string) error {
				return nil
			},
			UpdateVersionFunc: func(context.Context, string, *models.Version) error {
				return nil
			},
		}

		datasetPermissions := getAuthorisationHandlerMock()
		permissions := getAuthorisationHandlerMock()
		api := GetAPIWithCMDMocks(mockedDataStore, generatorMock, datasetPermissions, permissions)

		api.Router.ServeHTTP(w, r)
		So(w.Code, ShouldEqual, http.StatusNotFound)
		So(w.Body.String(), ShouldContainSubstring, errs.ErrVersionNotFound.Error())

		So(datasetPermissions.Required.Calls, ShouldEqual, 1)
		So(permissions.Required.Calls, ShouldEqual, 0)
		So(len(mockedDataStore.GetVersionCalls()), ShouldEqual, 2)
		So(len(mockedDataStore.GetDatasetCalls()), ShouldEqual, 1)
		So(len(mockedDataStore.CheckEditionExistsCalls()), ShouldEqual, 1)
		So(len(mockedDataStore.UpdateVersionCalls()), ShouldEqual, 0)
		So(len(generatorMock.GenerateCalls()), ShouldEqual, 0)

		Convey("then the request body has been drained", func() {
			_, err := r.Body.Read(make([]byte, 1))
			So(err, ShouldEqual, io.EOF)
		})
	})

	Convey("When the request is not authorised to update version then response returns status not found", t, func() {
		generatorMock := &mocks.DownloadsGeneratorMock{
			GenerateFunc: func(context.Context, string, string, string, string) error {
				return nil
			},
		}

		b := versionPayload
		r, err := http.NewRequest("PUT", "http://localhost:22000/datasets/123/editions/2017/versions/1", bytes.NewBufferString(b))
		So(err, ShouldBeNil)
		w := httptest.NewRecorder()
		mockedDataStore := &storetest.StorerMock{
			GetVersionFunc: func(context.Context, string, string, int, string) (*models.Version, error) {
				return &models.Version{
					State: "associated",
				}, nil
			},
		}

		datasetPermissions := getAuthorisationHandlerMock()
		permissions := getAuthorisationHandlerMock()
		api := GetAPIWithCMDMocks(mockedDataStore, generatorMock, datasetPermissions, permissions)
		api.Router.ServeHTTP(w, r)

		So(w.Code, ShouldEqual, http.StatusUnauthorized)
		So(w.Body.String(), ShouldEqual, "unauthenticated request\n")
		So(datasetPermissions.Required.Calls, ShouldEqual, 0)
		So(permissions.Required.Calls, ShouldEqual, 0)

		So(len(mockedDataStore.GetVersionCalls()), ShouldEqual, 0)
		So(len(generatorMock.GenerateCalls()), ShouldEqual, 0)

		Convey("then the request body has been drained", func() {
			_, err = r.Body.Read(make([]byte, 1))
			So(err, ShouldEqual, io.EOF)
		})
	})

	Convey("When the version document has already been published return status forbidden", t, func() {
		generatorMock := &mocks.DownloadsGeneratorMock{
			GenerateFunc: func(context.Context, string, string, string, string) error {
				return nil
			},
		}

		b := versionPayload
		r := createRequestWithAuth("PUT", "http://localhost:22000/datasets/123/editions/2017/versions/1", bytes.NewBufferString(b))

		w := httptest.NewRecorder()
		mockedDataStore := &storetest.StorerMock{
			GetVersionFunc: func(context.Context, string, string, int, string) (*models.Version, error) {
				return &models.Version{
					State: models.PublishedState,
				}, nil
			},
			GetDatasetFunc: func(ctx context.Context, datasetID string) (*models.DatasetUpdate, error) {
				return &models.DatasetUpdate{}, nil
			},
		}

		datasetPermissions := getAuthorisationHandlerMock()
		permissions := getAuthorisationHandlerMock()
		api := GetAPIWithCMDMocks(mockedDataStore, generatorMock, datasetPermissions, permissions)

		api.Router.ServeHTTP(w, r)
		So(w.Code, ShouldEqual, http.StatusForbidden)
		So(w.Body.String(), ShouldEqual, "unable to update version as it has been published\n")

		So(len(mockedDataStore.GetVersionCalls()), ShouldEqual, 1)
		So(len(mockedDataStore.GetDatasetCalls()), ShouldEqual, 0)
		So(datasetPermissions.Required.Calls, ShouldEqual, 1)
		So(permissions.Required.Calls, ShouldEqual, 0)

		Convey("then the request body has been drained", func() {
			_, err := r.Body.Read(make([]byte, 1))
			So(err, ShouldEqual, io.EOF)
		})
	})

	Convey("When the request body is invalid return status bad request", t, func() {
		generatorMock := &mocks.DownloadsGeneratorMock{
			GenerateFunc: func(context.Context, string, string, string, string) error {
				return nil
			},
		}

		b := `{"instance_id":"a1b2c3","edition":"2017","license":"ONS","release_date":"2017-04-04","state":"associated"}`
		r := createRequestWithAuth("PUT", "http://localhost:22000/datasets/123/editions/2017/versions/1", bytes.NewBufferString(b))

		w := httptest.NewRecorder()
		mockedDataStore := &storetest.StorerMock{
			GetVersionFunc: func(context.Context, string, string, int, string) (*models.Version, error) {
				return &models.Version{State: "associated"}, nil
			},
			GetDatasetFunc: func(ctx context.Context, datasetID string) (*models.DatasetUpdate, error) {
				return &models.DatasetUpdate{}, nil
			},
			CheckEditionExistsFunc: func(context.Context, string, string, string) error {
				return nil
			},
			UpdateVersionFunc: func(context.Context, string, *models.Version) error {
				return nil
			},
		}

		datasetPermissions := getAuthorisationHandlerMock()
		permissions := getAuthorisationHandlerMock()
		api := GetAPIWithCMDMocks(mockedDataStore, generatorMock, datasetPermissions, permissions)
		api.Router.ServeHTTP(w, r)

		So(w.Code, ShouldEqual, http.StatusBadRequest)
		So(w.Body.String(), ShouldEqual, "missing collection_id for association between version and a collection\n")

		So(datasetPermissions.Required.Calls, ShouldEqual, 1)
		So(permissions.Required.Calls, ShouldEqual, 0)
		So(len(mockedDataStore.GetVersionCalls()), ShouldEqual, 2)
		So(len(mockedDataStore.GetDatasetCalls()), ShouldEqual, 1)
		So(len(mockedDataStore.CheckEditionExistsCalls()), ShouldEqual, 1)
		So(len(mockedDataStore.UpdateVersionCalls()), ShouldEqual, 0)
		So(len(generatorMock.GenerateCalls()), ShouldEqual, 0)

		Convey("then the request body has been drained", func() {
			_, err := r.Body.Read(make([]byte, 1))
			So(err, ShouldEqual, io.EOF)
		})
	})

	Convey("When setting the instance node to published fails", t, func() {
		generatorMock := &mocks.DownloadsGeneratorMock{
			GenerateFunc: func(context.Context, string, string, string, string) error {
				return nil
			},
		}

		b := versionPublishedPayload
		r := createRequestWithAuth("PUT", "http://localhost:22000/datasets/123/editions/2017/versions/1", bytes.NewBufferString(b))

		w := httptest.NewRecorder()

		mockedDataStore := &storetest.StorerMock{
			CheckEditionExistsFunc: func(context.Context, string, string, string) error {
				return nil
			},
			GetVersionFunc: func(context.Context, string, string, int, string) (*models.Version, error) {
				return &models.Version{
					ID: "789",
					Links: &models.VersionLinks{
						Dataset: &models.LinkObject{
							HRef: "http://localhost:22000/datasets/123",
							ID:   "123",
						},
						Dimensions: &models.LinkObject{
							HRef: "http://localhost:22000/datasets/123/editions/2017/versions/1/dimensions",
						},
						Edition: &models.LinkObject{
							HRef: "http://localhost:22000/datasets/123/editions/2017",
							ID:   "2017",
						},
						Self: &models.LinkObject{
							HRef: "http://localhost:22000/instances/765",
						},
						Version: &models.LinkObject{
							HRef: "http://localhost:22000/datasets/123/editions/2017/versions/1",
							ID:   "1",
						},
					},
					ReleaseDate: "2017-12-12",
					Downloads: &models.DownloadList{
						CSV: &models.DownloadObject{
							Private: "s3://csv-exported/myfile.csv",
							HRef:    "http://localhost:23600/datasets/123/editions/2017/versions/1.csv",
							Size:    "1234",
						},
					},
					State: models.EditionConfirmedState,
				}, nil
			},
			UpdateVersionFunc: func(context.Context, string, *models.Version) error {
				return nil
			},
			GetDatasetFunc: func(context.Context, string) (*models.DatasetUpdate, error) {
				return &models.DatasetUpdate{
					ID:      "123",
					Next:    &models.Dataset{Links: &models.DatasetLinks{}},
					Current: &models.Dataset{Links: &models.DatasetLinks{}},
				}, nil
			},
			UpsertDatasetFunc: func(context.Context, string, *models.DatasetUpdate) error {
				return nil
			},
			GetEditionFunc: func(context.Context, string, string, string) (*models.EditionUpdate, error) {
				return &models.EditionUpdate{
					ID: "123",
					Next: &models.Edition{
						State: models.PublishedState,
						Links: &models.EditionUpdateLinks{
							Self: &models.LinkObject{
								HRef: "http://localhost:22000/datasets/123/editions/2017",
								ID:   "2017",
							},
							LatestVersion: &models.LinkObject{
								HRef: "http://localhost:22000/datasets/123/editions/2017/versions/1",
								ID:   "1",
							},
						},
					},
					Current: &models.Edition{},
				}, nil
			},
			UpsertEditionFunc: func(context.Context, string, string, *models.EditionUpdate) error {
				return nil
			},
			SetInstanceIsPublishedFunc: func(ctx context.Context, instanceID string) error {
				return errors.New("failed to set is_published on the instance node")
			},
		}

		datasetPermissions := getAuthorisationHandlerMock()
		permissions := getAuthorisationHandlerMock()
		api := GetAPIWithCMDMocks(mockedDataStore, generatorMock, datasetPermissions, permissions)

		api.Router.ServeHTTP(w, r)

		So(w.Code, ShouldEqual, http.StatusInternalServerError)
		So(datasetPermissions.Required.Calls, ShouldEqual, 1)
		So(permissions.Required.Calls, ShouldEqual, 0)
		So(len(mockedDataStore.CheckEditionExistsCalls()), ShouldEqual, 1)
		So(len(mockedDataStore.GetVersionCalls()), ShouldEqual, 2)
		So(len(mockedDataStore.UpdateVersionCalls()), ShouldEqual, 1)
		So(len(mockedDataStore.UpsertEditionCalls()), ShouldEqual, 1)
		So(len(mockedDataStore.GetDatasetCalls()), ShouldEqual, 1)
		So(len(mockedDataStore.SetInstanceIsPublishedCalls()), ShouldEqual, 1)
		So(len(mockedDataStore.UpsertDatasetCalls()), ShouldEqual, 0)
		So(len(mockedDataStore.UpdateDatasetWithAssociationCalls()), ShouldEqual, 0)
		So(len(generatorMock.GenerateCalls()), ShouldEqual, 0)

		Convey("then the request body has been drained", func() {
			_, err := r.Body.Read(make([]byte, 1))
			So(err, ShouldEqual, io.EOF)
		})
	})
}

func TestCreateNewVersionDoc(t *testing.T) {
	t.Parallel()
	Convey("Check the version has the new collection id when request contains a collection_id", t, func() {
		currentVersion := &models.Version{}
		version := &models.Version{
			CollectionID: "4321",
		}

		populateNewVersionDoc(currentVersion, version)
		So(version.CollectionID, ShouldNotBeNil)
		So(version.CollectionID, ShouldEqual, "4321")
	})

	Convey("Check the version collection id does not get replaced by the current collection id when request contains a collection_id", t, func() {
		currentVersion := &models.Version{
			CollectionID: "1234",
		}
		version := &models.Version{
			CollectionID: "4321",
		}

		populateNewVersionDoc(currentVersion, version)
		So(version.CollectionID, ShouldNotBeNil)
		So(version.CollectionID, ShouldEqual, "4321")
	})

	Convey("Check the version has the old collection id when request is missing a collection_id", t, func() {
		currentVersion := &models.Version{
			CollectionID: "1234",
		}
		version := &models.Version{}

		populateNewVersionDoc(currentVersion, version)
		So(version.CollectionID, ShouldNotBeNil)
		So(version.CollectionID, ShouldEqual, "1234")
	})

	Convey("check the version collection id is not set when both request body and current version document are missing a collection id", t, func() {
		currentVersion := &models.Version{}
		version := &models.Version{}

		populateNewVersionDoc(currentVersion, version)
		So(version.CollectionID, ShouldNotBeNil)
		So(version.CollectionID, ShouldEqual, "")
	})

	Convey("Check the version has the new spatial link when request contains a links.spatial.href", t, func() {
		currentVersion := &models.Version{}
		version := &models.Version{
			Links: &models.VersionLinks{
				Spatial: &models.LinkObject{
					HRef: "http://ons.gov.uk/geographylist",
				},
			},
		}

		populateNewVersionDoc(currentVersion, version)
		So(version.Links, ShouldNotBeNil)
		So(version.Links.Spatial, ShouldNotBeNil)
		So(version.Links.Spatial.HRef, ShouldEqual, "http://ons.gov.uk/geographylist")
	})

	Convey("Check the version links.spatial.href does not get replaced by the current version value", t, func() {
		currentVersion := &models.Version{
			Links: &models.VersionLinks{
				Spatial: &models.LinkObject{
					HRef: "http://ons.gov.uk/oldgeographylist",
				},
			},
		}
		version := &models.Version{
			Links: &models.VersionLinks{
				Spatial: &models.LinkObject{
					HRef: "http://ons.gov.uk/geographylist",
				},
			},
		}

		populateNewVersionDoc(currentVersion, version)
		So(version.Links, ShouldNotBeNil)
		So(version.Links.Spatial, ShouldNotBeNil)
		So(version.Links.Spatial.HRef, ShouldEqual, "http://ons.gov.uk/geographylist")
	})

	Convey("Check the links.spatial.href has the old value when request does not contain a links.spatial.href", t, func() {
		currentVersion := &models.Version{
			Links: &models.VersionLinks{
				Spatial: &models.LinkObject{
					HRef: "http://ons.gov.uk/oldgeographylist",
				},
			},
		}
		version := &models.Version{}

		populateNewVersionDoc(currentVersion, version)
		So(version.Links, ShouldNotBeNil)
		So(version.Links.Spatial, ShouldNotBeNil)
		So(version.Links.Spatial.HRef, ShouldEqual, "http://ons.gov.uk/oldgeographylist")
	})

	Convey("check the version links.spatial.href is not set when both request body and current version document do not contain a links.spatial.href", t, func() {
		currentVersion := &models.Version{
			Links: &models.VersionLinks{
				Dataset: &models.LinkObject{
					HRef: "http://ons.gov.uk/datasets/123",
				},
			},
		}
		version := &models.Version{}

		populateNewVersionDoc(currentVersion, version)
		So(version.Links, ShouldNotBeNil)
		So(version.Links.Spatial, ShouldBeNil)
	})
}

func TestDetachVersionReturnOK(t *testing.T) {

	// TODO conditional test for feature flagged functionality. Will need tidying up eventually.
	featureEnvString := os.Getenv("ENABLE_DETACH_DATASET")
	featureOn, _ := strconv.ParseBool(featureEnvString)
	if !featureOn {
		return
	}

	t.Parallel()

	Convey("A successful detach request against a version of a published dataset returns 200 OK response.", t, func() {
		generatorMock := &mocks.DownloadsGeneratorMock{
			GenerateFunc: func(context.Context, string, string, string, string) error {
				return nil
			},
		}

		r := createRequestWithAuth("DELETE", "http://localhost:22000/datasets/123/editions/2017/versions/1", nil)

		w := httptest.NewRecorder()
		mockedDataStore := &storetest.StorerMock{
			GetEditionFunc: func(ctx context.Context, datasetID, editionID, state string) (*models.EditionUpdate, error) {
				return &models.EditionUpdate{
					ID:      "test",
					Current: &models.Edition{},
					Next: &models.Edition{
						Edition: "yep",
						State:   models.EditionConfirmedState,
						Links: &models.EditionUpdateLinks{
							LatestVersion: &models.LinkObject{
								ID: "1"}}}}, nil
			},
			GetVersionFunc: func(ctx context.Context, datasetID string, editionID string, version int, state string) (*models.Version, error) {
				return &models.Version{}, nil
			},
			GetDatasetFunc: func(ctx context.Context, ID string) (*models.DatasetUpdate, error) {
				return &models.DatasetUpdate{Current: &models.Dataset{}}, nil
			},
			UpdateVersionFunc: func(ctx context.Context, ID string, version *models.Version) error {
				return nil
			},
			UpsertEditionFunc: func(ctx context.Context, datasetID string, edition string, editionDoc *models.EditionUpdate) error {
				return nil
			},
			UpsertDatasetFunc: func(ctx context.Context, ID string, datasetDoc *models.DatasetUpdate) error {
				return nil
			},
		}

		datasetPermissions := getAuthorisationHandlerMock()
		permissions := getAuthorisationHandlerMock()
		api := GetAPIWithCMDMocks(mockedDataStore, generatorMock, datasetPermissions, permissions)

		api.Router.ServeHTTP(w, r)

		So(w.Code, ShouldEqual, http.StatusOK)

		So(datasetPermissions.Required.Calls, ShouldEqual, 1)
		So(permissions.Required.Calls, ShouldEqual, 0)
		So(len(mockedDataStore.GetEditionCalls()), ShouldEqual, 1)
		So(len(mockedDataStore.GetVersionCalls()), ShouldEqual, 1)
		So(len(mockedDataStore.GetDatasetCalls()), ShouldEqual, 1)
		So(len(mockedDataStore.UpdateVersionCalls()), ShouldEqual, 1)
		So(len(mockedDataStore.UpsertEditionCalls()), ShouldEqual, 1)
		So(len(mockedDataStore.UpsertDatasetCalls()), ShouldEqual, 1)
		So(len(generatorMock.GenerateCalls()), ShouldEqual, 0)
	})

	Convey("A successful detach request against a version of a unpublished dataset returns 200 OK response.", t, func() {
		generatorMock := &mocks.DownloadsGeneratorMock{
			GenerateFunc: func(context.Context, string, string, string, string) error {
				return nil
			},
		}

		r := createRequestWithAuth("DELETE", "http://localhost:22000/datasets/123/editions/2017/versions/1", nil)

		w := httptest.NewRecorder()
		mockedDataStore := &storetest.StorerMock{
			GetEditionFunc: func(ctx context.Context, datasetID, editionID, state string) (*models.EditionUpdate, error) {
				return &models.EditionUpdate{
					ID:      "test",
					Current: &models.Edition{},
					Next: &models.Edition{
						Edition: "yep",
						State:   models.EditionConfirmedState,
						Links: &models.EditionUpdateLinks{
							LatestVersion: &models.LinkObject{
								ID: "1"}}}}, nil
			},
			GetVersionFunc: func(ctx context.Context, datasetID string, editionID string, version int, state string) (*models.Version, error) {
				return &models.Version{}, nil
			},
			GetDatasetFunc: func(ctx context.Context, ID string) (*models.DatasetUpdate, error) {
				return &models.DatasetUpdate{}, nil
			},
			UpdateVersionFunc: func(ctx context.Context, ID string, version *models.Version) error {
				return nil
			},
			UpsertEditionFunc: func(ctx context.Context, datasetID string, edition string, editionDoc *models.EditionUpdate) error {
				return nil
			},
			UpsertDatasetFunc: func(ctx context.Context, ID string, datasetDoc *models.DatasetUpdate) error {
				return nil
			},
		}

		datasetPermissions := getAuthorisationHandlerMock()
		permissions := getAuthorisationHandlerMock()
		api := GetAPIWithCMDMocks(mockedDataStore, generatorMock, datasetPermissions, permissions)

		api.Router.ServeHTTP(w, r)

		So(w.Code, ShouldEqual, http.StatusOK)

		So(datasetPermissions.Required.Calls, ShouldEqual, 1)
		So(permissions.Required.Calls, ShouldEqual, 0)
		So(len(mockedDataStore.GetEditionCalls()), ShouldEqual, 1)
		So(len(mockedDataStore.GetVersionCalls()), ShouldEqual, 1)
		So(len(mockedDataStore.GetDatasetCalls()), ShouldEqual, 1)
		So(len(mockedDataStore.UpdateVersionCalls()), ShouldEqual, 1)
		So(len(mockedDataStore.UpsertEditionCalls()), ShouldEqual, 0)
		So(len(mockedDataStore.UpsertDatasetCalls()), ShouldEqual, 0)
		So(len(generatorMock.GenerateCalls()), ShouldEqual, 0)
	})
}

func TestDetachVersionReturnsError(t *testing.T) {

	// TODO conditional test for feature flagged functionality. Will need tidying up eventually.
	featureEnvString := os.Getenv("ENABLE_DETACH_DATASET")
	featureOn, _ := strconv.ParseBool(featureEnvString)
	if !featureOn {
		return
	}

	t.Parallel()

	Convey("When the api cannot connect to datastore return an internal server error.", t, func() {
		generatorMock := &mocks.DownloadsGeneratorMock{
			GenerateFunc: func(context.Context, string, string, string, string) error {
				return nil
			},
		}

		r := createRequestWithAuth("DELETE", "http://localhost:22000/datasets/123/editions/2017/versions/1", nil)

		w := httptest.NewRecorder()
		mockedDataStore := &storetest.StorerMock{
			GetEditionFunc: func(ctx context.Context, datasetID, editionID, state string) (*models.EditionUpdate, error) {
				return nil, errs.ErrInternalServer
			},
		}

		datasetPermissions := getAuthorisationHandlerMock()
		permissions := getAuthorisationHandlerMock()
		api := GetAPIWithCMDMocks(mockedDataStore, generatorMock, datasetPermissions, permissions)

		api.Router.ServeHTTP(w, r)

		So(w.Code, ShouldEqual, http.StatusInternalServerError)
		So(w.Body.String(), ShouldContainSubstring, errs.ErrInternalServer.Error())

		So(datasetPermissions.Required.Calls, ShouldEqual, 1)
		So(permissions.Required.Calls, ShouldEqual, 0)
		So(len(mockedDataStore.GetVersionCalls()), ShouldEqual, 0)
		So(len(mockedDataStore.GetEditionCalls()), ShouldEqual, 1)
		So(len(generatorMock.GenerateCalls()), ShouldEqual, 0)
	})

	Convey("When the provided edition cannot be found, return a 404 not found error.", t, func() {
		generatorMock := &mocks.DownloadsGeneratorMock{
			GenerateFunc: func(context.Context, string, string, string, string) error {
				return nil
			},
		}

		r := createRequestWithAuth("DELETE", "http://localhost:22000/datasets/123/editions/2017/versions/1", nil)

		w := httptest.NewRecorder()
		mockedDataStore := &storetest.StorerMock{
			GetEditionFunc: func(ctx context.Context, datasetID, editionID, state string) (*models.EditionUpdate, error) {
				return nil, errs.ErrEditionNotFound
			},
		}

		datasetPermissions := getAuthorisationHandlerMock()
		permissions := getAuthorisationHandlerMock()
		api := GetAPIWithCMDMocks(mockedDataStore, generatorMock, datasetPermissions, permissions)

		api.Router.ServeHTTP(w, r)

		So(w.Code, ShouldEqual, http.StatusNotFound)
		So(w.Body.String(), ShouldContainSubstring, errs.ErrEditionNotFound.Error())

		So(datasetPermissions.Required.Calls, ShouldEqual, 1)
		So(permissions.Required.Calls, ShouldEqual, 0)
		So(len(mockedDataStore.GetVersionCalls()), ShouldEqual, 0)
		So(len(mockedDataStore.GetEditionCalls()), ShouldEqual, 1)
		So(len(generatorMock.GenerateCalls()), ShouldEqual, 0)
	})

	Convey("When detached is called against a version other than latest, return an internal server error", t, func() {
		generatorMock := &mocks.DownloadsGeneratorMock{
			GenerateFunc: func(context.Context, string, string, string, string) error {
				return nil
			},
		}

		r := createRequestWithAuth("DELETE", "http://localhost:22000/datasets/123/editions/2017/versions/1", nil)

		w := httptest.NewRecorder()
		mockedDataStore := &storetest.StorerMock{
			GetEditionFunc: func(ctx context.Context, datasetID, editionID, state string) (*models.EditionUpdate, error) {
				return &models.EditionUpdate{
					Next: &models.Edition{
						State: models.EditionConfirmedState,
						Links: &models.EditionUpdateLinks{LatestVersion: &models.LinkObject{ID: "2"}}}}, nil
			},
		}

		datasetPermissions := getAuthorisationHandlerMock()
		permissions := getAuthorisationHandlerMock()
		api := GetAPIWithCMDMocks(mockedDataStore, generatorMock, datasetPermissions, permissions)

		api.Router.ServeHTTP(w, r)

		So(w.Code, ShouldEqual, http.StatusInternalServerError)
		So(w.Body.String(), ShouldContainSubstring, errs.ErrInternalServer.Error())

		So(datasetPermissions.Required.Calls, ShouldEqual, 1)
		So(permissions.Required.Calls, ShouldEqual, 0)
		So(len(mockedDataStore.GetVersionCalls()), ShouldEqual, 0)
		So(len(mockedDataStore.GetEditionCalls()), ShouldEqual, 1)
		So(len(generatorMock.GenerateCalls()), ShouldEqual, 0)
	})

	Convey("When state is neither edition-confirmed or associated, return an internal server error", t, func() {
		generatorMock := &mocks.DownloadsGeneratorMock{
			GenerateFunc: func(context.Context, string, string, string, string) error {
				return nil
			},
		}

		r := createRequestWithAuth("DELETE", "http://localhost:22000/datasets/123/editions/2017/versions/1", nil)

		w := httptest.NewRecorder()
		mockedDataStore := &storetest.StorerMock{
			GetEditionFunc: func(ctx context.Context, datasetID, editionID, state string) (*models.EditionUpdate, error) {
				return &models.EditionUpdate{
					Next: &models.Edition{
						State: models.PublishedState,
						Links: &models.EditionUpdateLinks{LatestVersion: &models.LinkObject{ID: "1"}}}}, nil
			},
			GetVersionFunc: func(ctx context.Context, datasetID, editionID string, version int, state string) (*models.Version, error) {
				return &models.Version{}, nil
			},
		}

		datasetPermissions := getAuthorisationHandlerMock()
		permissions := getAuthorisationHandlerMock()
		api := GetAPIWithCMDMocks(mockedDataStore, generatorMock, datasetPermissions, permissions)

		api.Router.ServeHTTP(w, r)

		So(w.Code, ShouldEqual, http.StatusInternalServerError)
		So(w.Body.String(), ShouldContainSubstring, errs.ErrInternalServer.Error())

		So(datasetPermissions.Required.Calls, ShouldEqual, 1)
		So(permissions.Required.Calls, ShouldEqual, 0)
		So(len(mockedDataStore.GetVersionCalls()), ShouldEqual, 0)
		So(len(mockedDataStore.GetEditionCalls()), ShouldEqual, 1)
		So(len(generatorMock.GenerateCalls()), ShouldEqual, 0)
	})

	Convey("When the requested version cannot be found, return a not found error", t, func() {
		generatorMock := &mocks.DownloadsGeneratorMock{
			GenerateFunc: func(context.Context, string, string, string, string) error {
				return nil
			},
		}

		r := createRequestWithAuth("DELETE", "http://localhost:22000/datasets/123/editions/2017/versions/1", nil)

		w := httptest.NewRecorder()
		mockedDataStore := &storetest.StorerMock{
			GetEditionFunc: func(ctx context.Context, datasetID, editionID, state string) (*models.EditionUpdate, error) {
				return &models.EditionUpdate{
					Next: &models.Edition{
						State: models.EditionConfirmedState,
						Links: &models.EditionUpdateLinks{LatestVersion: &models.LinkObject{ID: "1"}}}}, nil
			},
			GetVersionFunc: func(ctx context.Context, datasetID, editionID string, version int, state string) (*models.Version, error) {
				return nil, errs.ErrVersionNotFound
			},
		}

		datasetPermissions := getAuthorisationHandlerMock()
		permissions := getAuthorisationHandlerMock()
		api := GetAPIWithCMDMocks(mockedDataStore, generatorMock, datasetPermissions, permissions)

		api.Router.ServeHTTP(w, r)

		So(w.Code, ShouldEqual, http.StatusNotFound)
		So(w.Body.String(), ShouldContainSubstring, errs.ErrVersionNotFound.Error())

		So(datasetPermissions.Required.Calls, ShouldEqual, 1)
		So(permissions.Required.Calls, ShouldEqual, 0)
		So(len(mockedDataStore.GetVersionCalls()), ShouldEqual, 1)
		So(len(mockedDataStore.GetEditionCalls()), ShouldEqual, 1)
		So(len(generatorMock.GenerateCalls()), ShouldEqual, 0)
	})

	Convey("When updating the version fails, return an internal server error", t, func() {
		generatorMock := &mocks.DownloadsGeneratorMock{
			GenerateFunc: func(context.Context, string, string, string, string) error {
				return nil
			},
		}

		r := createRequestWithAuth("DELETE", "http://localhost:22000/datasets/123/editions/2017/versions/1", nil)

		w := httptest.NewRecorder()
		mockedDataStore := &storetest.StorerMock{
			GetEditionFunc: func(ctx context.Context, datasetID, editionID, state string) (*models.EditionUpdate, error) {
				return &models.EditionUpdate{
					Next: &models.Edition{
						State: models.EditionConfirmedState,
						Links: &models.EditionUpdateLinks{LatestVersion: &models.LinkObject{ID: "1"}}}}, nil
			},

			GetDatasetFunc: func(ctx context.Context, ID string) (*models.DatasetUpdate, error) {
				return &models.DatasetUpdate{}, nil
			},

			GetVersionFunc: func(ctx context.Context, datasetID, editionID string, version int, state string) (*models.Version, error) {
				return &models.Version{}, nil
			},
			UpdateVersionFunc: func(ctx context.Context, ID string, version *models.Version) error {
				return errs.ErrInternalServer
			},
		}

		datasetPermissions := getAuthorisationHandlerMock()
		permissions := getAuthorisationHandlerMock()
		api := GetAPIWithCMDMocks(mockedDataStore, generatorMock, datasetPermissions, permissions)

		api.Router.ServeHTTP(w, r)

		So(w.Code, ShouldEqual, http.StatusInternalServerError)
		So(w.Body.String(), ShouldContainSubstring, errs.ErrInternalServer.Error())

		So(datasetPermissions.Required.Calls, ShouldEqual, 1)
		So(permissions.Required.Calls, ShouldEqual, 0)
		So(len(mockedDataStore.GetVersionCalls()), ShouldEqual, 1)
		So(len(mockedDataStore.GetEditionCalls()), ShouldEqual, 1)
		So(len(mockedDataStore.UpdateVersionCalls()), ShouldEqual, 1)
		So(len(generatorMock.GenerateCalls()), ShouldEqual, 0)
	})

	Convey("When edition update fails whilst rolling back the edition, return an internal server error", t, func() {
		generatorMock := &mocks.DownloadsGeneratorMock{
			GenerateFunc: func(context.Context, string, string, string, string) error {
				return nil
			},
		}

		r := createRequestWithAuth("DELETE", "http://localhost:22000/datasets/123/editions/2017/versions/1", nil)

		w := httptest.NewRecorder()
		mockedDataStore := &storetest.StorerMock{
			GetEditionFunc: func(ctx context.Context, datasetID, editionID, state string) (*models.EditionUpdate, error) {
				return &models.EditionUpdate{
					Next: &models.Edition{
						State: models.EditionConfirmedState,
						Links: &models.EditionUpdateLinks{LatestVersion: &models.LinkObject{ID: "1"}}}}, nil
			},
			GetVersionFunc: func(ctx context.Context, datasetID, editionID string, version int, state string) (*models.Version, error) {
				return &models.Version{}, nil
			},

			GetDatasetFunc: func(ctx context.Context, ID string) (*models.DatasetUpdate, error) {
				return &models.DatasetUpdate{Current: &models.Dataset{}}, nil
			},

			UpdateVersionFunc: func(ctx context.Context, ID string, version *models.Version) error {
				return nil
			},
			UpsertEditionFunc: func(ctx context.Context, datasetID string, edition string, editionDoc *models.EditionUpdate) error {
				return errs.ErrInternalServer
			},
		}

		datasetPermissions := getAuthorisationHandlerMock()
		permissions := getAuthorisationHandlerMock()
		api := GetAPIWithCMDMocks(mockedDataStore, generatorMock, datasetPermissions, permissions)

		api.Router.ServeHTTP(w, r)

		So(w.Code, ShouldEqual, http.StatusInternalServerError)
		So(w.Body.String(), ShouldContainSubstring, errs.ErrInternalServer.Error())

		So(datasetPermissions.Required.Calls, ShouldEqual, 1)
		So(permissions.Required.Calls, ShouldEqual, 0)
		So(len(mockedDataStore.GetVersionCalls()), ShouldEqual, 1)
		So(len(mockedDataStore.GetEditionCalls()), ShouldEqual, 1)
		So(len(mockedDataStore.UpdateVersionCalls()), ShouldEqual, 1)
		So(len(mockedDataStore.UpsertEditionCalls()), ShouldEqual, 1)
		So(len(generatorMock.GenerateCalls()), ShouldEqual, 0)
	})

	Convey("When detached endpoint is called against an invalid version, return an invalid version error", t, func() {
		generatorMock := &mocks.DownloadsGeneratorMock{
			GenerateFunc: func(context.Context, string, string, string, string) error {
				return nil
			},
		}

		r := createRequestWithAuth("DELETE", "http://localhost:22000/datasets/123/editions/2017/versions/kkk", nil)

		w := httptest.NewRecorder()
		mockedDataStore := &storetest.StorerMock{
			GetEditionFunc: func(ctx context.Context, datasetID, editionID, state string) (*models.EditionUpdate, error) {
				return &models.EditionUpdate{
					Next: &models.Edition{
						State: models.EditionConfirmedState,
						Links: &models.EditionUpdateLinks{LatestVersion: &models.LinkObject{ID: "1"}}}}, nil
			},
			GetVersionFunc: func(ctx context.Context, datasetID, editionID string, version int, state string) (*models.Version, error) {
				return nil, errs.ErrInvalidVersion
			},
		}

		datasetPermissions := getAuthorisationHandlerMock()
		permissions := getAuthorisationHandlerMock()
		api := GetAPIWithCMDMocks(mockedDataStore, generatorMock, datasetPermissions, permissions)

		api.Router.ServeHTTP(w, r)

		So(w.Code, ShouldEqual, http.StatusBadRequest)
		So(w.Body.String(), ShouldContainSubstring, errs.ErrInvalidVersion.Error())

		So(datasetPermissions.Required.Calls, ShouldEqual, 1)
		So(permissions.Required.Calls, ShouldEqual, 0)
		So(len(mockedDataStore.GetVersionCalls()), ShouldEqual, 0)
		So(len(mockedDataStore.GetEditionCalls()), ShouldEqual, 0)
		So(len(generatorMock.GenerateCalls()), ShouldEqual, 0)
	})

	Convey("When detached endpoint is called against a negative version, return an invalid version error", t, func() {
		generatorMock := &mocks.DownloadsGeneratorMock{
			GenerateFunc: func(context.Context, string, string, string, string) error {
				return nil
			},
		}

		r := createRequestWithAuth("DELETE", "http://localhost:22000/datasets/123/editions/2017/versions/-1", nil)

		w := httptest.NewRecorder()
		mockedDataStore := &storetest.StorerMock{}

		datasetPermissions := getAuthorisationHandlerMock()
		permissions := getAuthorisationHandlerMock()
		api := GetAPIWithCMDMocks(mockedDataStore, generatorMock, datasetPermissions, permissions)

		api.Router.ServeHTTP(w, r)

		So(w.Code, ShouldEqual, http.StatusBadRequest)
		So(w.Body.String(), ShouldContainSubstring, errs.ErrInvalidVersion.Error())

		So(datasetPermissions.Required.Calls, ShouldEqual, 1)
		So(permissions.Required.Calls, ShouldEqual, 0)
		So(len(mockedDataStore.GetVersionCalls()), ShouldEqual, 0)
		So(len(mockedDataStore.GetEditionCalls()), ShouldEqual, 0)
		So(len(generatorMock.GenerateCalls()), ShouldEqual, 0)
	})

	Convey("When detached endpoint is called against zeroq version, return an invalid version error", t, func() {
		generatorMock := &mocks.DownloadsGeneratorMock{
			GenerateFunc: func(context.Context, string, string, string, string) error {
				return nil
			},
		}

		r := createRequestWithAuth("DELETE", "http://localhost:22000/datasets/123/editions/2017/versions/0", nil)

		w := httptest.NewRecorder()
		mockedDataStore := &storetest.StorerMock{}

		datasetPermissions := getAuthorisationHandlerMock()
		permissions := getAuthorisationHandlerMock()
		api := GetAPIWithCMDMocks(mockedDataStore, generatorMock, datasetPermissions, permissions)

		api.Router.ServeHTTP(w, r)

		So(w.Code, ShouldEqual, http.StatusBadRequest)
		So(w.Body.String(), ShouldContainSubstring, errs.ErrInvalidVersion.Error())

		So(datasetPermissions.Required.Calls, ShouldEqual, 1)
		So(permissions.Required.Calls, ShouldEqual, 0)
		So(len(mockedDataStore.GetVersionCalls()), ShouldEqual, 0)
		So(len(mockedDataStore.GetEditionCalls()), ShouldEqual, 0)
		So(len(generatorMock.GenerateCalls()), ShouldEqual, 0)
	})

}

func assertInternalServerErr(w *httptest.ResponseRecorder) {
	So(w.Code, ShouldEqual, http.StatusInternalServerError)
	So(strings.TrimSpace(w.Body.String()), ShouldEqual, errs.ErrInternalServer.Error())
}<|MERGE_RESOLUTION|>--- conflicted
+++ resolved
@@ -588,50 +588,27 @@
 
 		w := httptest.NewRecorder()
 
-<<<<<<< HEAD
-		mockedDataStore := &storetest.StorerMock{
-			GetDatasetFunc: func(ctx context.Context, datasetID string) (*models.DatasetUpdate, error) {
-				return &models.DatasetUpdate{}, nil
-			},
-			CheckEditionExistsFunc: func(context.Context, string, string, string) error {
-				return nil
-			},
-			GetVersionFunc: func(context.Context, string, string, int, string) (*models.Version, error) {
-				return &models.Version{
-					State: models.AssociatedState,
-				}, nil
-			},
-			UpdateVersionFunc: func(context.Context, string, *models.Version) error {
-				return nil
-			},
-			UpdateDatasetWithAssociationFunc: func(context.Context, string, string, *models.Version) error {
-				return nil
-			},
-		}
-
-=======
->>>>>>> 6fa3eda6
 		datasetPermissions := getAuthorisationHandlerMock()
 		permissions := getAuthorisationHandlerMock()
 
 		Convey("put version with CMD type", func() {
 
 			mockedDataStore := &storetest.StorerMock{
-				GetDatasetFunc: func(datasetID string) (*models.DatasetUpdate, error) {
+				GetDatasetFunc: func(ctx context.Context, datasetID string) (*models.DatasetUpdate, error) {
 					return &models.DatasetUpdate{}, nil
 				},
-				CheckEditionExistsFunc: func(string, string, string) error {
+				CheckEditionExistsFunc: func(context.Context, string, string, string) error {
 					return nil
 				},
-				GetVersionFunc: func(string, string, int, string) (*models.Version, error) {
+				GetVersionFunc: func(context.Context, string, string, int, string) (*models.Version, error) {
 					return &models.Version{
 						Type: models.Filterable.String(),
 					}, nil
 				},
-				UpdateVersionFunc: func(string, *models.Version) error {
+				UpdateVersionFunc: func(context.Context, string, *models.Version) error {
 					return nil
 				},
-				UpdateDatasetWithAssociationFunc: func(string, string, *models.Version) error {
+				UpdateDatasetWithAssociationFunc: func(context.Context, string, string, *models.Version) error {
 					return nil
 				},
 			}
@@ -660,25 +637,25 @@
 
 		Convey("put version with Cantabular type", func() {
 
-				mockedDataStore := &storetest.StorerMock{
-					GetDatasetFunc: func(datasetID string) (*models.DatasetUpdate, error) {
-						return &models.DatasetUpdate{}, nil
-					},
-					CheckEditionExistsFunc: func(string, string, string) error {
-						return nil
-					},
-					GetVersionFunc: func(string, string, int, string) (*models.Version, error) {
-						return &models.Version{
-							Type: models.CantabularTable.String(),
-						}, nil
-					},
-					UpdateVersionFunc: func(string, *models.Version) error {
-						return nil
-					},
-					UpdateDatasetWithAssociationFunc: func(string, string, *models.Version) error {
-						return nil
-					},
-				}
+			mockedDataStore := &storetest.StorerMock{
+				GetDatasetFunc: func(ctx context.Context, datasetID string) (*models.DatasetUpdate, error) {
+					return &models.DatasetUpdate{}, nil
+				},
+				CheckEditionExistsFunc: func(context.Context, string, string, string) error {
+					return nil
+				},
+				GetVersionFunc: func(context.Context, string, string, int, string) (*models.Version, error) {
+					return &models.Version{
+						Type: models.CantabularTable.String(),
+					}, nil
+				},
+				UpdateVersionFunc: func(context.Context, string, *models.Version) error {
+					return nil
+				},
+				UpdateDatasetWithAssociationFunc: func(context.Context, string, string, *models.Version) error {
+					return nil
+				},
+			}
 
 			api := GetAPIWithCantabularMocks(mockedDataStore, generatorMock, datasetPermissions, permissions)
 			api.Router.ServeHTTP(w, r)
@@ -785,38 +762,15 @@
 
 		w := httptest.NewRecorder()
 
-<<<<<<< HEAD
-		mockedDataStore := &storetest.StorerMock{
-			CheckEditionExistsFunc: func(context.Context, string, string, string) error {
-				return nil
-			},
-			GetVersionFunc: func(context.Context, string, string, int, string) (*models.Version, error) {
-				return &models.Version{
-					ID: "789",
-					Links: &models.VersionLinks{
-						Dataset: &models.LinkObject{
-							HRef: "http://localhost:22000/datasets/123",
-							ID:   "123",
-						},
-						Dimensions: &models.LinkObject{
-							HRef: "http://localhost:22000/datasets/123/editions/2017/versions/1/dimensions",
-						},
-						Edition: &models.LinkObject{
-							HRef: "http://localhost:22000/datasets/123/editions/2017",
-							ID:   "2017",
-						},
-						Self: &models.LinkObject{
-							HRef: "http://localhost:22000/instances/765",
-=======
-		datasetPermissions := getAuthorisationHandlerMock()
-		permissions := getAuthorisationHandlerMock()
-
-		Convey("And the datatype is CMD", func(){
+		datasetPermissions := getAuthorisationHandlerMock()
+		permissions := getAuthorisationHandlerMock()
+
+		Convey("And the datatype is CMD", func() {
 			mockedDataStore := &storetest.StorerMock{
-				CheckEditionExistsFunc: func(string, string, string) error {
+				CheckEditionExistsFunc: func(context.Context, string, string, string) error {
 					return nil
 				},
-				GetVersionFunc: func(string, string, int, string) (*models.Version, error) {
+				GetVersionFunc: func(context.Context, string, string, int, string) (*models.Version, error) {
 					return &models.Version{
 						ID: "789",
 						Links: &models.VersionLinks{
@@ -838,7 +792,6 @@
 								HRef: "http://localhost:22000/datasets/123/editions/2017/versions/1",
 								ID:   "1",
 							},
->>>>>>> 6fa3eda6
 						},
 						ReleaseDate: "2017-12-12",
 						Downloads: &models.DownloadList{
@@ -849,23 +802,23 @@
 							},
 						},
 						State: models.EditionConfirmedState,
-						Type: models.Filterable.String(),
+						Type:  models.Filterable.String(),
 					}, nil
 				},
-				UpdateVersionFunc: func(string, *models.Version) error {
+				UpdateVersionFunc: func(context.Context, string, *models.Version) error {
 					return nil
 				},
-				GetDatasetFunc: func(string) (*models.DatasetUpdate, error) {
+				GetDatasetFunc: func(context.Context, string) (*models.DatasetUpdate, error) {
 					return &models.DatasetUpdate{
 						ID:      "123",
 						Next:    &models.Dataset{Links: &models.DatasetLinks{}},
 						Current: &models.Dataset{Links: &models.DatasetLinks{}},
 					}, nil
 				},
-				UpsertDatasetFunc: func(string, *models.DatasetUpdate) error {
+				UpsertDatasetFunc: func(context.Context, string, *models.DatasetUpdate) error {
 					return nil
 				},
-				GetEditionFunc: func(string, string, string) (*models.EditionUpdate, error) {
+				GetEditionFunc: func(context.Context, string, string, string) (*models.EditionUpdate, error) {
 					return &models.EditionUpdate{
 						ID: "123",
 						Next: &models.Edition{
@@ -880,36 +833,10 @@
 								},
 							},
 						},
-<<<<<<< HEAD
-					},
-					State: models.EditionConfirmedState,
-				}, nil
-			},
-			UpdateVersionFunc: func(context.Context, string, *models.Version) error {
-				return nil
-			},
-			GetDatasetFunc: func(context.Context, string) (*models.DatasetUpdate, error) {
-				return &models.DatasetUpdate{
-					ID:      "123",
-					Next:    &models.Dataset{Links: &models.DatasetLinks{}},
-					Current: &models.Dataset{Links: &models.DatasetLinks{}},
-				}, nil
-			},
-			UpsertDatasetFunc: func(context.Context, string, *models.DatasetUpdate) error {
-				return nil
-			},
-			GetEditionFunc: func(context.Context, string, string, string) (*models.EditionUpdate, error) {
-				return &models.EditionUpdate{
-					ID: "123",
-					Next: &models.Edition{
-						State: models.PublishedState,
-						Links: &models.EditionUpdateLinks{
-							Self: &models.LinkObject{
-=======
 						Current: &models.Edition{},
 					}, nil
 				},
-				UpsertEditionFunc: func(string, string, *models.EditionUpdate) error {
+				UpsertEditionFunc: func(context.Context, string, string, *models.EditionUpdate) error {
 					return nil
 				},
 				SetInstanceIsPublishedFunc: func(ctx context.Context, instanceID string) error {
@@ -943,14 +870,13 @@
 			})
 		})
 
-
 		Convey("And the datatype is Cantabular", func() {
 
 			mockedDataStore := &storetest.StorerMock{
-				CheckEditionExistsFunc: func(string, string, string) error {
+				CheckEditionExistsFunc: func(context.Context, string, string, string) error {
 					return nil
 				},
-				GetVersionFunc: func(string, string, int, string) (*models.Version, error) {
+				GetVersionFunc: func(context.Context, string, string, int, string) (*models.Version, error) {
 					return &models.Version{
 						ID: "789",
 						Links: &models.VersionLinks{
@@ -962,7 +888,6 @@
 								HRef: "http://localhost:22000/datasets/123/editions/2017/versions/1/dimensions",
 							},
 							Edition: &models.LinkObject{
->>>>>>> 6fa3eda6
 								HRef: "http://localhost:22000/datasets/123/editions/2017",
 								ID:   "2017",
 							},
@@ -974,19 +899,6 @@
 								ID:   "1",
 							},
 						},
-<<<<<<< HEAD
-					},
-					Current: &models.Edition{},
-				}, nil
-			},
-			UpsertEditionFunc: func(context.Context, string, string, *models.EditionUpdate) error {
-				return nil
-			},
-			SetInstanceIsPublishedFunc: func(ctx context.Context, instanceID string) error {
-				return nil
-			},
-		}
-=======
 						ReleaseDate: "2017-12-12",
 						Downloads: &models.DownloadList{
 							CSV: &models.DownloadObject{
@@ -996,23 +908,23 @@
 							},
 						},
 						State: models.EditionConfirmedState,
-						Type: models.CantabularTable.String(),
+						Type:  models.CantabularTable.String(),
 					}, nil
 				},
-				UpdateVersionFunc: func(string, *models.Version) error {
+				UpdateVersionFunc: func(context.Context, string, *models.Version) error {
 					return nil
 				},
-				GetDatasetFunc: func(string) (*models.DatasetUpdate, error) {
+				GetDatasetFunc: func(context.Context, string) (*models.DatasetUpdate, error) {
 					return &models.DatasetUpdate{
 						ID:      "123",
 						Next:    &models.Dataset{Links: &models.DatasetLinks{}},
 						Current: &models.Dataset{Links: &models.DatasetLinks{}},
 					}, nil
 				},
-				UpsertDatasetFunc: func(string, *models.DatasetUpdate) error {
+				UpsertDatasetFunc: func(context.Context, string, *models.DatasetUpdate) error {
 					return nil
 				},
-				GetEditionFunc: func(string, string, string) (*models.EditionUpdate, error) {
+				GetEditionFunc: func(context.Context, string, string, string) (*models.EditionUpdate, error) {
 					return &models.EditionUpdate{
 						ID: "123",
 						Next: &models.Edition{
@@ -1030,14 +942,13 @@
 						Current: &models.Edition{},
 					}, nil
 				},
-				UpsertEditionFunc: func(string, string, *models.EditionUpdate) error {
+				UpsertEditionFunc: func(context.Context, string, string, *models.EditionUpdate) error {
 					return nil
 				},
 				SetInstanceIsPublishedFunc: func(ctx context.Context, instanceID string) error {
 					return nil
 				},
 			}
->>>>>>> 6fa3eda6
 
 			api := GetAPIWithCantabularMocks(mockedDataStore, generatorMock, datasetPermissions, permissions)
 			api.Router.ServeHTTP(w, r)
@@ -1262,13 +1173,14 @@
 		})
 	})
 }
+
 //v.Type Cant and one for Associated
 
 func TestPutEmptyVersion(t *testing.T) {
 	getVersionAssociatedModel := func(datasetType models.DatasetType) models.Version {
 		var v models.Version
 		err := json.Unmarshal([]byte(versionAssociatedPayload), &v) //
-		So(err, ShouldBeNil) //
+		So(err, ShouldBeNil)                                        //
 		v.Type = datasetType.String()
 		v.State = models.AssociatedState //
 		return v
