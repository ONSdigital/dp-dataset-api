--- conflicted
+++ resolved
@@ -654,13 +654,8 @@
 		datasetPermissions := getAuthorisationHandlerMock()
 		permissions := getAuthorisationHandlerMock()
 
-<<<<<<< HEAD
-		Convey("put version with filterable type", func() {
-
-=======
-		Convey("put version with CMD type", func() {
+		Convey("put version with CMD filterable type", func() {
 			isLocked := false
->>>>>>> efd5c82f
 			mockedDataStore := &storetest.StorerMock{
 				GetDatasetFunc: func(ctx context.Context, datasetID string) (*models.DatasetUpdate, error) {
 					return &models.DatasetUpdate{}, nil
@@ -670,15 +665,23 @@
 				},
 				GetVersionFunc: func(context.Context, string, string, int, string) (*models.Version, error) {
 					return &models.Version{
-<<<<<<< HEAD
 						Type: "filterable",
+						ID:   "987",
 					}, nil
 				},
-				UpdateVersionFunc: func(string, *models.Version) error {
+				UpdateVersionFunc: func(ctx context.Context, currentVersion *models.Version, version *models.Version, eTagSelector string) (string, error) {
+					So(isLocked, ShouldBeTrue)
+					return "", nil
+				},
+				UpdateDatasetWithAssociationFunc: func(context.Context, string, string, *models.Version) error {
 					return nil
 				},
-				UpdateDatasetWithAssociationFunc: func(string, string, *models.Version) error {
-					return nil
+				AcquireInstanceLockFunc: func(ctx context.Context, instanceID string) (string, error) {
+					isLocked = true
+					return testLockID, nil
+				},
+				UnlockInstanceFunc: func(ctx context.Context, lockID string) {
+					isLocked = false
 				},
 			}
 
@@ -698,28 +701,31 @@
 			So(len(mockedDataStore.UpsertDatasetCalls()), ShouldEqual, 0)
 			So(len(generatorMock.GenerateCalls()), ShouldEqual, 1)
 
+			Convey("Then the lock has been acquired and released exactly once", func() {
+				validateLock(mockedDataStore, "987")
+				So(isLocked, ShouldBeFalse)
+			})
+
 			Convey("then the request body has been drained", func() {
 				_, err := r.Body.Read(make([]byte, 1))
 				So(err, ShouldEqual, io.EOF)
 			})
 		})
 
-		Convey("put version with v4 type", func() {
+		Convey("put version with CMD v4 type", func() {
+			isLocked := false
 
 			mockedDataStore := &storetest.StorerMock{
-				GetDatasetFunc: func(datasetID string) (*models.DatasetUpdate, error) {
+				GetDatasetFunc: func(ctx context.Context, datasetID string) (*models.DatasetUpdate, error) {
 					return &models.DatasetUpdate{}, nil
 				},
-				CheckEditionExistsFunc: func(string, string, string) error {
+				CheckEditionExistsFunc: func(context.Context, string, string, string) error {
 					return nil
 				},
-				GetVersionFunc: func(string, string, int, string) (*models.Version, error) {
+				GetVersionFunc: func(context.Context, string, string, int, string) (*models.Version, error) {
 					return &models.Version{
 						Type: "v4",
-=======
 						ID:   "789",
-						Type: models.Filterable.String(),
->>>>>>> efd5c82f
 					}, nil
 				},
 				UpdateVersionFunc: func(ctx context.Context, currentVersion *models.Version, version *models.Version, eTagSelector string) (string, error) {
@@ -766,27 +772,6 @@
 		})
 
 		Convey("put version with Cantabular type", func() {
-<<<<<<< HEAD
-
-			mockedDataStore := &storetest.StorerMock{
-				GetDatasetFunc: func(datasetID string) (*models.DatasetUpdate, error) {
-					return &models.DatasetUpdate{}, nil
-				},
-				CheckEditionExistsFunc: func(string, string, string) error {
-					return nil
-				},
-				GetVersionFunc: func(string, string, int, string) (*models.Version, error) {
-					return &models.Version{
-						Type: models.CantabularTable.String(),
-					}, nil
-				},
-				UpdateVersionFunc: func(string, *models.Version) error {
-					return nil
-				},
-				UpdateDatasetWithAssociationFunc: func(string, string, *models.Version) error {
-					return nil
-				},
-=======
 			isLocked := false
 			mockedDataStore := &storetest.StorerMock{
 				GetDatasetFunc: func(ctx context.Context, datasetID string) (*models.DatasetUpdate, error) {
@@ -815,7 +800,6 @@
 				UnlockInstanceFunc: func(ctx context.Context, lockID string) {
 					isLocked = false
 				},
->>>>>>> efd5c82f
 			}
 
 			api := GetAPIWithCantabularMocks(mockedDataStore, generatorMock, datasetPermissions, permissions)
@@ -947,10 +931,7 @@
 		permissions := getAuthorisationHandlerMock()
 
 		Convey("And the datatype is CMD", func() {
-<<<<<<< HEAD
-=======
 			isLocked := false
->>>>>>> efd5c82f
 			mockedDataStore := &storetest.StorerMock{
 				CheckEditionExistsFunc: func(context.Context, string, string, string) error {
 					return nil
@@ -1413,11 +1394,6 @@
 		})
 	})
 }
-<<<<<<< HEAD
-
-//v.Type Cant and one for Associated
-=======
->>>>>>> efd5c82f
 
 func TestPutEmptyVersion(t *testing.T) {
 	getVersionAssociatedModel := func(datasetType models.DatasetType) models.Version {
@@ -2037,6 +2013,7 @@
 	})
 
 	Convey("When the request body is invalid return status bad request", t, func() {
+		isLocked := false
 		generatorMock := &mocks.DownloadsGeneratorMock{
 			GenerateFunc: func(context.Context, string, string, string, string) error {
 				return nil
@@ -2048,17 +2025,28 @@
 
 		w := httptest.NewRecorder()
 		mockedDataStore := &storetest.StorerMock{
-			GetVersionFunc: func(string, string, int, string) (*models.Version, error) {
-				return &models.Version{State: "associated"}, nil
-			},
-			GetDatasetFunc: func(datasetID string) (*models.DatasetUpdate, error) {
+			GetVersionFunc: func(context.Context, string, string, int, string) (*models.Version, error) {
+				return &models.Version{
+					State: "associated",
+					ID:    "789",
+				}, nil
+			},
+			GetDatasetFunc: func(context.Context, string) (*models.DatasetUpdate, error) {
 				return &models.DatasetUpdate{}, nil
 			},
-			CheckEditionExistsFunc: func(string, string, string) error {
-				return nil
-			},
-			UpdateVersionFunc: func(string, *models.Version) error {
-				return nil
+			CheckEditionExistsFunc: func(context.Context, string, string, string) error {
+				return nil
+			},
+			UpdateVersionFunc: func(ctx context.Context, currentVersion *models.Version, version *models.Version, eTagSelector string) (string, error) {
+				So(isLocked, ShouldBeTrue)
+				return "", nil
+			},
+			AcquireInstanceLockFunc: func(ctx context.Context, instanceID string) (string, error) {
+				isLocked = true
+				return testLockID, nil
+			},
+			UnlockInstanceFunc: func(ctx context.Context, lockID string) {
+				isLocked = false
 			},
 		}
 
@@ -2078,6 +2066,11 @@
 		So(len(mockedDataStore.UpdateVersionCalls()), ShouldEqual, 0)
 		So(len(generatorMock.GenerateCalls()), ShouldEqual, 0)
 
+		Convey("Then the lock has been acquired and released exactly once", func() {
+			validateLock(mockedDataStore, "789")
+			So(isLocked, ShouldBeFalse)
+		})
+
 		Convey("then the request body has been drained", func() {
 			_, err := r.Body.Read(make([]byte, 1))
 			So(err, ShouldEqual, io.EOF)
@@ -2100,23 +2093,33 @@
 		permissions := getAuthorisationHandlerMock()
 
 		Convey("when the PUT version is called with an invalid type", func() {
+			isLocked := false
 			mockedDataStore := &storetest.StorerMock{
-				GetDatasetFunc: func(datasetID string) (*models.DatasetUpdate, error) {
+				GetDatasetFunc: func(context.Context, string) (*models.DatasetUpdate, error) {
 					return &models.DatasetUpdate{}, nil
 				},
-				CheckEditionExistsFunc: func(string, string, string) error {
+				CheckEditionExistsFunc: func(context.Context, string, string, string) error {
 					return nil
 				},
-				GetVersionFunc: func(string, string, int, string) (*models.Version, error) {
+				GetVersionFunc: func(context.Context, string, string, int, string) (*models.Version, error) {
 					return &models.Version{
 						Type: "thisisinvalid",
+						ID:   "789",
 					}, nil
 				},
-				UpdateVersionFunc: func(string, *models.Version) error {
+				UpdateVersionFunc: func(ctx context.Context, currentVersion *models.Version, version *models.Version, eTagSelector string) (string, error) {
+					So(isLocked, ShouldBeTrue)
+					return "", nil
+				},
+				UpdateDatasetWithAssociationFunc: func(context.Context, string, string, *models.Version) error {
 					return nil
 				},
-				UpdateDatasetWithAssociationFunc: func(string, string, *models.Version) error {
-					return nil
+				AcquireInstanceLockFunc: func(ctx context.Context, instanceID string) (string, error) {
+					isLocked = true
+					return testLockID, nil
+				},
+				UnlockInstanceFunc: func(ctx context.Context, lockID string) {
+					isLocked = false
 				},
 			}
 
@@ -2137,6 +2140,11 @@
 				So(len(mockedDataStore.SetInstanceIsPublishedCalls()), ShouldEqual, 0)
 				So(len(mockedDataStore.UpsertDatasetCalls()), ShouldEqual, 0)
 				So(len(generatorMock.GenerateCalls()), ShouldEqual, 0)
+			})
+
+			Convey("Then the lock has been acquired and released exactly once", func() {
+				validateLock(mockedDataStore, "789")
+				So(isLocked, ShouldBeFalse)
 			})
 
 			Convey("and the request body has been drained", func() {
@@ -3017,10 +3025,7 @@
 
 func assertInternalServerErr(w *httptest.ResponseRecorder) {
 	So(w.Code, ShouldEqual, http.StatusInternalServerError)
-<<<<<<< HEAD
 	So(strings.TrimSpace(w.Body.String()), ShouldStartWith, errs.ErrInternalServer.Error())
-=======
-	So(strings.TrimSpace(w.Body.String()), ShouldEqual, errs.ErrInternalServer.Error())
 }
 
 func validateLock(mockedDataStore *storetest.StorerMock, expectedInstanceID string) {
@@ -3028,5 +3033,4 @@
 	So(mockedDataStore.AcquireInstanceLockCalls()[0].InstanceID, ShouldEqual, expectedInstanceID)
 	So(mockedDataStore.UnlockInstanceCalls(), ShouldHaveLength, 1)
 	So(mockedDataStore.UnlockInstanceCalls()[0].LockID, ShouldEqual, testLockID)
->>>>>>> efd5c82f
 }