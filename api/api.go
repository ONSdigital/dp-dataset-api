package api

//go:generate moq -out ../mocks/mocks.go -pkg mocks . DownloadsGenerator

import (
	"context"
	"encoding/json"
	"net/http"
	"strconv"

	"github.com/ONSdigital/dp-api-clients-go/v2/files"
	"github.com/ONSdigital/dp-authorisation/auth"
	"github.com/ONSdigital/dp-dataset-api/application"
	"github.com/ONSdigital/dp-dataset-api/config"
	"github.com/ONSdigital/dp-dataset-api/dimension"
	"github.com/ONSdigital/dp-dataset-api/instance"
	"github.com/ONSdigital/dp-dataset-api/models"
	"github.com/ONSdigital/dp-dataset-api/pagination"
	"github.com/ONSdigital/dp-dataset-api/store"
	"github.com/ONSdigital/dp-dataset-api/url"
	dphandlers "github.com/ONSdigital/dp-net/v3/handlers"
	dprequest "github.com/ONSdigital/dp-net/v3/request"
	"github.com/ONSdigital/log.go/v2/log"
	"github.com/gorilla/mux"
)

const (
	//nolint:gosec // This is not a hardcoded credential.
	downloadServiceToken = "X-Download-Service-Token"
	updateVersionAction  = "updateVersion"
	hasDownloads         = "has_downloads"
)

var (
	trueStringified = strconv.FormatBool(true)

	createPermission = auth.Permissions{Create: true}
	readPermission   = auth.Permissions{Read: true}
	updatePermission = auth.Permissions{Update: true}
	deletePermission = auth.Permissions{Delete: true}
)

// API provides an interface for the routes
type API interface {
	CreateDatasetAPI(string, *mux.Router, store.DataStore) *DatasetAPI
}

// DownloadsGenerator pre generates full file downloads for the specified dataset/edition/version
type DownloadsGenerator interface {
	Generate(ctx context.Context, datasetID, instanceID, edition, version string) error
}

// AuthHandler provides authorisation checks on requests
type AuthHandler interface {
	Require(required auth.Permissions, handler http.HandlerFunc) http.HandlerFunc
}

// DatasetAPI manages importing filters against a dataset
type DatasetAPI struct {
	Router                    *mux.Router
	dataStore                 store.DataStore
	urlBuilder                *url.Builder
	enableURLRewriting        bool
	host                      string
	downloadServiceToken      string
	EnablePrePublishView      bool
	downloadGenerators        map[models.DatasetType]DownloadsGenerator
	enablePrivateEndpoints    bool
	enableDetachDataset       bool
	enableDeleteStaticVersion bool
	datasetPermissions        AuthHandler
	permissions               AuthHandler
	instancePublishedChecker  *instance.PublishCheck
	versionPublishedChecker   *PublishCheck
	MaxRequestOptions         int
	smDatasetAPI              *application.StateMachineDatasetAPI
	filesAPIClient            *files.Client
	authToken                 string
}

// Setup creates a new Dataset API instance and register the API routes based on the application configuration.
func Setup(ctx context.Context, cfg *config.Configuration, router *mux.Router, dataStore store.DataStore, urlBuilder *url.Builder, downloadGenerators map[models.DatasetType]DownloadsGenerator, datasetPermissions, permissions AuthHandler, enableURLRewriting bool, smDatasetAPI *application.StateMachineDatasetAPI) *DatasetAPI {
	api := &DatasetAPI{
		dataStore:                 dataStore,
		host:                      cfg.DatasetAPIURL,
		downloadServiceToken:      cfg.DownloadServiceSecretKey,
		EnablePrePublishView:      cfg.EnablePrivateEndpoints,
		Router:                    router,
		urlBuilder:                urlBuilder,
		enableURLRewriting:        enableURLRewriting,
		downloadGenerators:        downloadGenerators,
		enablePrivateEndpoints:    cfg.EnablePrivateEndpoints,
		enableDetachDataset:       cfg.EnableDetachDataset,
		enableDeleteStaticVersion: cfg.EnableDeleteStaticVersion,
		datasetPermissions:        datasetPermissions,
		permissions:               permissions,
		versionPublishedChecker:   nil,
		instancePublishedChecker:  nil,
		MaxRequestOptions:         cfg.MaxRequestOptions,
		smDatasetAPI:              smDatasetAPI,
	}

	paginator := pagination.NewPaginator(cfg.DefaultLimit, cfg.DefaultOffset, cfg.DefaultMaxLimit)

	if api.enablePrivateEndpoints {
		log.Info(ctx, "enabling private endpoints for dataset api")

		api.versionPublishedChecker = &PublishCheck{
			Datastore: api.dataStore.Backend,
		}

		api.instancePublishedChecker = &instance.PublishCheck{
			Datastore: api.dataStore.Backend,
		}

		instanceAPI := &instance.Store{
			Host:                api.host,
			Storer:              api.dataStore.Backend,
			EnableDetachDataset: api.enableDetachDataset,
			URLBuilder:          api.urlBuilder,
			EnableURLRewriting:  api.enableURLRewriting,
		}

		dimensionAPI := &dimension.Store{
			Host:               api.host,
			Storer:             api.dataStore.Backend,
			MaxRequestOptions:  api.MaxRequestOptions,
			URLBuilder:         api.urlBuilder,
			EnableURLRewriting: api.enableURLRewriting,
		}

		api.enablePrivateDatasetEndpoints(paginator)
		api.enablePrivateInstancesEndpoints(instanceAPI, paginator)
		api.enablePrivateDimensionsEndpoints(dimensionAPI, paginator)
	} else {
		log.Info(ctx, "enabling only public endpoints for dataset api")
		api.enablePublicEndpoints(paginator)
	}
	return api
}

// SetFilesAPIClient sets the files API client and auth token for the API
func (api *DatasetAPI) SetFilesAPIClient(client *files.Client, authToken string) {
	api.filesAPIClient = client
	api.authToken = authToken
}

// enablePublicEndpoints register only the public GET endpoints.
func (api *DatasetAPI) enablePublicEndpoints(paginator *pagination.Paginator) {
	api.get("/datasets", paginator.Paginate(api.getDatasets))
	api.get("/datasets/{dataset_id}", api.getDataset)
	api.get("/datasets/{dataset_id}/editions", paginator.Paginate(api.getEditions))
	api.get("/datasets/{dataset_id}/editions/{edition}", api.getEdition)
	api.get("/datasets/{dataset_id}/editions/{edition}/versions", paginator.Paginate(api.getVersions))
	api.get("/datasets/{dataset_id}/editions/{edition}/versions/{version}", contextAndErrors(api.getVersion))
	api.get("/datasets/{dataset_id}/editions/{edition}/versions/{version}/metadata", api.getMetadata)
	api.get("/datasets/{dataset_id}/editions/{edition}/versions/{version}/dimensions", paginator.Paginate(api.getDimensions))
	api.get("/datasets/{dataset_id}/editions/{edition}/versions/{version}/dimensions/{dimension}/options", paginator.Paginate(api.getDimensionOptions))
}

func writeErrorResponse(w http.ResponseWriter, errorResponse *models.ErrorResponse) {
	var jsonResponse []byte
	var err error
	w.Header().Set("Content-Type", "application/json")
	// process custom headers
	if errorResponse.Headers != nil {
		for key := range errorResponse.Headers {
			w.Header().Set(key, errorResponse.Headers[key])
		}
	}
	w.WriteHeader(errorResponse.Status)

	if errorResponse.Status == http.StatusInternalServerError {
		var filteredErrors []models.Error
		for _, err := range errorResponse.Errors {
			if !internalServerErrWithMessage[err.Cause] {
				err = models.NewError(err, models.InternalError, models.InternalErrorDescription)
			}
			filteredErrors = append(filteredErrors, err)
		}
		errorResponse.Errors = filteredErrors
	}

	jsonResponse, err = json.Marshal(errorResponse)
	if err != nil {
		responseErr := models.NewError(err, models.JSONMarshalError, models.ErrorMarshalFailedDescription)
		http.Error(w, responseErr.Description, http.StatusInternalServerError)
		return
	}

	_, err = w.Write(jsonResponse)
	if err != nil {
		responseErr := models.NewError(err, models.WriteResponseError, models.WriteResponseFailedDescription)
		http.Error(w, responseErr.Description, http.StatusInternalServerError)
		return
	}
}

func writeSuccessResponse(w http.ResponseWriter, successResponse *models.SuccessResponse) {
	w.Header().Set("Content-Type", "application/json")
	// process custom headers
	if successResponse.Headers != nil {
		for key := range successResponse.Headers {
			w.Header().Set(key, successResponse.Headers[key])
		}
	}
	w.WriteHeader(successResponse.Status)

	_, err := w.Write(successResponse.Body)
	if err != nil {
		responseErr := models.NewError(err, models.WriteResponseError, models.WriteResponseFailedDescription)
		http.Error(w, responseErr.Description, http.StatusInternalServerError)
		return
	}
}

type baseHandler func(w http.ResponseWriter, r *http.Request) (*models.SuccessResponse, *models.ErrorResponse)

func contextAndErrors(h baseHandler) http.HandlerFunc {
	return func(w http.ResponseWriter, req *http.Request) {
		response, err := h(w, req)
		if err != nil {
			writeErrorResponse(w, err)
			return
		}
		writeSuccessResponse(w, response)
	}
}

// enablePrivateDatasetEndpoints register the datasets endpoints with the appropriate authentication and authorisation
// checks required when running the dataset API in publishing (private) mode.
func (api *DatasetAPI) enablePrivateDatasetEndpoints(paginator *pagination.Paginator) {
	api.get(
		"/datasets",
		api.isAuthorised(readPermission, paginator.Paginate(api.getDatasets)),
	)

	api.get(
		"/datasets/{dataset_id}",
		api.isAuthorisedForDatasets(readPermission,
			api.getDataset),
	)

	api.get(
		"/datasets/{dataset_id}/editions",
		api.isAuthorisedForDatasets(readPermission, paginator.Paginate(api.getEditions)),
	)

	api.get(
		"/datasets/{dataset_id}/editions/{edition}",
		api.isAuthorisedForDatasets(readPermission,
			api.getEdition),
	)

	api.get(
		"/datasets/{dataset_id}/editions/{edition}/versions",
		api.isAuthorisedForDatasets(readPermission,
			paginator.Paginate(api.getVersions)),
	)

	api.get(
		"/datasets/{dataset_id}/editions/{edition}/versions/{version}",
		api.isAuthorisedForDatasets(readPermission,
			contextAndErrors(api.getVersion)),
	)

	api.get(
		"/datasets/{dataset_id}/editions/{edition}/versions/{version}/metadata",
		api.isAuthorisedForDatasets(readPermission,
			api.getMetadata),
	)

	api.get(
		"/datasets/{dataset_id}/editions/{edition}/versions/{version}/dimensions",
		api.isAuthorisedForDatasets(readPermission,
			paginator.Paginate(api.getDimensions)),
	)

	api.get(
		"/datasets/{dataset_id}/editions/{edition}/versions/{version}/dimensions/{dimension}/options",
		api.isAuthorisedForDatasets(readPermission,
			paginator.Paginate(api.getDimensionOptions)),
	)

	api.get(
		"/dataset-editions",
		api.isAuthorisedForDatasets(readPermission,
			paginator.Paginate(api.getDatasetEditions)),
	)

	api.post(
		"/datasets/{dataset_id}",
		api.isAuthenticated(
			api.isAuthorisedForDatasets(createPermission,
				api.addDataset)),
	)

	api.post(
		"/datasets",
		api.isAuthenticated(
			api.isAuthorisedForDatasets(createPermission,
				api.addDatasetNew)),
	)

	api.put(
		"/datasets/{dataset_id}",
		api.isAuthenticated(
			api.isAuthorisedForDatasets(updatePermission,
				api.putDataset)),
	)

	api.delete(
		"/datasets/{dataset_id}",
		api.isAuthenticated(
			api.isAuthorisedForDatasets(deletePermission,
				api.deleteDataset)),
	)

	api.put(
		"/datasets/{dataset_id}/editions/{edition}/versions/{version}",
		api.isAuthenticated(
			api.isAuthorisedForDatasets(updatePermission,
				api.isVersionPublished(updateVersionAction,
					api.putVersion))),
	)

	api.put(
		"/datasets/{dataset_id}/editions/{edition}/versions/{version}/metadata",
		api.isAuthenticated(
			api.isAuthorisedForDatasets(updatePermission,
				api.putMetadata)),
	)

	api.put(
		"/datasets/{dataset_id}/editions/{edition}/versions/{version}/state",
		api.isAuthenticated(
			api.isAuthorisedForDatasets(updatePermission,
				api.putState)),
	)

	api.post(
		"/datasets/{dataset_id}/editions/{edition}/versions",
		api.isAuthenticated(
			api.isAuthorisedForDatasets(createPermission,
				contextAndErrors(api.addDatasetVersionCondensed))),
	)

<<<<<<< HEAD
	if api.enableDetachDataset || api.enableDeleteStaticVersion {
=======
	api.post(
		"/datasets/{dataset_id}/editions/{edition}/versions/{version}",
		api.isAuthenticated(
			api.isAuthorisedForDatasets(createPermission,
				contextAndErrors(api.createVersion))),
	)

	if api.enableDetachDataset {
>>>>>>> dd043197
		api.delete(
			"/datasets/{dataset_id}/editions/{edition}/versions/{version}",
			api.isAuthenticated(
				api.isAuthorisedForDatasets(deletePermission,
					api.deleteVersion)),
		)
	}
}

// enablePrivateInstancesEndpoints register the instance endpoints with the appropriate authentication and authorisation
// checks required when running the dataset API in publishing (private) mode.
func (api *DatasetAPI) enablePrivateInstancesEndpoints(instanceAPI *instance.Store, paginator *pagination.Paginator) {
	api.get(
		"/instances",
		api.isAuthenticated(
			api.isAuthorised(readPermission,
				paginator.Paginate(instanceAPI.GetList))),
	)

	api.post(
		"/instances",
		api.isAuthenticated(
			api.isAuthorised(createPermission,
				instanceAPI.Add)),
	)

	api.get(
		"/instances/{instance_id}",
		api.isAuthenticated(
			api.isAuthorised(readPermission,
				instanceAPI.Get)),
	)

	api.put(
		"/instances/{instance_id}",
		api.isAuthenticated(
			api.isAuthorised(updatePermission,
				api.isInstancePublished(instanceAPI.Update))),
	)

	api.put(
		"/instances/{instance_id}/dimensions/{dimension}",
		api.isAuthenticated(
			api.isAuthorised(updatePermission,
				api.isInstancePublished(instanceAPI.UpdateDimension))),
	)

	api.post(
		"/instances/{instance_id}/events",
		api.isAuthenticated(
			api.isAuthorised(createPermission,
				instanceAPI.AddEvent)),
	)

	api.put(
		"/instances/{instance_id}/inserted_observations/{inserted_observations}",
		api.isAuthenticated(
			api.isAuthorised(updatePermission,
				api.isInstancePublished(instanceAPI.UpdateObservations))),
	)

	api.put(
		"/instances/{instance_id}/import_tasks",
		api.isAuthenticated(
			api.isAuthorised(updatePermission,
				api.isInstancePublished(instanceAPI.UpdateImportTask))),
	)
}

// enablePrivateDatasetEndpoints register the dimenions endpoints with the appropriate authentication and authorisation
// checks required when running the dataset API in publishing (private) mode.
func (api *DatasetAPI) enablePrivateDimensionsEndpoints(dimensionAPI *dimension.Store, paginator *pagination.Paginator) {
	api.get(
		"/instances/{instance_id}/dimensions",
		api.isAuthenticated(
			api.isAuthorised(readPermission,
				paginator.Paginate(dimensionAPI.GetDimensionsHandler))),
	)

	// Deprecated (use patch /instances/{instance_id}/dimensions instead)
	api.post(
		"/instances/{instance_id}/dimensions",
		api.isAuthenticated(
			api.isAuthorised(createPermission,
				api.isInstancePublished(dimensionAPI.AddHandler))),
	)

	api.patch(
		"/instances/{instance_id}/dimensions",
		api.isAuthenticated(
			api.isAuthorised(createPermission,
				api.isInstancePublished(dimensionAPI.PatchDimensionsHandler))),
	)

	api.get(
		"/instances/{instance_id}/dimensions/{dimension}/options",
		api.isAuthenticated(
			api.isAuthorised(readPermission,
				paginator.Paginate(dimensionAPI.GetUniqueDimensionAndOptionsHandler))),
	)

	api.patch(
		"/instances/{instance_id}/dimensions/{dimension}/options/{option}",
		api.isAuthenticated(
			api.isAuthorised(updatePermission,
				api.isInstancePublished(dimensionAPI.PatchOptionHandler))),
	)

	// Deprecated (use patch /instances/{instance_id}/dimensions/{dimension}/options/{option} instead)
	api.put(
		"/instances/{instance_id}/dimensions/{dimension}/options/{option}/node_id/{node_id}",
		api.isAuthenticated(
			api.isAuthorised(updatePermission,
				api.isInstancePublished(dimensionAPI.AddNodeIDHandler))),
	)
}

// isAuthenticated wraps a http handler func in another http handler func that checks the caller is authenticated to
// perform the requested action. handler is the http.HandlerFunc to wrap in an
// authentication check. The wrapped handler is only called if the caller is authenticated
func (api *DatasetAPI) isAuthenticated(handler http.HandlerFunc) http.HandlerFunc {
	return dphandlers.CheckIdentity(handler)
}

// isAuthorised wraps a http.HandlerFunc another http.HandlerFunc that checks the caller is authorised to perform the
// requested action. required is the permissions required to perform the action, handler is the http.HandlerFunc to
// apply the check to. The wrapped handler is only called if the caller has the required permissions.
func (api *DatasetAPI) isAuthorised(required auth.Permissions, handler http.HandlerFunc) http.HandlerFunc {
	return api.permissions.Require(required, handler)
}

// isAuthorised wraps a http.HandlerFunc another http.HandlerFunc that checks the caller is authorised to perform the
// requested datasets action. This authorisation check is specific to datasets. required is the permissions required to
// perform the action, handler is the http.HandlerFunc to apply the check to. The wrapped handler is only called if the
// caller has the required dataset permissions.
func (api *DatasetAPI) isAuthorisedForDatasets(required auth.Permissions, handler http.HandlerFunc) http.HandlerFunc {
	return api.datasetPermissions.Require(required, handler)
}

// isInstancePublished wraps a http.HandlerFunc checking the instance state. The wrapped handler is only invoked if the
// requested instance is not in a published state.
func (api *DatasetAPI) isInstancePublished(handler http.HandlerFunc) http.HandlerFunc {
	return api.instancePublishedChecker.Check(handler)
}

// isInstancePublished wraps a http.HandlerFunc checking the version state. The wrapped handler is only invoked if the
// requested version is not in a published state.
func (api *DatasetAPI) isVersionPublished(action string, handler http.HandlerFunc) http.HandlerFunc {
	return api.versionPublishedChecker.Check(handler, action)
}

// get registers a GET http.HandlerFunc.
func (api *DatasetAPI) get(path string, handler http.HandlerFunc) {
	api.Router.HandleFunc(path, handler).Methods(http.MethodGet)
}

// put registers a PUT http.HandlerFunc.
func (api *DatasetAPI) put(path string, handler http.HandlerFunc) {
	api.Router.HandleFunc(path, handler).Methods(http.MethodPut)
}

// patch registers a PATCH http.HandlerFunc
func (api *DatasetAPI) patch(path string, handler http.HandlerFunc) {
	api.Router.HandleFunc(path, handler).Methods(http.MethodPatch)
}

// post registers a POST http.HandlerFunc.
func (api *DatasetAPI) post(path string, handler http.HandlerFunc) {
	api.Router.HandleFunc(path, handler).Methods(http.MethodPost)
}

// delete registers a DELETE http.HandlerFunc.
func (api *DatasetAPI) delete(path string, handler http.HandlerFunc) {
	api.Router.HandleFunc(path, handler).Methods(http.MethodDelete)
}

func (api *DatasetAPI) authenticate(r *http.Request, logData log.Data) bool {
	var authorised bool

	if api.EnablePrePublishView {
		var hasCallerIdentity, hasUserIdentity bool

		callerIdentity := dprequest.Caller(r.Context())
		if callerIdentity != "" {
			logData["caller_identity"] = callerIdentity
			hasCallerIdentity = true
		}

		userIdentity := dprequest.User(r.Context())
		if userIdentity != "" {
			logData["user_identity"] = userIdentity
			hasUserIdentity = true
		}

		if hasCallerIdentity || hasUserIdentity {
			authorised = true
		}
		logData["authenticated"] = authorised

		return authorised
	}
	return authorised
}

func setJSONContentType(w http.ResponseWriter) {
	w.Header().Set("Content-Type", "application/json")
}<|MERGE_RESOLUTION|>--- conflicted
+++ resolved
@@ -345,9 +345,6 @@
 				contextAndErrors(api.addDatasetVersionCondensed))),
 	)
 
-<<<<<<< HEAD
-	if api.enableDetachDataset || api.enableDeleteStaticVersion {
-=======
 	api.post(
 		"/datasets/{dataset_id}/editions/{edition}/versions/{version}",
 		api.isAuthenticated(
@@ -355,8 +352,7 @@
 				contextAndErrors(api.createVersion))),
 	)
 
-	if api.enableDetachDataset {
->>>>>>> dd043197
+	if api.enableDetachDataset || api.enableDeleteStaticVersion {
 		api.delete(
 			"/datasets/{dataset_id}/editions/{edition}/versions/{version}",
 			api.isAuthenticated(
