package api

//go:generate moq -out ../mocks/mocks.go -pkg mocks . DownloadsGenerator

import (
	"context"
	"encoding/json"
	"net/http"
	"strconv"
	"strings"

	clientsidentity "github.com/ONSdigital/dp-api-clients-go/v2/identity"
	"github.com/ONSdigital/dp-dataset-api/application"
	"github.com/ONSdigital/dp-dataset-api/config"
	"github.com/ONSdigital/dp-dataset-api/dimension"
	"github.com/ONSdigital/dp-dataset-api/instance"
	"github.com/ONSdigital/dp-dataset-api/models"
	"github.com/ONSdigital/dp-dataset-api/pagination"
	"github.com/ONSdigital/dp-dataset-api/store"
	"github.com/ONSdigital/dp-dataset-api/url"
	filesAPISDK "github.com/ONSdigital/dp-files-api/sdk"
	dprequest "github.com/ONSdigital/dp-net/v3/request"
	permissionsAPISDK "github.com/ONSdigital/dp-permissions-api/sdk"
	"github.com/ONSdigital/log.go/v2/log"
	"github.com/gorilla/mux"

	auth "github.com/ONSdigital/dp-authorisation/v2/authorisation"
)

const (
	//nolint:gosec // This is not a hardcoded credential.
	downloadServiceToken = "X-Download-Service-Token"
	updateVersionAction  = "updateVersion"
	hasDownloads         = "has_downloads"
)

var (
	trueStringified = strconv.FormatBool(true)

	datasetCreatePermission = "datasets:create"
	datasetReadPermission   = "datasets:read"
	datasetUpdatePermission = "datasets:update"
	datasetDeletePermission = "datasets:delete"

	datasetEditionVersionCreatePermission = "dataset-editions-versions:create"
	datasetEditionVersionReadPermission   = "dataset-editions-versions:read"
	datasetEditionVersionUpdatePermission = "dataset-editions-versions:update"
	datasetEditionVersionDeletePermission = "dataset-editions-versions:delete"

	datasetInstanceCreatePermission = "dataset-instances:create"
	datasetInstanceReadPermission   = "dataset-instances:read"
	datasetInstanceUpdatePermission = "dataset-instances:update"
)

// API provides an interface for the routes
type API interface {
	CreateDatasetAPI(string, *mux.Router, store.DataStore) *DatasetAPI
}

// DownloadsGenerator pre generates full file downloads for the specified dataset/edition/version
type DownloadsGenerator interface {
	Generate(ctx context.Context, datasetID, instanceID, edition, version string) error
}

// DatasetAPI manages importing filters against a dataset
type DatasetAPI struct {
<<<<<<< HEAD
	Router                       *mux.Router
	dataStore                    store.DataStore
	urlBuilder                   *url.Builder
	enableURLRewriting           bool
	host                         string
	downloadServiceToken         string
	EnablePrePublishView         bool
	downloadGenerators           map[models.DatasetType]DownloadsGenerator
	enablePrivateEndpoints       bool
	enableDetachDataset          bool
	enableDeleteStaticVersion    bool
	datasetPermissions           AuthHandler
	permissions                  AuthHandler
	instancePublishedChecker     *instance.PublishCheck
	versionPublishedChecker      *PublishCheck
	MaxRequestOptions            int
	defaultLimit                 int
	smDatasetAPI                 *application.StateMachineDatasetAPI
	filesAPIClient               filesAPISDK.Clienter
	authToken                    string
	searchContentUpdatedProducer *SearchContentUpdatedProducer
}

// Setup creates a new Dataset API instance and register the API routes based on the application configuration.
func Setup(ctx context.Context, cfg *config.Configuration, router *mux.Router, dataStore store.DataStore, urlBuilder *url.Builder, downloadGenerators map[models.DatasetType]DownloadsGenerator, datasetPermissions, permissions AuthHandler, enableURLRewriting bool, smDatasetAPI *application.StateMachineDatasetAPI, searchContentUpdatedProducer *SearchContentUpdatedProducer) *DatasetAPI {
	api := &DatasetAPI{
		dataStore:                    dataStore,
		host:                         cfg.DatasetAPIURL,
		downloadServiceToken:         cfg.DownloadServiceSecretKey,
		EnablePrePublishView:         cfg.EnablePrivateEndpoints,
		Router:                       router,
		urlBuilder:                   urlBuilder,
		enableURLRewriting:           enableURLRewriting,
		downloadGenerators:           downloadGenerators,
		enablePrivateEndpoints:       cfg.EnablePrivateEndpoints,
		enableDetachDataset:          cfg.EnableDetachDataset,
		enableDeleteStaticVersion:    cfg.EnableDeleteStaticVersion,
		datasetPermissions:           datasetPermissions,
		permissions:                  permissions,
		versionPublishedChecker:      nil,
		instancePublishedChecker:     nil,
		MaxRequestOptions:            cfg.MaxRequestOptions,
		defaultLimit:                 cfg.DefaultLimit,
		smDatasetAPI:                 smDatasetAPI,
		searchContentUpdatedProducer: searchContentUpdatedProducer,
=======
	Router                    *mux.Router
	dataStore                 store.DataStore
	urlBuilder                *url.Builder
	enableURLRewriting        bool
	host                      string
	downloadServiceToken      string
	EnablePrePublishView      bool
	downloadGenerators        map[models.DatasetType]DownloadsGenerator
	enablePrivateEndpoints    bool
	enableDetachDataset       bool
	enableDeleteStaticVersion bool
	authMiddleware            auth.Middleware
	instancePublishedChecker  *instance.PublishCheck
	versionPublishedChecker   *PublishCheck
	MaxRequestOptions         int
	defaultLimit              int
	smDatasetAPI              *application.StateMachineDatasetAPI
	filesAPIClient            filesAPISDK.Clienter
	authToken                 string
	permissionsChecker        auth.PermissionsChecker
	idClient                  *clientsidentity.Client
}

// Setup creates a new Dataset API instance and register the API routes based on the application configuration.
func Setup(ctx context.Context, cfg *config.Configuration, router *mux.Router, dataStore store.DataStore, urlBuilder *url.Builder, downloadGenerators map[models.DatasetType]DownloadsGenerator, authMiddleware auth.Middleware, enableURLRewriting bool, smDatasetAPI *application.StateMachineDatasetAPI, permissionsChecker auth.PermissionsChecker, idClient *clientsidentity.Client) *DatasetAPI {
	api := &DatasetAPI{
		dataStore:                 dataStore,
		host:                      cfg.DatasetAPIURL,
		downloadServiceToken:      cfg.DownloadServiceSecretKey,
		EnablePrePublishView:      cfg.EnablePrivateEndpoints,
		Router:                    router,
		urlBuilder:                urlBuilder,
		enableURLRewriting:        enableURLRewriting,
		downloadGenerators:        downloadGenerators,
		enablePrivateEndpoints:    cfg.EnablePrivateEndpoints,
		enableDetachDataset:       cfg.EnableDetachDataset,
		enableDeleteStaticVersion: cfg.EnableDeleteStaticVersion,
		authMiddleware:            authMiddleware,
		versionPublishedChecker:   nil,
		instancePublishedChecker:  nil,
		MaxRequestOptions:         cfg.MaxRequestOptions,
		defaultLimit:              cfg.DefaultLimit,
		smDatasetAPI:              smDatasetAPI,
		permissionsChecker:        permissionsChecker,
		idClient:                  idClient,
>>>>>>> b0720614
	}

	paginator := pagination.NewPaginator(cfg.DefaultLimit, cfg.DefaultOffset, cfg.DefaultMaxLimit)

	if api.enablePrivateEndpoints {
		log.Info(ctx, "enabling private endpoints for dataset api")

		api.versionPublishedChecker = &PublishCheck{
			Datastore: api.dataStore.Backend,
		}

		api.instancePublishedChecker = &instance.PublishCheck{
			Datastore: api.dataStore.Backend,
		}

		instanceAPI := &instance.Store{
			Host:                api.host,
			Storer:              api.dataStore.Backend,
			EnableDetachDataset: api.enableDetachDataset,
			URLBuilder:          api.urlBuilder,
			EnableURLRewriting:  api.enableURLRewriting,
		}

		dimensionAPI := &dimension.Store{
			Host:               api.host,
			Storer:             api.dataStore.Backend,
			MaxRequestOptions:  api.MaxRequestOptions,
			URLBuilder:         api.urlBuilder,
			EnableURLRewriting: api.enableURLRewriting,
		}

		api.enablePrivateDatasetEndpoints(paginator)
		api.enablePrivateInstancesEndpoints(instanceAPI, paginator)
		api.enablePrivateDimensionsEndpoints(dimensionAPI, paginator)
	} else {
		log.Info(ctx, "enabling only public endpoints for dataset api")
		api.enablePublicEndpoints(paginator)
	}
	return api
}

// SetFilesAPIClient sets the files API client and auth token for the API
func (api *DatasetAPI) SetFilesAPIClient(client filesAPISDK.Clienter, authToken string) {
	api.filesAPIClient = client
	api.authToken = authToken
}

// enablePublicEndpoints register only the public GET endpoints.
func (api *DatasetAPI) enablePublicEndpoints(paginator *pagination.Paginator) {
	api.get("/datasets", paginator.Paginate(api.getDatasets))
	api.get("/datasets/{dataset_id}", api.getDataset)
	api.get("/datasets/{dataset_id}/editions", paginator.Paginate(api.getEditions))
	api.get("/datasets/{dataset_id}/editions/{edition}", api.getEdition)
	api.get("/datasets/{dataset_id}/editions/{edition}/versions", paginator.Paginate(api.getVersions))
	api.get("/datasets/{dataset_id}/editions/{edition}/versions/{version}", contextAndErrors(api.getVersion))
	api.get("/datasets/{dataset_id}/editions/{edition}/versions/{version}/metadata", api.getMetadata)
	api.get("/datasets/{dataset_id}/editions/{edition}/versions/{version}/dimensions", paginator.Paginate(api.getDimensions))
	api.get("/datasets/{dataset_id}/editions/{edition}/versions/{version}/dimensions/{dimension}/options", paginator.Paginate(api.getDimensionOptions))
}

func writeErrorResponse(w http.ResponseWriter, errorResponse *models.ErrorResponse) {
	var jsonResponse []byte
	var err error
	w.Header().Set("Content-Type", "application/json")
	// process custom headers
	if errorResponse.Headers != nil {
		for key := range errorResponse.Headers {
			w.Header().Set(key, errorResponse.Headers[key])
		}
	}
	w.WriteHeader(errorResponse.Status)

	if errorResponse.Status == http.StatusInternalServerError {
		var filteredErrors []models.Error
		for _, err := range errorResponse.Errors {
			if !internalServerErrWithMessage[err.Cause] {
				err = models.NewError(err, models.InternalError, models.InternalErrorDescription)
			}
			filteredErrors = append(filteredErrors, err)
		}
		errorResponse.Errors = filteredErrors
	}

	jsonResponse, err = json.Marshal(errorResponse)
	if err != nil {
		responseErr := models.NewError(err, models.JSONMarshalError, models.ErrorMarshalFailedDescription)
		http.Error(w, responseErr.Description, http.StatusInternalServerError)
		return
	}

	_, err = w.Write(jsonResponse)
	if err != nil {
		responseErr := models.NewError(err, models.WriteResponseError, models.WriteResponseFailedDescription)
		http.Error(w, responseErr.Description, http.StatusInternalServerError)
		return
	}
}

func writeSuccessResponse(w http.ResponseWriter, successResponse *models.SuccessResponse) {
	w.Header().Set("Content-Type", "application/json")
	// process custom headers
	if successResponse.Headers != nil {
		for key := range successResponse.Headers {
			w.Header().Set(key, successResponse.Headers[key])
		}
	}
	w.WriteHeader(successResponse.Status)

	_, err := w.Write(successResponse.Body)
	if err != nil {
		responseErr := models.NewError(err, models.WriteResponseError, models.WriteResponseFailedDescription)
		http.Error(w, responseErr.Description, http.StatusInternalServerError)
		return
	}
}

type baseHandler func(w http.ResponseWriter, r *http.Request) (*models.SuccessResponse, *models.ErrorResponse)

func contextAndErrors(h baseHandler) http.HandlerFunc {
	return func(w http.ResponseWriter, req *http.Request) {
		response, err := h(w, req)
		if err != nil {
			writeErrorResponse(w, err)
			return
		}
		writeSuccessResponse(w, response)
	}
}

// enablePrivateDatasetEndpoints register the datasets endpoints with the appropriate authentication and authorisation
// checks required when running the dataset API in publishing (private) mode.
func (api *DatasetAPI) enablePrivateDatasetEndpoints(paginator *pagination.Paginator) {
	api.get(
		"/datasets",
		api.authMiddleware.Require(datasetReadPermission, paginator.Paginate(api.getDatasets)),
	)

	api.get(
		"/datasets/{dataset_id}",
		api.authMiddleware.Require(datasetReadPermission, api.getDataset),
	)

	api.get(
		"/datasets/{dataset_id}/editions",
		api.authMiddleware.Require(datasetEditionVersionReadPermission, paginator.Paginate(api.getEditions)),
	)

	api.get(
		"/datasets/{dataset_id}/editions/{edition}",
		api.authMiddleware.Require(datasetEditionVersionReadPermission, api.getEdition),
	)

	api.get(
		"/datasets/{dataset_id}/editions/{edition}/versions",
		api.authMiddleware.Require(datasetEditionVersionReadPermission, paginator.Paginate(api.getVersions)),
	)

	api.get(
		"/datasets/{dataset_id}/editions/{edition}/versions/{version}",
		api.authMiddleware.Require(datasetEditionVersionReadPermission, contextAndErrors(api.getVersion)),
	)

	api.get(
		"/datasets/{dataset_id}/editions/{edition}/versions/{version}/metadata",
		api.authMiddleware.Require(datasetEditionVersionReadPermission, api.getMetadata),
	)

	api.get(
		"/datasets/{dataset_id}/editions/{edition}/versions/{version}/dimensions",
		api.authMiddleware.Require(datasetEditionVersionReadPermission, paginator.Paginate(api.getDimensions)),
	)

	api.get(
		"/datasets/{dataset_id}/editions/{edition}/versions/{version}/dimensions/{dimension}/options",
		api.authMiddleware.Require(datasetEditionVersionReadPermission, paginator.Paginate(api.getDimensionOptions)),
	)

	api.get(
		"/dataset-editions",
		api.authMiddleware.Require(datasetEditionVersionReadPermission, paginator.Paginate(api.getDatasetEditions)),
	)

	api.post(
		"/datasets/{dataset_id}",
		api.authMiddleware.Require(datasetCreatePermission, api.addDataset),
	)

	api.post(
		"/datasets",
		api.authMiddleware.Require(datasetCreatePermission, api.addDatasetNew),
	)

	api.put(
		"/datasets/{dataset_id}",
		api.authMiddleware.Require(datasetUpdatePermission, api.putDataset),
	)

	api.delete(
		"/datasets/{dataset_id}",
		api.authMiddleware.Require(datasetDeletePermission, api.deleteDataset),
	)

	api.put(
		"/datasets/{dataset_id}/editions/{edition}/versions/{version}",
		api.authMiddleware.Require(datasetEditionVersionUpdatePermission, api.isVersionPublished(updateVersionAction, api.putVersion)),
	)

	api.put(
		"/datasets/{dataset_id}/editions/{edition}/versions/{version}/metadata",
		api.authMiddleware.Require(datasetEditionVersionUpdatePermission, api.putMetadata),
	)

	api.put(
		"/datasets/{dataset_id}/editions/{edition}/versions/{version}/state",
		api.authMiddleware.Require(datasetEditionVersionUpdatePermission, api.putState),
	)

	api.post(
		"/datasets/{dataset_id}/editions/{edition}/versions",
		api.authMiddleware.Require(datasetEditionVersionCreatePermission, contextAndErrors(api.addDatasetVersionCondensed)),
	)

	api.post(
		"/datasets/{dataset_id}/editions/{edition}/versions/{version}",
		api.authMiddleware.Require(datasetEditionVersionCreatePermission, contextAndErrors(api.createVersion)),
	)

	api.delete(
		"/datasets/{dataset_id}/editions/{edition}/versions/{version}",
		api.authMiddleware.Require(datasetEditionVersionDeletePermission, api.deleteVersion),
	)
}

// enablePrivateInstancesEndpoints register the instance endpoints with the appropriate authentication and authorisation
// checks required when running the dataset API in publishing (private) mode.
func (api *DatasetAPI) enablePrivateInstancesEndpoints(instanceAPI *instance.Store, paginator *pagination.Paginator) {
	api.get(
		"/instances",
		api.authMiddleware.Require(datasetInstanceReadPermission, paginator.Paginate(instanceAPI.GetList)),
	)

	api.post(
		"/instances",
		api.authMiddleware.Require(datasetInstanceCreatePermission, instanceAPI.Add),
	)

	api.get(
		"/instances/{instance_id}",
		api.authMiddleware.Require(datasetInstanceReadPermission, instanceAPI.Get),
	)

	api.put(
		"/instances/{instance_id}",
		api.authMiddleware.Require(datasetInstanceUpdatePermission, api.isInstancePublished(instanceAPI.Update)),
	)

	api.put(
		"/instances/{instance_id}/dimensions/{dimension}",
		api.authMiddleware.Require(datasetInstanceUpdatePermission, api.isInstancePublished(instanceAPI.UpdateDimension)),
	)

	api.post(
		"/instances/{instance_id}/events",
		api.authMiddleware.Require(datasetInstanceCreatePermission, instanceAPI.AddEvent),
	)

	api.put(
		"/instances/{instance_id}/inserted_observations/{inserted_observations}",
		api.authMiddleware.Require(datasetInstanceUpdatePermission, api.isInstancePublished(instanceAPI.UpdateObservations)),
	)

	api.put(
		"/instances/{instance_id}/import_tasks",
		api.authMiddleware.Require(datasetInstanceUpdatePermission, api.isInstancePublished(instanceAPI.UpdateImportTask)),
	)
}

// enablePrivateDatasetEndpoints register the dimenions endpoints with the appropriate authentication and authorisation
// checks required when running the dataset API in publishing (private) mode.
func (api *DatasetAPI) enablePrivateDimensionsEndpoints(dimensionAPI *dimension.Store, paginator *pagination.Paginator) {
	api.get(
		"/instances/{instance_id}/dimensions",
		api.authMiddleware.Require(datasetInstanceReadPermission, paginator.Paginate(dimensionAPI.GetDimensionsHandler)),
	)

	// Deprecated (use patch /instances/{instance_id}/dimensions instead)
	api.post(
		"/instances/{instance_id}/dimensions",
		api.authMiddleware.Require(datasetInstanceCreatePermission, api.isInstancePublished(dimensionAPI.AddHandler)),
	)

	api.patch(
		"/instances/{instance_id}/dimensions",
		api.authMiddleware.Require(datasetInstanceUpdatePermission, api.isInstancePublished(dimensionAPI.PatchDimensionsHandler)),
	)

	api.get(
		"/instances/{instance_id}/dimensions/{dimension}/options",
		api.authMiddleware.Require(datasetInstanceReadPermission, paginator.Paginate(dimensionAPI.GetUniqueDimensionAndOptionsHandler)),
	)

	api.patch(
		"/instances/{instance_id}/dimensions/{dimension}/options/{option}",
		api.authMiddleware.Require(datasetInstanceUpdatePermission, api.isInstancePublished(dimensionAPI.PatchOptionHandler)),
	)

	// Deprecated (use patch /instances/{instance_id}/dimensions/{dimension}/options/{option} instead)
	//nolint:staticcheck // Accept deprecated AddNodeIDHandler for legacy support
	api.put(
		"/instances/{instance_id}/dimensions/{dimension}/options/{option}/node_id/{node_id}",
		api.authMiddleware.Require(datasetInstanceUpdatePermission, api.isInstancePublished(dimensionAPI.AddNodeIDHandler)),
	)
}

// isInstancePublished wraps a http.HandlerFunc checking the instance state. The wrapped handler is only invoked if the
// requested instance is not in a published state.
func (api *DatasetAPI) isInstancePublished(handler http.HandlerFunc) http.HandlerFunc {
	return api.instancePublishedChecker.Check(handler)
}

// isInstancePublished wraps a http.HandlerFunc checking the version state. The wrapped handler is only invoked if the
// requested version is not in a published state.
func (api *DatasetAPI) isVersionPublished(action string, handler http.HandlerFunc) http.HandlerFunc {
	return api.versionPublishedChecker.Check(handler, action)
}

// get registers a GET http.HandlerFunc.
func (api *DatasetAPI) get(path string, handler http.HandlerFunc) {
	api.Router.HandleFunc(path, handler).Methods(http.MethodGet)
}

// put registers a PUT http.HandlerFunc.
func (api *DatasetAPI) put(path string, handler http.HandlerFunc) {
	api.Router.HandleFunc(path, handler).Methods(http.MethodPut)
}

// patch registers a PATCH http.HandlerFunc
func (api *DatasetAPI) patch(path string, handler http.HandlerFunc) {
	api.Router.HandleFunc(path, handler).Methods(http.MethodPatch)
}

// post registers a POST http.HandlerFunc.
func (api *DatasetAPI) post(path string, handler http.HandlerFunc) {
	api.Router.HandleFunc(path, handler).Methods(http.MethodPost)
}

// delete registers a DELETE http.HandlerFunc.
func (api *DatasetAPI) delete(path string, handler http.HandlerFunc) {
	api.Router.HandleFunc(path, handler).Methods(http.MethodDelete)
}

// checks the user permission within a function to determine access to pre-publish data
func (api *DatasetAPI) checkUserPermission(r *http.Request, logData log.Data, permission string) bool {
	var authorised bool

	if api.EnablePrePublishView {
		bearerToken := strings.TrimPrefix(r.Header.Get(dprequest.AuthHeaderKey), dprequest.BearerPrefix)

		entityData, err := api.authMiddleware.Parse(bearerToken)
		if err != nil {
			// check service id token is valid
			resp, err := api.idClient.CheckTokenIdentity(r.Context(), bearerToken, clientsidentity.TokenTypeService)
			if err != nil {
				return false
			}
			// valid
			entityData = &permissionsAPISDK.EntityData{UserID: resp.Identifier}
		}
		logData["entity_data"] = entityData

		hasPermission, err := api.permissionsChecker.HasPermission(r.Context(), *entityData, permission, nil)
		if err != nil {
			log.Error(r.Context(), "permissions check errored", err, logData)
			return false
		}

		if hasPermission {
			authorised = true
		}

		logData["authenticated"] = authorised

		return authorised
	}
	return authorised
}

func setJSONContentType(w http.ResponseWriter) {
	w.Header().Set("Content-Type", "application/json")
}<|MERGE_RESOLUTION|>--- conflicted
+++ resolved
@@ -64,53 +64,6 @@
 
 // DatasetAPI manages importing filters against a dataset
 type DatasetAPI struct {
-<<<<<<< HEAD
-	Router                       *mux.Router
-	dataStore                    store.DataStore
-	urlBuilder                   *url.Builder
-	enableURLRewriting           bool
-	host                         string
-	downloadServiceToken         string
-	EnablePrePublishView         bool
-	downloadGenerators           map[models.DatasetType]DownloadsGenerator
-	enablePrivateEndpoints       bool
-	enableDetachDataset          bool
-	enableDeleteStaticVersion    bool
-	datasetPermissions           AuthHandler
-	permissions                  AuthHandler
-	instancePublishedChecker     *instance.PublishCheck
-	versionPublishedChecker      *PublishCheck
-	MaxRequestOptions            int
-	defaultLimit                 int
-	smDatasetAPI                 *application.StateMachineDatasetAPI
-	filesAPIClient               filesAPISDK.Clienter
-	authToken                    string
-	searchContentUpdatedProducer *SearchContentUpdatedProducer
-}
-
-// Setup creates a new Dataset API instance and register the API routes based on the application configuration.
-func Setup(ctx context.Context, cfg *config.Configuration, router *mux.Router, dataStore store.DataStore, urlBuilder *url.Builder, downloadGenerators map[models.DatasetType]DownloadsGenerator, datasetPermissions, permissions AuthHandler, enableURLRewriting bool, smDatasetAPI *application.StateMachineDatasetAPI, searchContentUpdatedProducer *SearchContentUpdatedProducer) *DatasetAPI {
-	api := &DatasetAPI{
-		dataStore:                    dataStore,
-		host:                         cfg.DatasetAPIURL,
-		downloadServiceToken:         cfg.DownloadServiceSecretKey,
-		EnablePrePublishView:         cfg.EnablePrivateEndpoints,
-		Router:                       router,
-		urlBuilder:                   urlBuilder,
-		enableURLRewriting:           enableURLRewriting,
-		downloadGenerators:           downloadGenerators,
-		enablePrivateEndpoints:       cfg.EnablePrivateEndpoints,
-		enableDetachDataset:          cfg.EnableDetachDataset,
-		enableDeleteStaticVersion:    cfg.EnableDeleteStaticVersion,
-		datasetPermissions:           datasetPermissions,
-		permissions:                  permissions,
-		versionPublishedChecker:      nil,
-		instancePublishedChecker:     nil,
-		MaxRequestOptions:            cfg.MaxRequestOptions,
-		defaultLimit:                 cfg.DefaultLimit,
-		smDatasetAPI:                 smDatasetAPI,
-		searchContentUpdatedProducer: searchContentUpdatedProducer,
-=======
 	Router                    *mux.Router
 	dataStore                 store.DataStore
 	urlBuilder                *url.Builder
@@ -132,10 +85,11 @@
 	authToken                 string
 	permissionsChecker        auth.PermissionsChecker
 	idClient                  *clientsidentity.Client
+	searchContentUpdatedProducer *SearchContentUpdatedProducer
 }
 
 // Setup creates a new Dataset API instance and register the API routes based on the application configuration.
-func Setup(ctx context.Context, cfg *config.Configuration, router *mux.Router, dataStore store.DataStore, urlBuilder *url.Builder, downloadGenerators map[models.DatasetType]DownloadsGenerator, authMiddleware auth.Middleware, enableURLRewriting bool, smDatasetAPI *application.StateMachineDatasetAPI, permissionsChecker auth.PermissionsChecker, idClient *clientsidentity.Client) *DatasetAPI {
+func Setup(ctx context.Context, cfg *config.Configuration, router *mux.Router, dataStore store.DataStore, urlBuilder *url.Builder, downloadGenerators map[models.DatasetType]DownloadsGenerator, authMiddleware auth.Middleware, enableURLRewriting bool, smDatasetAPI *application.StateMachineDatasetAPI, permissionsChecker auth.PermissionsChecker, idClient *clientsidentity.Client, searchContentUpdatedProducer *SearchContentUpdatedProducer) *DatasetAPI {
 	api := &DatasetAPI{
 		dataStore:                 dataStore,
 		host:                      cfg.DatasetAPIURL,
@@ -156,7 +110,7 @@
 		smDatasetAPI:              smDatasetAPI,
 		permissionsChecker:        permissionsChecker,
 		idClient:                  idClient,
->>>>>>> b0720614
+		searchContentUpdatedProducer: searchContentUpdatedProducer,
 	}
 
 	paginator := pagination.NewPaginator(cfg.DefaultLimit, cfg.DefaultOffset, cfg.DefaultMaxLimit)
