package api

import (
	"bytes"
	"context"
	"encoding/json"
	"errors"
	"io"
	"net/http"
	"net/http/httptest"
	neturl "net/url"
	"sync"
	"testing"

	clientsidentity "github.com/ONSdigital/dp-api-clients-go/v2/identity"
	"github.com/ONSdigital/dp-authorisation/v2/authorisation/mock"
	authMock "github.com/ONSdigital/dp-authorisation/v2/authorisation/mock"
	"github.com/ONSdigital/dp-permissions-api/sdk"

	errs "github.com/ONSdigital/dp-dataset-api/apierrors"
	"github.com/ONSdigital/dp-dataset-api/application"
	"github.com/ONSdigital/dp-dataset-api/mocks"
	"github.com/ONSdigital/dp-dataset-api/models"
	"github.com/ONSdigital/dp-dataset-api/store"
	storetest "github.com/ONSdigital/dp-dataset-api/store/datastoretest"
	"github.com/ONSdigital/dp-dataset-api/url"
	filesAPISDKMocks "github.com/ONSdigital/dp-files-api/sdk/mocks"
	dprequest "github.com/ONSdigital/dp-net/v3/request"
	"github.com/gorilla/mux"

	"github.com/ONSdigital/dp-dataset-api/config"
	. "github.com/smartystreets/goconvey/convey"
)

const (
	host      = "http://localhost:22000"
	authToken = "dataset"
)

var (
	datasetPayload                             = `{"contacts":[{"email":"testing@hotmail.com","name":"John Cox","telephone":"01623 456789"}],"description":"census","links":{"access_rights":{"href":"http://ons.gov.uk/accessrights"}},"title":"CensusEthnicity","theme":"population","state":"completed","next_release":"2016-04-04","publisher":{"name":"The office of national statistics","type":"government department","href":"https://www.ons.gov.uk/"},"type":"filterable"}`
	datasetPayloadWithID                       = `{"contacts":[{"email":"testing@hotmail.com","name":"John Cox","telephone":"01623 456789"}],"description":"census","keywords":["keyword"],"links":{"access_rights":{"href":"http://ons.gov.uk/accessrights"}},"title":"CensusEthnicity","theme":"population","state":"completed","id": "ageing-population-estimates", "next_release":"2016-04-04","publisher":{"name":"The office of national statistics","type":"government department","href":"https://www.ons.gov.uk/"},"type":"filterable"}`
	datasetPayloadWithEmptyID                  = `{"contacts":[{"email":"testing@hotmail.com","name":"John Cox","telephone":"01623 456789"}],"description":"census","links":{"access_rights":{"href":"http://ons.gov.uk/accessrights"}},"title":"CensusEthnicity","theme":"population","state":"completed","id": "", "next_release":"2016-04-04","publisher":{"name":"The office of national statistics","type":"government department","href":"https://www.ons.gov.uk/"},"type":"static"}`
	datasetPayloadWithEmptyTitle               = `{"contacts":[{"email":"testing@hotmail.com","name":"John Cox","telephone":"01623 456789"}],"description":"census","links":{"access_rights":{"href":"http://ons.gov.uk/accessrights"}},"title":"","theme":"population","state":"completed","id": "ageing-population-estimates", "next_release":"2016-04-04","publisher":{"name":"The office of national statistics","type":"government department","href":"https://www.ons.gov.uk/"},"type":"static"}`
	datasetPayloadWithEmptyDescription         = `{"contacts":[{"email":"testing@hotmail.com","name":"John Cox","telephone":"01623 456789"}],"description":"","links":{"access_rights":{"href":"http://ons.gov.uk/accessrights"}},"title":"CensusEthnicity","theme":"population","state":"completed","id": "ageing-population-estimates", "next_release":"2016-04-04","publisher":{"name":"The office of national statistics","type":"government department","href":"https://www.ons.gov.uk/"},"type":"static"}`
	datasetPayloadWithEmptyNextRelease         = `{"contacts":[{"email":"testing@hotmail.com","name":"John Cox","telephone":"01623 456789"}],"description":"census","keywords":["keyword"],"links":{"access_rights":{"href":"http://ons.gov.uk/accessrights"}},"title":"CensusEthnicity","theme":"population","state":"completed","id": "ageing-population-estimates", "next_release":"","publisher":{"name":"The office of national statistics","type":"government department","href":"https://www.ons.gov.uk/"},"type":"static"}`
	datasetPayloadWithEmptyKeywords            = `{"contacts":[{"email":"testing@hotmail.com","name":"John Cox","telephone":"01623 456789"}],"description":"census","links":{"access_rights":{"href":"http://ons.gov.uk/accessrights"}},"title":"CensusEthnicity","theme":"population","state":"completed","id": "ageing-population-estimates", "next_release":"2016-04-04","publisher":{"name":"The office of national statistics","type":"government department","href":"https://www.ons.gov.uk/"},"type":"static"}`
	datasetPayloadWithEmptyTopicsAndTypeStatic = `{"contacts":[{"email":"testing@hotmail.com","name":"John Cox","telephone":"01623 456789"}],"description":"census","keywords":["keyword"],"links":{"access_rights":{"href":"http://ons.gov.uk/accessrights"}},"title":"CensusEthnicity","theme":"population","state":"completed","id": "ageing-population-estimates", "next_release":"2016-04-04","publisher":{"name":"The office of national statistics","type":"government department","href":"https://www.ons.gov.uk/"},"type":"static","topics":[]}`
	datasetPayloadWithEmptyContacts            = `{"contacts":[],"description":"census","keywords":["keyword"],"links":{"access_rights":{"href":"http://ons.gov.uk/accessrights"}},"title":"CensusEthnicity","theme":"population","state":"completed","id": "ageing-population-estimates", "next_release":"2016-04-04","publisher":{"name":"The office of national statistics","type":"government department","href":"https://www.ons.gov.uk/"},"type":"static","topics":["theme"]}`
	datasetPayloadWithTypeStatic               = `{"id":"123","contacts":[{"email":"testing@hotmail.com","name":"John Cox","telephone":"01623 456789"}],"description":"census","links":{"access_rights":{"href":"http://ons.gov.uk/accessrights"}},"title":"CensusEthnicity","theme":"population","state":"completed","next_release":"2016-04-04","publisher":{"name":"The office of national statistics","type":"government department","href":"https://www.ons.gov.uk/"},"type":"static","keywords":["keyword","keyword 2"],"topics":["topic-0","topic-1"],"license":"Open Government Licence v3.0"}`

	codeListAPIURL     = &neturl.URL{Scheme: "http", Host: "localhost:22400"}
	datasetAPIURL      = &neturl.URL{Scheme: "http", Host: "localhost:22000"}
	downloadServiceURL = &neturl.URL{Scheme: "http", Host: "localhost:23600"}
	importAPIURL       = &neturl.URL{Scheme: "http", Host: "localhost:21800"}
	websiteURL         = &neturl.URL{Scheme: "http", Host: "localhost:20000"}
	urlBuilder         = url.NewBuilder(websiteURL, downloadServiceURL, datasetAPIURL, codeListAPIURL, importAPIURL)
	enableURLRewriting = false
	mu                 sync.Mutex
)

// GetAPIWithCMDMocks also used in other tests, so exported
func GetAPIWithCMDMocks(mockedDataStore store.Storer, mockedGeneratedDownloads DownloadsGenerator, authorisationMock *authMock.MiddlewareMock) *DatasetAPI {
	mu.Lock()
	defer mu.Unlock()
	cfg, err := config.Get()
	So(err, ShouldBeNil)
	cfg.ServiceAuthToken = authToken
	cfg.DatasetAPIURL = host
	cfg.EnablePrivateEndpoints = true
	cfg.DefaultLimit = 0
	cfg.DefaultOffset = 0
	cfg.EnableDeleteStaticVersion = true
	cfg.EnablePermissionsAuth = true
	mockedMapGeneratedDownloads := map[models.DatasetType]DownloadsGenerator{
		models.Filterable:              mockedGeneratedDownloads,
		models.CantabularFlexibleTable: mockedGeneratedDownloads,
	}

	mockedMapSMGeneratedDownloads := map[models.DatasetType]application.DownloadsGenerator{
		models.Filterable:              mockedGeneratedDownloads,
		models.CantabularBlob:          mockedGeneratedDownloads,
		models.CantabularTable:         mockedGeneratedDownloads,
		models.CantabularFlexibleTable: mockedGeneratedDownloads,
	}

	states := []application.State{application.Published, application.EditionConfirmed, application.Associated}
	transitions := []application.Transition{{
		Label:               "published",
		TargetState:         application.Published,
		AllowedSourceStates: []string{"associated", "published", "edition-confirmed"},
		Type:                "v4",
	}, {
		Label:               "associated",
		TargetState:         application.Associated,
		AllowedSourceStates: []string{"edition-confirmed", "associated"},
		Type:                "v4",
	},
		{
			Label:               "edition-confirmed",
			TargetState:         application.EditionConfirmed,
			AllowedSourceStates: []string{"edition-confirmed", "completed", "published"},
			Type:                "v4",
		},
		{
			Label:               "published",
			TargetState:         application.Published,
			AllowedSourceStates: []string{"associated", "published", "edition-confirmed"},
			Type:                "cantabular_flexible_table",
		}, {
			Label:               "associated",
			TargetState:         application.Associated,
			AllowedSourceStates: []string{"edition-confirmed", "associated"},
			Type:                "cantabular_flexible_table",
		},
		{
			Label:               "edition-confirmed",
			TargetState:         application.EditionConfirmed,
			AllowedSourceStates: []string{"edition-confirmed", "completed", "published"},
			Type:                "cantabular_flexible_table",
		},
		{
			Label:               "published",
			TargetState:         application.Published,
			AllowedSourceStates: []string{"associated", "published", "edition-confirmed"},
			Type:                "filterable",
		}, {
			Label:               "associated",
			TargetState:         application.Associated,
			AllowedSourceStates: []string{"edition-confirmed", "associated"},
			Type:                "filterable",
		},
		{
			Label:               "edition-confirmed",
			TargetState:         application.EditionConfirmed,
			AllowedSourceStates: []string{"edition-confirmed", "completed", "published"},
			Type:                "filterable",
		},
		{
			Label:               "associated",
			TargetState:         application.Associated,
			AllowedSourceStates: []string{"created"},
			Type:                "static",
		},
		{
			Label:               "published",
			TargetState:         application.Published,
			AllowedSourceStates: []string{"created", "associated", "published"},
			Type:                "static",
		},
		{
			Label:               "associated",
			TargetState:         application.Associated,
			AllowedSourceStates: []string{"created", "associated"},
			Type:                "static",
		}}

	mockStatemachineDatasetAPI := application.StateMachineDatasetAPI{
		DataStore:          store.DataStore{Backend: mockedDataStore},
		DownloadGenerators: mockedMapSMGeneratedDownloads,
		StateMachine:       application.NewStateMachine(testContext, states, transitions, store.DataStore{Backend: mockedDataStore}),
	}

	testIdentityClient := clientsidentity.New(cfg.ZebedeeURL)

	permissionsChecker := &mock.PermissionsCheckerMock{
		HasPermissionFunc: func(ctx context.Context, entityData sdk.EntityData, permission string, attributes map[string]string) (bool, error) {
			return true, nil
		},
	}

	return Setup(testContext, cfg, mux.NewRouter(), store.DataStore{Backend: mockedDataStore}, urlBuilder, mockedMapGeneratedDownloads, authorisationMock, enableURLRewriting, &mockStatemachineDatasetAPI, permissionsChecker, testIdentityClient)
}

// GetAPIWithCMDMocks also used in other tests, so exported
func GetAPIWithCantabularMocks(mockedDataStore store.Storer, mockedGeneratedDownloads DownloadsGenerator, authorisationMock *authMock.MiddlewareMock) *DatasetAPI {
	mu.Lock()
	defer mu.Unlock()
	cfg, err := config.Get()
	So(err, ShouldBeNil)
	cfg.ServiceAuthToken = authToken
	cfg.DatasetAPIURL = host
	cfg.EnablePrivateEndpoints = true
	cfg.DefaultLimit = 0
	cfg.DefaultOffset = 0

	mockedMapGeneratedDownloads := map[models.DatasetType]DownloadsGenerator{
		models.CantabularBlob:          mockedGeneratedDownloads,
		models.CantabularFlexibleTable: mockedGeneratedDownloads,
	}

	mockedMapSMGeneratedDownloads := map[models.DatasetType]application.DownloadsGenerator{
		models.Filterable:              mockedGeneratedDownloads,
		models.CantabularBlob:          mockedGeneratedDownloads,
		models.CantabularFlexibleTable: mockedGeneratedDownloads,
	}

	states := []application.State{application.Published, application.EditionConfirmed, application.Associated}
	transitions := []application.Transition{{
		Label:               "published",
		TargetState:         application.Published,
		AllowedSourceStates: []string{"associated", "published", "edition-confirmed"},
		Type:                "cantabular_flexible_table",
	}, {
		Label:               "associated",
		TargetState:         application.Associated,
		AllowedSourceStates: []string{"edition-confirmed", "associated"},
		Type:                "cantabular_flexible_table",
	}, {
		Label:               "edition-confirmed",
		TargetState:         application.EditionConfirmed,
		AllowedSourceStates: []string{"edition-confirmed", "completed", "published"},
		Type:                "cantabular_flexible_table",
	},
		{
			Label:               "associated",
			TargetState:         application.Associated,
			AllowedSourceStates: []string{"created"},
			Type:                "static",
		}}

	mockStatemachineDatasetAPI := application.StateMachineDatasetAPI{
		DataStore:          store.DataStore{Backend: mockedDataStore},
		DownloadGenerators: mockedMapSMGeneratedDownloads,
		StateMachine:       application.NewStateMachine(testContext, states, transitions, store.DataStore{Backend: mockedDataStore}),
	}

	testIdentityClient := clientsidentity.New(cfg.ZebedeeURL)

	permissionsChecker := &mock.PermissionsCheckerMock{
		// HasPermissionFunc: func(ctx context.Context, entityData permsdk.EntityData, permission string, attributes map[string]string) (bool, error) {
		// 	return true, nil
		// },
	}

	return Setup(testContext, cfg, mux.NewRouter(), store.DataStore{Backend: mockedDataStore}, urlBuilder, mockedMapGeneratedDownloads, authorisationMock, enableURLRewriting, &mockStatemachineDatasetAPI, permissionsChecker, testIdentityClient)
}

func createRequestWithAuth(method, target string, body io.Reader) *http.Request {
	r := httptest.NewRequest(method, target, body)
	ctx := r.Context()
	ctx = dprequest.SetCaller(ctx, "someone@ons.gov.uk")
	r = r.WithContext(ctx)
	return r
}

func createRequestWithNoAuth(method, target string, body io.Reader) *http.Request {
	r := httptest.NewRequest(method, target, body)
	ctx := r.Context()
	r = r.WithContext(ctx)
	return r
}

func TestGetDatasetsUnauthorised(t *testing.T) {
	t.Parallel()
	Convey("When request is unauthorised ", t, func() {
		r, err := http.NewRequest("GET", "http://localhost:22000/datasets", nil)
		So(err, ShouldBeNil)
		w := httptest.NewRecorder()
		mockedDataStore := &storetest.StorerMock{}

		authorisationMock := &authMock.MiddlewareMock{
			RequireFunc: func(permission string, handlerFunc http.HandlerFunc) http.HandlerFunc {
				return func(w http.ResponseWriter, r *http.Request) {
					w.WriteHeader(http.StatusUnauthorized)
				}

			},
		}

		api := GetAPIWithCMDMocks(mockedDataStore, &mocks.DownloadsGeneratorMock{}, authorisationMock)
		api.Router.ServeHTTP(w, r)
		So(w.Code, ShouldEqual, http.StatusUnauthorized)

		So(len(mockedDataStore.GetDatasetsCalls()), ShouldEqual, 0)
		So(len(mockedDataStore.GetDatasetsByQueryParamsCalls()), ShouldEqual, 0)
	})
}

func TestGetDatasetsForbidden(t *testing.T) {
	t.Parallel()
	Convey("When the auth response is forbidden for get datasets, no database calls are made", t, func() {
		r, err := http.NewRequest("GET", "http://localhost:22000/datasets", nil)
		So(err, ShouldBeNil)
		w := httptest.NewRecorder()
		mockedDataStore := &storetest.StorerMock{}

		authorisationMock := &authMock.MiddlewareMock{
			RequireFunc: func(permission string, handlerFunc http.HandlerFunc) http.HandlerFunc {
				return func(w http.ResponseWriter, r *http.Request) {
					w.WriteHeader(http.StatusForbidden)
				}

			},
		}

		api := GetAPIWithCMDMocks(mockedDataStore, &mocks.DownloadsGeneratorMock{}, authorisationMock)
		api.Router.ServeHTTP(w, r)
		So(w.Code, ShouldEqual, http.StatusForbidden)

		So(len(mockedDataStore.GetDatasetsCalls()), ShouldEqual, 0)
		So(len(mockedDataStore.GetDatasetsByQueryParamsCalls()), ShouldEqual, 0)
	})
}

func TestGetDatasetsReturnsOK(t *testing.T) {
	t.Parallel()

	Convey("A successful request to get dataset returns 200 OK response, and limit and offset are delegated to the datastore", t, func() {
		r := &http.Request{}
		w := httptest.NewRecorder()
		address, err := neturl.Parse("localhost:20000/datasets")
		So(err, ShouldBeNil)
		r.URL = address
		mockedDataStore := &storetest.StorerMock{
			GetDatasetsFunc: func(context.Context, int, int, bool) ([]*models.DatasetUpdate, int, error) {
				return []*models.DatasetUpdate{}, 15, nil
			},
		}

		authorisationMock := &authMock.MiddlewareMock{
			RequireFunc: func(permission string, handlerFunc http.HandlerFunc) http.HandlerFunc {
				return handlerFunc
			},
			ParseFunc: func(token string) (*sdk.EntityData, error) {
				return nil, sdk.ErrFailedToParsePermissionsResponse
			},
		}

		api := GetAPIWithCMDMocks(mockedDataStore, &mocks.DownloadsGeneratorMock{}, authorisationMock)

		actualResponse, actualTotalCount, err := api.getDatasets(w, r, 11, 12)

		So(actualResponse, ShouldResemble, []*models.Dataset{})
		So(actualTotalCount, ShouldEqual, 15)
		So(err, ShouldEqual, nil)
		So(mockedDataStore.GetDatasetsCalls()[0].Limit, ShouldEqual, 11)
		So(mockedDataStore.GetDatasetsCalls()[0].Offset, ShouldEqual, 12)
	})

	Convey("A successful request to get datasetwith type query parameter returns 200 OK response, and limit and offset are delegated to the datastore", t, func() {
		r := &http.Request{}
		w := httptest.NewRecorder()
		address, err := neturl.Parse("localhost:20000/datasets?type=static")
		So(err, ShouldBeNil)
		r.URL = address
		mockedDataStore := &storetest.StorerMock{
			GetDatasetsByQueryParamsFunc: func(ctx context.Context, ID, datasetType, sortOrder, datasetID string, offset, limit int, authorised bool) ([]*models.DatasetUpdate, int, error) {
				return []*models.DatasetUpdate{{ID: "123-456", Current: &models.Dataset{ID: "123-456", Type: "static"}, Next: &models.Dataset{ID: "123-456", Type: "static"}}}, 1, nil
			},
		}

		authorisationMock := &authMock.MiddlewareMock{
			RequireFunc: func(permission string, handlerFunc http.HandlerFunc) http.HandlerFunc {
				return handlerFunc
			},
			ParseFunc: func(token string) (*sdk.EntityData, error) {
				return nil, sdk.ErrFailedToParsePermissionsResponse
			},
		}

		api := GetAPIWithCMDMocks(mockedDataStore, &mocks.DownloadsGeneratorMock{}, authorisationMock)

		actualResponse, actualTotalCount, err := api.getDatasets(w, r, 11, 12)

		So(actualResponse, ShouldResemble, []*models.Dataset{{ID: "123-456", Type: "static"}})
		So(actualTotalCount, ShouldEqual, 1)
		So(err, ShouldEqual, nil)
		So(mockedDataStore.GetDatasetsByQueryParamsCalls()[0].Limit, ShouldEqual, 11)
		So(mockedDataStore.GetDatasetsByQueryParamsCalls()[0].Offset, ShouldEqual, 12)
	})

	Convey("A successful request to get dataset with is_based_on returns 200 OK response, and limit and offset are delegated to the datastore", t, func() {
		r := &http.Request{}
		w := httptest.NewRecorder()
		address, err := neturl.Parse("localhost:20000/datasets?is_based_on=Example")
		So(err, ShouldBeNil)
		r.URL = address
		mockedDataStore := &storetest.StorerMock{
			GetDatasetsByQueryParamsFunc: func(ctx context.Context, ID, datasetType, sortOrder, datasetID string, offset, limit int, authorised bool) ([]*models.DatasetUpdate, int, error) {
				return []*models.DatasetUpdate{{ID: "123-456", Current: &models.Dataset{ID: "123-456", Type: "static", IsBasedOn: &models.IsBasedOn{ID: "Example"}}, Next: &models.Dataset{ID: "123-456", Type: "static", IsBasedOn: &models.IsBasedOn{ID: "Example"}}}}, 1, nil
			},
		}

		authorisationMock := &authMock.MiddlewareMock{
			RequireFunc: func(permission string, handlerFunc http.HandlerFunc) http.HandlerFunc {
				return handlerFunc
			},
			ParseFunc: func(token string) (*sdk.EntityData, error) {
				return nil, sdk.ErrFailedToParsePermissionsResponse
			},
		}

		api := GetAPIWithCMDMocks(mockedDataStore, &mocks.DownloadsGeneratorMock{}, authorisationMock)

		actualResponse, actualTotalCount, err := api.getDatasets(w, r, 11, 12)
		So(actualResponse, ShouldResemble, []*models.Dataset{{ID: "123-456", Type: "static", IsBasedOn: &models.IsBasedOn{ID: "Example"}}})
		So(actualTotalCount, ShouldEqual, 1)
		So(err, ShouldEqual, nil)
		So(mockedDataStore.GetDatasetsByQueryParamsCalls()[0].Limit, ShouldEqual, 11)
		So(mockedDataStore.GetDatasetsByQueryParamsCalls()[0].Offset, ShouldEqual, 12)
	})

	Convey("A successful request to get datasets with sort_order=ASC returns datasets sorted by ID a-z", t, func() {
		r := &http.Request{}
		w := httptest.NewRecorder()
		address, err := neturl.Parse("localhost:20000/datasets?sort_order=ASC")
		So(err, ShouldBeNil)
		r.URL = address

		mockedDataStore := &storetest.StorerMock{
			GetDatasetsByQueryParamsFunc: func(ctx context.Context, ID, datasetType, sortOrder, datasetID string, offset, limit int, authorised bool) ([]*models.DatasetUpdate, int, error) {
				So(sortOrder, ShouldEqual, "ASC")
				return []*models.DatasetUpdate{
					{ID: "a-dataset", Current: &models.Dataset{ID: "a-dataset"}},
					{ID: "m-dataset", Current: &models.Dataset{ID: "m-dataset"}},
					{ID: "z-dataset", Current: &models.Dataset{ID: "z-dataset"}},
				}, 3, nil
			},
		}

		authorisationMock := &authMock.MiddlewareMock{
			RequireFunc: func(permission string, handlerFunc http.HandlerFunc) http.HandlerFunc {
				return handlerFunc
			},
			ParseFunc: func(token string) (*sdk.EntityData, error) {
				return nil, sdk.ErrFailedToParsePermissionsResponse
			},
		}

		api := GetAPIWithCMDMocks(mockedDataStore, &mocks.DownloadsGeneratorMock{}, authorisationMock)

		actualResponse, actualTotalCount, err := api.getDatasets(w, r, 10, 0)

		So(err, ShouldBeNil)
		So(actualTotalCount, ShouldEqual, 3)

		datasets, ok := actualResponse.([]*models.Dataset)
		So(ok, ShouldBeTrue)
		So(datasets, ShouldHaveLength, 3)

		So(datasets[0].ID, ShouldEqual, "a-dataset")
		So(datasets[1].ID, ShouldEqual, "m-dataset")
		So(datasets[2].ID, ShouldEqual, "z-dataset")
	})
}

func TestGetDatasetsReturnsError(t *testing.T) {
	t.Parallel()
	Convey("When the api cannot connect to datastore return an internal server error", t, func() {
		r := &http.Request{}
		w := httptest.NewRecorder()
		address, err := neturl.Parse("localhost:20000/datasets")
		So(err, ShouldBeNil)
		r.URL = address
		mockedDataStore := &storetest.StorerMock{
			GetDatasetsFunc: func(context.Context, int, int, bool) ([]*models.DatasetUpdate, int, error) {
				return nil, 0, errs.ErrInternalServer
			},
		}

		authorisationMock := &authMock.MiddlewareMock{
			RequireFunc: func(permission string, handlerFunc http.HandlerFunc) http.HandlerFunc {
				return handlerFunc
			},
			ParseFunc: func(token string) (*sdk.EntityData, error) {
				return &sdk.EntityData{UserID: "admin"}, nil
			},
		}

		api := GetAPIWithCMDMocks(mockedDataStore, &mocks.DownloadsGeneratorMock{}, authorisationMock)
		actualResponse, actualTotalCount, err := api.getDatasets(w, r, 6, 7)

		assertInternalServerErr(w)
		So(len(mockedDataStore.GetDatasetsCalls()), ShouldEqual, 1)
		So(actualResponse, ShouldResemble, nil)
		So(actualTotalCount, ShouldEqual, 0)
		So(err, ShouldEqual, errs.ErrInternalServer)
		So(w.Code, ShouldEqual, http.StatusInternalServerError)
		So(w.Body.String(), ShouldEqual, "internal error\n")
	})

	Convey("When the type query is empty return an invalid query parameter error ", t, func() {
		r := &http.Request{}
		w := httptest.NewRecorder()
		address, err := neturl.Parse("localhost:20000/datasets?type=")
		So(err, ShouldBeNil)
		r.URL = address
		mockedDataStore := &storetest.StorerMock{
			GetDatasetsFunc: func(context.Context, int, int, bool) ([]*models.DatasetUpdate, int, error) {
				return nil, 0, errs.ErrInvalidQueryParameter
			},
		}

		authorisationMock := &authMock.MiddlewareMock{
			RequireFunc: func(permission string, handlerFunc http.HandlerFunc) http.HandlerFunc {
				return handlerFunc
			},
			ParseFunc: func(token string) (*sdk.EntityData, error) {
				return &sdk.EntityData{UserID: "admin"}, nil
			},
		}

		api := GetAPIWithCMDMocks(mockedDataStore, &mocks.DownloadsGeneratorMock{}, authorisationMock)
		actualResponse, actualTotalCount, err := api.getDatasets(w, r, 6, 7)

		So(len(mockedDataStore.GetDatasetsCalls()), ShouldEqual, 0)
		So(len(mockedDataStore.GetDatasetsByQueryParamsCalls()), ShouldEqual, 0)
		So(actualResponse, ShouldResemble, nil)
		So(actualTotalCount, ShouldEqual, 0)
		So(err, ShouldEqual, errs.ErrInvalidQueryParameter)
		So(w.Code, ShouldEqual, http.StatusBadRequest)
		So(w.Body.String(), ShouldEqual, "invalid query parameter\n")
	})

	Convey("When the is_based_on query is empty return an invalid query parameter error ", t, func() {
		r := &http.Request{}
		w := httptest.NewRecorder()
		address, err := neturl.Parse("localhost:20000/datasets?is_based_on=")
		So(err, ShouldBeNil)
		r.URL = address
		mockedDataStore := &storetest.StorerMock{}

		authorisationMock := &authMock.MiddlewareMock{
			RequireFunc: func(permission string, handlerFunc http.HandlerFunc) http.HandlerFunc {
				return handlerFunc
			},
			ParseFunc: func(token string) (*sdk.EntityData, error) {
				return &sdk.EntityData{UserID: "admin"}, nil
			},
		}

		api := GetAPIWithCMDMocks(mockedDataStore, &mocks.DownloadsGeneratorMock{}, authorisationMock)
		actualResponse, actualTotalCount, err := api.getDatasets(w, r, 6, 7)

		So(len(mockedDataStore.GetDatasetsCalls()), ShouldEqual, 0)
		So(len(mockedDataStore.GetDatasetsByQueryParamsCalls()), ShouldEqual, 0)
		So(actualResponse, ShouldResemble, nil)
		So(actualTotalCount, ShouldEqual, 0)
		So(err, ShouldEqual, errs.ErrInvalidQueryParameter)
		So(w.Code, ShouldEqual, http.StatusBadRequest)
		So(w.Body.String(), ShouldEqual, "invalid query parameter\n")
	})

	Convey("When the type query contains incorrect dataset type return an dataset type invalid error", t, func() {
		r := &http.Request{}
		w := httptest.NewRecorder()
		address, err := neturl.Parse("localhost:20000/datasets?type=wrongdstype")
		So(err, ShouldBeNil)
		r.URL = address
		mockedDataStore := &storetest.StorerMock{
			GetDatasetsByQueryParamsFunc: func(ctx context.Context, ID, datasetType, sortOrder, datasetID string, offset, limit int, authorised bool) ([]*models.DatasetUpdate, int, error) {
				return nil, 0, errs.ErrDatasetTypeInvalid
			},
		}

		authorisationMock := &authMock.MiddlewareMock{
			RequireFunc: func(permission string, handlerFunc http.HandlerFunc) http.HandlerFunc {
				return handlerFunc
			},
			ParseFunc: func(token string) (*sdk.EntityData, error) {
				return &sdk.EntityData{UserID: "admin"}, nil
			},
		}

		api := GetAPIWithCMDMocks(mockedDataStore, &mocks.DownloadsGeneratorMock{}, authorisationMock)
		actualResponse, actualTotalCount, err := api.getDatasets(w, r, 6, 7)

		So(len(mockedDataStore.GetDatasetsByQueryParamsCalls()), ShouldEqual, 1)
		So(actualResponse, ShouldResemble, nil)
		So(actualTotalCount, ShouldEqual, 0)
		So(err, ShouldEqual, errs.ErrDatasetTypeInvalid)
		So(w.Code, ShouldEqual, http.StatusBadRequest)
		So(w.Body.String(), ShouldEqual, "invalid dataset type\n")
	})
}

func TestGetDatasetUnauthorised(t *testing.T) {
	t.Parallel()
	Convey("When a request to retrieve a dataset is unauthorised", t, func() {
		r := httptest.NewRequest("GET", "http://localhost:22000/datasets/123-456", http.NoBody)
		w := httptest.NewRecorder()
		mockedDataStore := &storetest.StorerMock{}

		authorisationMock := &authMock.MiddlewareMock{
			RequireFunc: func(permission string, handlerFunc http.HandlerFunc) http.HandlerFunc {
				return func(w http.ResponseWriter, r *http.Request) {
					w.WriteHeader(http.StatusUnauthorized)
				}

			},
		}

		api := GetAPIWithCMDMocks(mockedDataStore, &mocks.DownloadsGeneratorMock{}, authorisationMock)
		api.Router.ServeHTTP(w, r)

		So(w.Code, ShouldEqual, http.StatusUnauthorized)
		So(len(mockedDataStore.GetDatasetCalls()), ShouldEqual, 0)
	})
}

func TestGetDatasetForbidden(t *testing.T) {
	t.Parallel()
	Convey("When a request to retrieve a dataset is forbidden", t, func() {
		r := httptest.NewRequest("GET", "http://localhost:22000/datasets/123-456", http.NoBody)
		w := httptest.NewRecorder()
		mockedDataStore := &storetest.StorerMock{}

		authorisationMock := &authMock.MiddlewareMock{
			RequireFunc: func(permission string, handlerFunc http.HandlerFunc) http.HandlerFunc {
				return func(w http.ResponseWriter, r *http.Request) {
					w.WriteHeader(http.StatusForbidden)
				}

			},
		}

		api := GetAPIWithCMDMocks(mockedDataStore, &mocks.DownloadsGeneratorMock{}, authorisationMock)
		api.Router.ServeHTTP(w, r)

		So(w.Code, ShouldEqual, http.StatusForbidden)
		So(len(mockedDataStore.GetDatasetCalls()), ShouldEqual, 0)
	})
}

func TestGetDatasetReturnsOK(t *testing.T) {
	t.Parallel()
	Convey("When dataset document has a current sub document return status 200", t, func() {
		r := httptest.NewRequest("GET", "http://localhost:22000/datasets/123-456", http.NoBody)
		w := httptest.NewRecorder()
		mockedDataStore := &storetest.StorerMock{
			GetDatasetFunc: func(context.Context, string) (*models.DatasetUpdate, error) {
				return &models.DatasetUpdate{ID: "123", Current: &models.Dataset{ID: "123"}}, nil
			},
		}

		authorisationMock := &authMock.MiddlewareMock{
			RequireFunc: func(permission string, handlerFunc http.HandlerFunc) http.HandlerFunc {
				return handlerFunc
			},
			ParseFunc: func(token string) (*sdk.EntityData, error) {
				return &sdk.EntityData{UserID: "admin"}, nil
			},
		}

		api := GetAPIWithCMDMocks(mockedDataStore, &mocks.DownloadsGeneratorMock{}, authorisationMock)
		api.Router.ServeHTTP(w, r)

		So(w.Code, ShouldEqual, http.StatusOK)
		So(len(mockedDataStore.GetDatasetCalls()), ShouldEqual, 1)
	})

	Convey("When dataset document has only a next sub document and request is authorised return status 200", t, func() {
		r := createRequestWithAuth("GET", "http://localhost:22000/datasets/123-456", nil)

		w := httptest.NewRecorder()
		mockedDataStore := &storetest.StorerMock{
			GetDatasetFunc: func(context.Context, string) (*models.DatasetUpdate, error) {
				return &models.DatasetUpdate{ID: "123", Next: &models.Dataset{ID: "123"}}, nil
			},
		}

		authorisationMock := &authMock.MiddlewareMock{
			RequireFunc: func(permission string, handlerFunc http.HandlerFunc) http.HandlerFunc {
				return handlerFunc
			},
			ParseFunc: func(token string) (*sdk.EntityData, error) {
				return &sdk.EntityData{UserID: "admin"}, nil
			},
		}

		api := GetAPIWithCMDMocks(mockedDataStore, &mocks.DownloadsGeneratorMock{}, authorisationMock)
		api.Router.ServeHTTP(w, r)

		So(w.Code, ShouldEqual, http.StatusOK)
		So(len(mockedDataStore.GetDatasetCalls()), ShouldEqual, 1)
	})
}

func TestGetDatasetReturnsError(t *testing.T) {
	t.Parallel()
	Convey("When the api cannot connect to datastore return an internal server error", t, func() {
		r := httptest.NewRequest("GET", "http://localhost:22000/datasets/123-456", http.NoBody)
		w := httptest.NewRecorder()
		mockedDataStore := &storetest.StorerMock{
			GetDatasetFunc: func(context.Context, string) (*models.DatasetUpdate, error) {
				return nil, errs.ErrInternalServer
			},
		}

		authorisationMock := &authMock.MiddlewareMock{
			RequireFunc: func(permission string, handlerFunc http.HandlerFunc) http.HandlerFunc {
				return handlerFunc
			},
		}

		api := GetAPIWithCMDMocks(mockedDataStore, &mocks.DownloadsGeneratorMock{}, authorisationMock)
		api.Router.ServeHTTP(w, r)

		assertInternalServerErr(w)
		So(len(mockedDataStore.GetDatasetCalls()), ShouldEqual, 1)
	})

	Convey("When dataset document has only a next sub document return status 404", t, func() {
		r := httptest.NewRequest("GET", "http://localhost:22000/datasets/123-456", http.NoBody)
		w := httptest.NewRecorder()
		mockedDataStore := &storetest.StorerMock{
			GetDatasetFunc: func(context.Context, string) (*models.DatasetUpdate, error) {
				return &models.DatasetUpdate{ID: "123", Next: &models.Dataset{ID: "123"}}, nil
			},
		}

		authorisationMock := &authMock.MiddlewareMock{
			RequireFunc: func(permission string, handlerFunc http.HandlerFunc) http.HandlerFunc {
				return handlerFunc
			},
			ParseFunc: func(token string) (*sdk.EntityData, error) {
				return nil, sdk.ErrFailedToParsePermissionsResponse
			},
		}

		api := GetAPIWithCMDMocks(mockedDataStore, &mocks.DownloadsGeneratorMock{}, authorisationMock)
		api.Router.ServeHTTP(w, r)

		So(w.Code, ShouldEqual, http.StatusNotFound)
		So(len(mockedDataStore.GetDatasetCalls()), ShouldEqual, 1)
	})

	Convey("When there is no dataset document return status 404", t, func() {
		r := httptest.NewRequest("GET", "http://localhost:22000/datasets/123-456", http.NoBody)
		r.Header.Add("internal-token", "coffee")
		w := httptest.NewRecorder()

		mockedDataStore := &storetest.StorerMock{
			GetDatasetFunc: func(context.Context, string) (*models.DatasetUpdate, error) {
				return nil, errs.ErrDatasetNotFound
			},
		}

		authorisationMock := &authMock.MiddlewareMock{
			RequireFunc: func(permission string, handlerFunc http.HandlerFunc) http.HandlerFunc {
				return handlerFunc
			},
			ParseFunc: func(token string) (*sdk.EntityData, error) {
				return &sdk.EntityData{UserID: "admin"}, nil
			},
		}

		api := GetAPIWithCMDMocks(mockedDataStore, &mocks.DownloadsGeneratorMock{}, authorisationMock)
		api.Router.ServeHTTP(w, r)

		So(w.Code, ShouldEqual, http.StatusNotFound)
		So(len(mockedDataStore.GetDatasetCalls()), ShouldEqual, 1)
	})

	Convey("Request with empty dataset ID returns 400 Bad Request", t, func() {
		b := datasetPayloadWithEmptyID
		r := createRequestWithAuth("POST", "http://localhost:22000/datasets", bytes.NewBufferString(b))
		w := httptest.NewRecorder()

		mockedDataStore := &storetest.StorerMock{
			GetDatasetFunc: func(context.Context, string) (*models.DatasetUpdate, error) {
				return nil, errs.ErrDatasetNotFound
			},
			UpsertDatasetFunc: func(context.Context, string, *models.DatasetUpdate) error {
				return nil
			},
		}

		authorisationMock := &authMock.MiddlewareMock{
			RequireFunc: func(permission string, handlerFunc http.HandlerFunc) http.HandlerFunc {
				return handlerFunc
			},
			ParseFunc: func(token string) (*sdk.EntityData, error) {
				return &sdk.EntityData{UserID: "admin"}, nil
			},
		}

		api := GetAPIWithCMDMocks(mockedDataStore, &mocks.DownloadsGeneratorMock{}, authorisationMock)
		api.Router.ServeHTTP(w, r)

		So(w.Code, ShouldEqual, http.StatusBadRequest)
		So(len(mockedDataStore.GetDatasetCalls()), ShouldEqual, 0)
		So(len(mockedDataStore.UpsertDatasetCalls()), ShouldEqual, 0)
	})

	Convey("Request with empty dataset title returns 400 Bad Request", t, func() {
		b := datasetPayloadWithEmptyTitle
		r := createRequestWithAuth("POST", "http://localhost:22000/datasets", bytes.NewBufferString(b))
		w := httptest.NewRecorder()

		mockedDataStore := &storetest.StorerMock{
			GetDatasetFunc: func(context.Context, string) (*models.DatasetUpdate, error) {
				return nil, errs.ErrDatasetNotFound
			},
			UpsertDatasetFunc: func(context.Context, string, *models.DatasetUpdate) error {
				return nil
			},
			CheckDatasetTitleExistFunc: func(ctx context.Context, title string) (bool, error) {
				return false, nil
			},
		}

		authorisationMock := &authMock.MiddlewareMock{
			RequireFunc: func(permission string, handlerFunc http.HandlerFunc) http.HandlerFunc {
				return handlerFunc
			},
			ParseFunc: func(token string) (*sdk.EntityData, error) {
				return &sdk.EntityData{UserID: "admin"}, nil
			},
		}

		api := GetAPIWithCMDMocks(mockedDataStore, &mocks.DownloadsGeneratorMock{}, authorisationMock)
		api.Router.ServeHTTP(w, r)

		So(w.Code, ShouldEqual, http.StatusBadRequest)
		So(len(mockedDataStore.GetDatasetCalls()), ShouldEqual, 0)
		So(len(mockedDataStore.UpsertDatasetCalls()), ShouldEqual, 0)
	})

	Convey("Request with empty dataset description returns 400 Bad Request", t, func() {
		b := datasetPayloadWithEmptyDescription
		r := createRequestWithAuth("POST", "http://localhost:22000/datasets", bytes.NewBufferString(b))
		w := httptest.NewRecorder()

		mockedDataStore := &storetest.StorerMock{
			GetDatasetFunc: func(context.Context, string) (*models.DatasetUpdate, error) {
				return nil, errs.ErrDatasetNotFound
			},
			UpsertDatasetFunc: func(context.Context, string, *models.DatasetUpdate) error {
				return nil
			},
			CheckDatasetTitleExistFunc: func(ctx context.Context, title string) (bool, error) {
				return false, nil
			},
		}

		authorisationMock := &authMock.MiddlewareMock{
			RequireFunc: func(permission string, handlerFunc http.HandlerFunc) http.HandlerFunc {
				return handlerFunc
			},
			ParseFunc: func(token string) (*sdk.EntityData, error) {
				return &sdk.EntityData{UserID: "admin"}, nil
			},
		}

		api := GetAPIWithCMDMocks(mockedDataStore, &mocks.DownloadsGeneratorMock{}, authorisationMock)
		api.Router.ServeHTTP(w, r)

		So(w.Code, ShouldEqual, http.StatusBadRequest)
		So(len(mockedDataStore.GetDatasetCalls()), ShouldEqual, 0)
		So(len(mockedDataStore.UpsertDatasetCalls()), ShouldEqual, 0)
	})

	Convey("Request with empty dataset next release returns 400 Bad Request", t, func() {
		b := datasetPayloadWithEmptyNextRelease
		r := createRequestWithAuth("POST", "http://localhost:22000/datasets", bytes.NewBufferString(b))
		w := httptest.NewRecorder()

		mockedDataStore := &storetest.StorerMock{
			GetDatasetFunc: func(context.Context, string) (*models.DatasetUpdate, error) {
				return nil, errs.ErrDatasetNotFound
			},
			UpsertDatasetFunc: func(context.Context, string, *models.DatasetUpdate) error {
				return nil
			},
			CheckDatasetTitleExistFunc: func(ctx context.Context, title string) (bool, error) {
				return false, nil
			},
		}

		authorisationMock := &authMock.MiddlewareMock{
			RequireFunc: func(permission string, handlerFunc http.HandlerFunc) http.HandlerFunc {
				return handlerFunc
			},
			ParseFunc: func(token string) (*sdk.EntityData, error) {
				return &sdk.EntityData{UserID: "admin"}, nil
			},
		}

		api := GetAPIWithCMDMocks(mockedDataStore, &mocks.DownloadsGeneratorMock{}, authorisationMock)
		api.Router.ServeHTTP(w, r)

		So(w.Code, ShouldEqual, http.StatusBadRequest)
		So(len(mockedDataStore.GetDatasetCalls()), ShouldEqual, 0)
		So(len(mockedDataStore.UpsertDatasetCalls()), ShouldEqual, 0)
	})

	Convey("Request with empty dataset keywords returns 400 Bad Request", t, func() {
		b := datasetPayloadWithEmptyKeywords
		r := createRequestWithAuth("POST", "http://localhost:22000/datasets", bytes.NewBufferString(b))
		w := httptest.NewRecorder()

		mockedDataStore := &storetest.StorerMock{
			GetDatasetFunc: func(context.Context, string) (*models.DatasetUpdate, error) {
				return nil, errs.ErrDatasetNotFound
			},
			UpsertDatasetFunc: func(context.Context, string, *models.DatasetUpdate) error {
				return nil
			},
			CheckDatasetTitleExistFunc: func(ctx context.Context, title string) (bool, error) {
				return false, nil
			},
		}

		authorisationMock := &authMock.MiddlewareMock{
			RequireFunc: func(permission string, handlerFunc http.HandlerFunc) http.HandlerFunc {
				return handlerFunc
			},
			ParseFunc: func(token string) (*sdk.EntityData, error) {
				return &sdk.EntityData{UserID: "admin"}, nil
			},
		}

		api := GetAPIWithCMDMocks(mockedDataStore, &mocks.DownloadsGeneratorMock{}, authorisationMock)
		api.Router.ServeHTTP(w, r)

		So(w.Code, ShouldEqual, http.StatusBadRequest)
		So(len(mockedDataStore.GetDatasetCalls()), ShouldEqual, 0)
		So(len(mockedDataStore.UpsertDatasetCalls()), ShouldEqual, 0)
	})

	Convey("Request with empty topics returns 400 Bad Request", t, func() {
		b := datasetPayloadWithEmptyTopicsAndTypeStatic
		r := createRequestWithAuth("POST", "http://localhost:22000/datasets", bytes.NewBufferString(b))
		w := httptest.NewRecorder()

		mockedDataStore := &storetest.StorerMock{
			GetDatasetFunc: func(context.Context, string) (*models.DatasetUpdate, error) {
				return nil, errs.ErrDatasetNotFound
			},
			UpsertDatasetFunc: func(context.Context, string, *models.DatasetUpdate) error {
				return nil
			},
			CheckDatasetTitleExistFunc: func(ctx context.Context, title string) (bool, error) {
				return false, nil
			},
		}

		authorisationMock := &authMock.MiddlewareMock{
			RequireFunc: func(permission string, handlerFunc http.HandlerFunc) http.HandlerFunc {
				return handlerFunc
			},
			ParseFunc: func(token string) (*sdk.EntityData, error) {
				return &sdk.EntityData{UserID: "admin"}, nil
			},
		}

		api := GetAPIWithCMDMocks(mockedDataStore, &mocks.DownloadsGeneratorMock{}, authorisationMock)
		api.Router.ServeHTTP(w, r)

		So(w.Code, ShouldEqual, http.StatusBadRequest)
		So(len(mockedDataStore.GetDatasetCalls()), ShouldEqual, 0)
		So(len(mockedDataStore.UpsertDatasetCalls()), ShouldEqual, 0)
	})

	Convey("Request with empty dataset contacts returns 400 Bad Request", t, func() {
		b := datasetPayloadWithEmptyContacts
		r := createRequestWithAuth("POST", "http://localhost:22000/datasets", bytes.NewBufferString(b))
		w := httptest.NewRecorder()

		mockedDataStore := &storetest.StorerMock{
			GetDatasetFunc: func(context.Context, string) (*models.DatasetUpdate, error) {
				return nil, errs.ErrDatasetNotFound
			},
			UpsertDatasetFunc: func(context.Context, string, *models.DatasetUpdate) error {
				return nil
			},
			CheckDatasetTitleExistFunc: func(ctx context.Context, title string) (bool, error) {
				return false, nil
			},
		}

		authorisationMock := &authMock.MiddlewareMock{
			RequireFunc: func(permission string, handlerFunc http.HandlerFunc) http.HandlerFunc {
				return handlerFunc
			},
			ParseFunc: func(token string) (*sdk.EntityData, error) {
				return &sdk.EntityData{UserID: "admin"}, nil
			},
		}

		api := GetAPIWithCMDMocks(mockedDataStore, &mocks.DownloadsGeneratorMock{}, authorisationMock)
		api.Router.ServeHTTP(w, r)

		So(w.Code, ShouldEqual, http.StatusBadRequest)
		So(len(mockedDataStore.GetDatasetCalls()), ShouldEqual, 0)
		So(len(mockedDataStore.UpsertDatasetCalls()), ShouldEqual, 0)
	})
}

func TestPostDatasetsReturnsCreated(t *testing.T) {
	t.Parallel()
	Convey("A successful request to post dataset returns 201 OK response", t, func() {
		b := datasetPayload
		r := createRequestWithAuth("POST", "http://localhost:22000/datasets/123", bytes.NewBufferString(b))

		w := httptest.NewRecorder()
		mockedDataStore := &storetest.StorerMock{
			GetDatasetFunc: func(context.Context, string) (*models.DatasetUpdate, error) {
				return nil, errs.ErrDatasetNotFound
			},
			UpsertDatasetFunc: func(context.Context, string, *models.DatasetUpdate) error {
				return nil
			},
		}

		authorisationMock := &authMock.MiddlewareMock{
			RequireFunc: func(permission string, handlerFunc http.HandlerFunc) http.HandlerFunc {
				return handlerFunc
			},
		}

		api := GetAPIWithCMDMocks(mockedDataStore, &mocks.DownloadsGeneratorMock{}, authorisationMock)
		api.Router.ServeHTTP(w, r)

		So(w.Code, ShouldEqual, http.StatusCreated)
		So(len(mockedDataStore.GetDatasetCalls()), ShouldEqual, 1)
		So(len(mockedDataStore.UpsertDatasetCalls()), ShouldEqual, 1)

		Convey("then the request body has been drained", func() {
			_, err := r.Body.Read(make([]byte, 1))
			So(err, ShouldEqual, io.EOF)
		})
	})

	Convey("When creating the dataset with an empty QMI url returns 201 success", t, func() {
		b := `{"contacts": [{"email": "testing@hotmail.com", "name": "John Cox", "telephone": "01623 456789"}], "description": "census", "links": {"access_rights": {"href": "http://ons.gov.uk/accessrights"}}, "title": "CensusEthnicity", "theme": "population", "state": "completed", "next_release": "2016-04-04", "publisher": {"name": "The office of national statistics", "type": "government department", "url": "https://www.ons.gov.uk/"}, "type": "filterable", "qmi": {"href": "", "title": "test"}}`

		r := createRequestWithAuth("POST", "http://localhost:22000/datasets/123", bytes.NewBufferString(b))

		w := httptest.NewRecorder()
		mockedDataStore := &storetest.StorerMock{
			GetDatasetFunc: func(context.Context, string) (*models.DatasetUpdate, error) {
				return nil, errs.ErrDatasetNotFound
			},
			UpsertDatasetFunc: func(context.Context, string, *models.DatasetUpdate) error {
				return nil
			},
		}

		authorisationMock := &authMock.MiddlewareMock{
			RequireFunc: func(permission string, handlerFunc http.HandlerFunc) http.HandlerFunc {
				return handlerFunc
			},
		}

		api := GetAPIWithCMDMocks(mockedDataStore, &mocks.DownloadsGeneratorMock{}, authorisationMock)
		api.Router.ServeHTTP(w, r)

		So(w.Code, ShouldEqual, http.StatusCreated)
		So(len(mockedDataStore.GetDatasetCalls()), ShouldEqual, 1)
		So(len(mockedDataStore.UpsertDatasetCalls()), ShouldEqual, 1)

		Convey("then the request body has been drained", func() {
			_, err := r.Body.Read(make([]byte, 1))
			So(err, ShouldEqual, io.EOF)
		})
	})

	Convey("When creating the dataset with a valid QMI url (path in appropriate url format) returns 201 success", t, func() {
		b := `{"contacts": [{"email": "testing@hotmail.com", "name": "John Cox", "telephone": "01623 456789"}], "description": "census", "links": {"access_rights": {"href": "http://ons.gov.uk/accessrights"}}, "title": "CensusEthnicity", "theme": "population", "state": "completed", "next_release": "2016-04-04", "publisher": {"name": "The office of national statistics", "type": "government department", "url": "https://www.ons.gov.uk/"}, "type": "filterable", "qmi": {"href": "http://domain.com/path", "title": "test"}}`

		r := createRequestWithAuth("POST", "http://localhost:22000/datasets/123", bytes.NewBufferString(b))

		w := httptest.NewRecorder()
		mockedDataStore := &storetest.StorerMock{
			GetDatasetFunc: func(context.Context, string) (*models.DatasetUpdate, error) {
				return nil, errs.ErrDatasetNotFound
			},
			UpsertDatasetFunc: func(context.Context, string, *models.DatasetUpdate) error {
				return nil
			},
		}

		authorisationMock := &authMock.MiddlewareMock{
			RequireFunc: func(permission string, handlerFunc http.HandlerFunc) http.HandlerFunc {
				return handlerFunc
			},
		}

		api := GetAPIWithCMDMocks(mockedDataStore, &mocks.DownloadsGeneratorMock{}, authorisationMock)
		api.Router.ServeHTTP(w, r)

		So(w.Code, ShouldEqual, http.StatusCreated)
		So(len(mockedDataStore.GetDatasetCalls()), ShouldEqual, 1)
		So(len(mockedDataStore.UpsertDatasetCalls()), ShouldEqual, 1)

		Convey("then the request body has been drained", func() {
			_, err := r.Body.Read(make([]byte, 1))
			So(err, ShouldEqual, io.EOF)
		})
	})

	Convey("When creating the dataset with a valid QMI url (relative path) returns 201 success", t, func() {
		b := `{"contacts": [{"email": "testing@hotmail.com", "name": "John Cox", "telephone": "01623 456789"}], "description": "census", "links": {"access_rights": {"href": "http://ons.gov.uk/accessrights"}}, "title": "CensusEthnicity", "theme": "population", "state": "completed", "next_release": "2016-04-04", "publisher": {"name": "The office of national statistics", "type": "government department", "url": "https://www.ons.gov.uk/"}, "type": "filterable", "qmi": {"href": "/path", "title": "test"}}`

		r := createRequestWithAuth("POST", "http://localhost:22000/datasets/123", bytes.NewBufferString(b))

		w := httptest.NewRecorder()
		mockedDataStore := &storetest.StorerMock{
			GetDatasetFunc: func(context.Context, string) (*models.DatasetUpdate, error) {
				return nil, errs.ErrDatasetNotFound
			},
			UpsertDatasetFunc: func(context.Context, string, *models.DatasetUpdate) error {
				return nil
			},
		}

		authorisationMock := &authMock.MiddlewareMock{
			RequireFunc: func(permission string, handlerFunc http.HandlerFunc) http.HandlerFunc {
				return handlerFunc
			},
		}

		api := GetAPIWithCMDMocks(mockedDataStore, &mocks.DownloadsGeneratorMock{}, authorisationMock)
		api.Router.ServeHTTP(w, r)

		So(w.Code, ShouldEqual, http.StatusCreated)
		So(len(mockedDataStore.GetDatasetCalls()), ShouldEqual, 1)
		So(len(mockedDataStore.UpsertDatasetCalls()), ShouldEqual, 1)

		Convey("then the request body has been drained", func() {
			_, err := r.Body.Read(make([]byte, 1))
			So(err, ShouldEqual, io.EOF)
		})
	})

	Convey("When creating the dataset with a valid QMI url (valid host but an empty path) returns 201 success", t, func() {
		b := `{"contacts": [{"email": "testing@hotmail.com", "name": "John Cox", "telephone": "01623 456789"}], "description": "census", "links": {"access_rights": {"href": "http://ons.gov.uk/accessrights"}}, "title": "CensusEthnicity", "theme": "population", "state": "completed", "next_release": "2016-04-04", "publisher": {"name": "The office of national statistics", "type": "government department", "url": "https://www.ons.gov.uk/"}, "type": "filterable", "qmi": {"href": "http://domain.com/", "title": "test"}}`

		r := createRequestWithAuth("POST", "http://localhost:22000/datasets/123", bytes.NewBufferString(b))

		w := httptest.NewRecorder()
		mockedDataStore := &storetest.StorerMock{
			GetDatasetFunc: func(context.Context, string) (*models.DatasetUpdate, error) {
				return nil, errs.ErrDatasetNotFound
			},
			UpsertDatasetFunc: func(context.Context, string, *models.DatasetUpdate) error {
				return nil
			},
		}

		authorisationMock := &authMock.MiddlewareMock{
			RequireFunc: func(permission string, handlerFunc http.HandlerFunc) http.HandlerFunc {
				return handlerFunc
			},
		}

		api := GetAPIWithCMDMocks(mockedDataStore, &mocks.DownloadsGeneratorMock{}, authorisationMock)
		api.Router.ServeHTTP(w, r)

		So(w.Code, ShouldEqual, http.StatusCreated)
		So(len(mockedDataStore.GetDatasetCalls()), ShouldEqual, 1)
		So(len(mockedDataStore.UpsertDatasetCalls()), ShouldEqual, 1)

		Convey("then the request body has been drained", func() {
			_, err := r.Body.Read(make([]byte, 1))
			So(err, ShouldEqual, io.EOF)
		})
	})

	Convey("When creating the dataset with a valid QMI url (only a valid domain) returns 201 success", t, func() {
		b := `{"contacts": [{"email": "testing@hotmail.com", "name": "John Cox", "telephone": "01623 456789"}], "description": "census", "links": {"access_rights": {"href": "http://ons.gov.uk/accessrights"}}, "title": "CensusEthnicity", "theme": "population", "state": "completed", "next_release": "2016-04-04", "publisher": {"name": "The office of national statistics", "type": "government department", "url": "https://www.ons.gov.uk/"}, "type": "filterable", "qmi": {"href": "domain.com", "title": "test"}}`

		r := createRequestWithAuth("POST", "http://localhost:22000/datasets/123", bytes.NewBufferString(b))

		w := httptest.NewRecorder()
		mockedDataStore := &storetest.StorerMock{
			GetDatasetFunc: func(context.Context, string) (*models.DatasetUpdate, error) {
				return nil, errs.ErrDatasetNotFound
			},
			UpsertDatasetFunc: func(context.Context, string, *models.DatasetUpdate) error {
				return nil
			},
		}

		authorisationMock := &authMock.MiddlewareMock{
			RequireFunc: func(permission string, handlerFunc http.HandlerFunc) http.HandlerFunc {
				return handlerFunc
			},
		}

		api := GetAPIWithCMDMocks(mockedDataStore, &mocks.DownloadsGeneratorMock{}, authorisationMock)
		api.Router.ServeHTTP(w, r)

		So(w.Code, ShouldEqual, http.StatusCreated)
		So(len(mockedDataStore.GetDatasetCalls()), ShouldEqual, 1)
		So(len(mockedDataStore.UpsertDatasetCalls()), ShouldEqual, 1)

		Convey("then the request body has been drained", func() {
			_, err := r.Body.Read(make([]byte, 1))
			So(err, ShouldEqual, io.EOF)
		})
	})

	Convey("A successful request to post a dataset returns 201 Created response", t, func() {
		b := datasetPayloadWithID
		r := createRequestWithAuth("POST", "http://localhost:22000/datasets", bytes.NewBufferString(b))
		w := httptest.NewRecorder()

		mockedDataStore := &storetest.StorerMock{
			GetDatasetFunc: func(context.Context, string) (*models.DatasetUpdate, error) {
				return nil, errs.ErrDatasetNotFound
			},
			UpsertDatasetFunc: func(context.Context, string, *models.DatasetUpdate) error {
				return nil
			},
			CheckDatasetTitleExistFunc: func(ctx context.Context, title string) (bool, error) {
				return false, nil
			},
		}

		authorisationMock := &authMock.MiddlewareMock{
			RequireFunc: func(permission string, handlerFunc http.HandlerFunc) http.HandlerFunc {
				return handlerFunc
			},
		}

		api := GetAPIWithCMDMocks(mockedDataStore, &mocks.DownloadsGeneratorMock{}, authorisationMock)
		api.Router.ServeHTTP(w, r)

		So(w.Code, ShouldEqual, http.StatusCreated)
		So(len(mockedDataStore.GetDatasetCalls()), ShouldEqual, 1)
		So(len(mockedDataStore.UpsertDatasetCalls()), ShouldEqual, 1)

		Convey("then the request body has been drained", func() {
			_, err := r.Body.Read(make([]byte, 1))
			So(err, ShouldEqual, io.EOF)
		})
	})
}

func TestPostDatasetsReturnsError(t *testing.T) {
	Convey("When the request contains duplicate dataset title a conflict request status is returned", t, func() {
		b := datasetPayloadWithID
		r := createRequestWithAuth("POST", "http://localhost:22000/datasets", bytes.NewBufferString(b))

		w := httptest.NewRecorder()
		mockedDataStore := &storetest.StorerMock{
			GetDatasetFunc: func(context.Context, string) (*models.DatasetUpdate, error) {
				return nil, errs.ErrDatasetNotFound
			},
			CheckDatasetTitleExistFunc: func(ctx context.Context, title string) (bool, error) {
				return true, nil
			},
		}

		authorisationMock := &authMock.MiddlewareMock{
			RequireFunc: func(permission string, handlerFunc http.HandlerFunc) http.HandlerFunc {
				return handlerFunc
			},
		}

		api := GetAPIWithCMDMocks(mockedDataStore, &mocks.DownloadsGeneratorMock{}, authorisationMock)
		api.Router.ServeHTTP(w, r)

		So(w.Code, ShouldEqual, http.StatusConflict)
		So(w.Body.String(), ShouldContainSubstring, errs.ErrAddDatasetTitleAlreadyExists.Error())
		So(len(mockedDataStore.GetDatasetCalls()), ShouldEqual, 1)
		So(len(mockedDataStore.CheckDatasetTitleExistCalls()), ShouldEqual, 1)

		Convey("then the request body has been drained", func() {
			_, err := r.Body.Read(make([]byte, 1))
			So(err, ShouldEqual, io.EOF)
		})
	})

	Convey("When CheckDatasetTitleExistFunc return an error, an internal server error status is returned", t, func() {
		b := datasetPayloadWithID
		r := createRequestWithAuth("POST", "http://localhost:22000/datasets", bytes.NewBufferString(b))

		w := httptest.NewRecorder()
		mockedDataStore := &storetest.StorerMock{
			GetDatasetFunc: func(context.Context, string) (*models.DatasetUpdate, error) {
				return nil, errs.ErrDatasetNotFound
			},
			CheckDatasetTitleExistFunc: func(ctx context.Context, title string) (bool, error) {
				return false, errors.New("internal error")
			},
		}

		authorisationMock := &authMock.MiddlewareMock{
			RequireFunc: func(permission string, handlerFunc http.HandlerFunc) http.HandlerFunc {
				return handlerFunc
			},
		}

		api := GetAPIWithCMDMocks(mockedDataStore, &mocks.DownloadsGeneratorMock{}, authorisationMock)
		api.Router.ServeHTTP(w, r)

		So(w.Code, ShouldEqual, http.StatusInternalServerError)
		So(w.Body.String(), ShouldContainSubstring, errs.ErrInternalServer.Error())
		So(len(mockedDataStore.GetDatasetCalls()), ShouldEqual, 1)
		So(len(mockedDataStore.CheckDatasetTitleExistCalls()), ShouldEqual, 1)

		Convey("then the request body has been drained", func() {
			_, err := r.Body.Read(make([]byte, 1))
			So(err, ShouldEqual, io.EOF)
		})
	})
}

func TestPostDatasetReturnsError(t *testing.T) {
	t.Parallel()
	Convey("When the request contain malformed json a bad request status is returned", t, func() {
		b := "{"
		r := createRequestWithAuth("POST", "http://localhost:22000/datasets/123", bytes.NewBufferString(b))

		w := httptest.NewRecorder()
		mockedDataStore := &storetest.StorerMock{
			GetDatasetFunc: func(context.Context, string) (*models.DatasetUpdate, error) {
				return nil, errs.ErrDatasetNotFound
			},
			UpsertDatasetFunc: func(context.Context, string, *models.DatasetUpdate) error {
				return errs.ErrAddUpdateDatasetBadRequest
			},
		}

		authorisationMock := &authMock.MiddlewareMock{
			RequireFunc: func(permission string, handlerFunc http.HandlerFunc) http.HandlerFunc {
				return handlerFunc
			},
		}

		api := GetAPIWithCMDMocks(mockedDataStore, &mocks.DownloadsGeneratorMock{}, authorisationMock)
		api.Router.ServeHTTP(w, r)

		So(w.Code, ShouldEqual, http.StatusBadRequest)
		So(w.Body.String(), ShouldContainSubstring, errs.ErrUnableToParseJSON.Error())
		So(len(mockedDataStore.GetDatasetCalls()), ShouldEqual, 0)
		So(len(mockedDataStore.UpsertDatasetCalls()), ShouldEqual, 0)

		Convey("then the request body has been drained", func() {
			_, err := r.Body.Read(make([]byte, 1))
			So(err, ShouldEqual, io.EOF)
		})
	})

	Convey("When the api cannot connect to datastore return an internal server error", t, func() {
		b := datasetPayload
		r := createRequestWithAuth("POST", "http://localhost:22000/datasets/123", bytes.NewBufferString(b))

		w := httptest.NewRecorder()
		mockedDataStore := &storetest.StorerMock{
			GetDatasetFunc: func(context.Context, string) (*models.DatasetUpdate, error) {
				return nil, errs.ErrInternalServer
			},
			UpsertDatasetFunc: func(context.Context, string, *models.DatasetUpdate) error {
				return nil
			},
		}

		authorisationMock := &authMock.MiddlewareMock{
			RequireFunc: func(permission string, handlerFunc http.HandlerFunc) http.HandlerFunc {
				return handlerFunc
			},
		}

		api := GetAPIWithCMDMocks(mockedDataStore, &mocks.DownloadsGeneratorMock{}, authorisationMock)
		api.Router.ServeHTTP(w, r)

		assertInternalServerErr(w)
		So(len(mockedDataStore.GetDatasetCalls()), ShouldEqual, 1)
		So(len(mockedDataStore.UpsertDatasetCalls()), ShouldEqual, 0)

		Convey("then the request body has been drained", func() {
			_, err := r.Body.Read(make([]byte, 1))
			So(err, ShouldEqual, io.EOF)
		})
	})

	Convey("When the request does not contain a token returns 401", t, func() {
		b := datasetPayload
		r := httptest.NewRequest("POST", "http://localhost:22000/datasets/123", bytes.NewBufferString(b))
		w := httptest.NewRecorder()
		mockedDataStore := &storetest.StorerMock{}

		authorisationMock := &authMock.MiddlewareMock{
			RequireFunc: func(permission string, handlerFunc http.HandlerFunc) http.HandlerFunc {
				return func(w http.ResponseWriter, r *http.Request) {
					w.WriteHeader(http.StatusUnauthorized)
				}

			},
		}

		api := GetAPIWithCMDMocks(mockedDataStore, &mocks.DownloadsGeneratorMock{}, authorisationMock)
		api.Router.ServeHTTP(w, r)

		So(w.Code, ShouldEqual, http.StatusUnauthorized)
		So(len(mockedDataStore.GetDatasetCalls()), ShouldEqual, 0)
		So(len(mockedDataStore.UpsertDatasetCalls()), ShouldEqual, 0)
	})

	Convey("When the request does not contain a valid internal token returns 403", t, func() {
		b := datasetPayload
		r := httptest.NewRequest("POST", "http://localhost:22000/datasets/123", bytes.NewBufferString(b))
		w := httptest.NewRecorder()
		mockedDataStore := &storetest.StorerMock{}

		authorisationMock := &authMock.MiddlewareMock{
			RequireFunc: func(permission string, handlerFunc http.HandlerFunc) http.HandlerFunc {
				return func(w http.ResponseWriter, r *http.Request) {
					w.WriteHeader(http.StatusForbidden)
				}

			},
		}

		api := GetAPIWithCMDMocks(mockedDataStore, &mocks.DownloadsGeneratorMock{}, authorisationMock)
		api.Router.ServeHTTP(w, r)

		So(w.Code, ShouldEqual, http.StatusForbidden)
		So(len(mockedDataStore.GetDatasetCalls()), ShouldEqual, 0)
		So(len(mockedDataStore.UpsertDatasetCalls()), ShouldEqual, 0)
	})

	Convey("When the dataset already exists and a request is sent to create the same dataset return status conflict", t, func() {
		b := datasetPayload
		r := createRequestWithAuth("POST", "http://localhost:22000/datasets/123", bytes.NewBufferString(b))

		w := httptest.NewRecorder()
		mockedDataStore := &storetest.StorerMock{
			GetDatasetFunc: func(context.Context, string) (*models.DatasetUpdate, error) {
				return &models.DatasetUpdate{
					ID:      "123",
					Next:    &models.Dataset{},
					Current: &models.Dataset{},
				}, nil
			},
			UpsertDatasetFunc: func(context.Context, string, *models.DatasetUpdate) error {
				return nil
			},
		}

		authorisationMock := &authMock.MiddlewareMock{
			RequireFunc: func(permission string, handlerFunc http.HandlerFunc) http.HandlerFunc {
				return handlerFunc
			},
		}

		api := GetAPIWithCMDMocks(mockedDataStore, &mocks.DownloadsGeneratorMock{}, authorisationMock)
		api.Router.ServeHTTP(w, r)

		So(w.Code, ShouldEqual, http.StatusConflict)
		So(w.Body.String(), ShouldResemble, "dataset already exists\n")
		So(len(mockedDataStore.GetDatasetCalls()), ShouldEqual, 1)
		So(len(mockedDataStore.UpsertDatasetCalls()), ShouldEqual, 0)

		Convey("then the request body has been drained", func() {
			_, err := r.Body.Read(make([]byte, 1))
			So(err, ShouldEqual, io.EOF)
		})
	})

	Convey("When creating the dataset with invalid QMI url (invalid character) returns bad request", t, func() {
		b := `{"contacts": [{"email": "testing@hotmail.com", "name": "John Cox", "telephone": "01623 456789"}], "description": "census", "links": {"access_rights": {"href": "http://ons.gov.uk/accessrights"}}, "title": "CensusEthnicity", "theme": "population", "state": "completed", "next_release": "2016-04-04", "publisher": {"name": "The office of national statistics", "type": "government department", "url": "https://www.ons.gov.uk/"}, "type": "filterable", "qmi": {"href": ":not a link", "title": "test"}}`

		r := createRequestWithAuth("POST", "http://localhost:22000/datasets/123", bytes.NewBufferString(b))

		w := httptest.NewRecorder()
		mockedDataStore := &storetest.StorerMock{
			GetDatasetFunc: func(context.Context, string) (*models.DatasetUpdate, error) {
				return nil, errs.ErrDatasetNotFound
			},
			UpsertDatasetFunc: func(context.Context, string, *models.DatasetUpdate) error {
				return nil
			},
		}

		authorisationMock := &authMock.MiddlewareMock{
			RequireFunc: func(permission string, handlerFunc http.HandlerFunc) http.HandlerFunc {
				return handlerFunc
			},
		}

		api := GetAPIWithCMDMocks(mockedDataStore, &mocks.DownloadsGeneratorMock{}, authorisationMock)
		api.Router.ServeHTTP(w, r)

		So(w.Body.String(), ShouldResemble, "invalid fields: [QMI]\n")
		So(mockedDataStore.GetDatasetCalls(), ShouldHaveLength, 0)
		So(w.Code, ShouldEqual, http.StatusBadRequest)
		So(mockedDataStore.UpsertDatasetCalls(), ShouldHaveLength, 0)

		Convey("then the request body has been drained", func() {
			_, err := r.Body.Read(make([]byte, 1))
			So(err, ShouldEqual, io.EOF)
		})
	})

	Convey("When creating the dataset with invalid QMI url (scheme only) returns bad request", t, func() {
		b := `{"contacts": [{"email": "testing@hotmail.com", "name": "John Cox", "telephone": "01623 456789"}], "description": "census", "links": {"access_rights": {"href": "http://ons.gov.uk/accessrights"}}, "title": "CensusEthnicity", "theme": "population", "state": "completed", "next_release": "2016-04-04", "publisher": {"name": "The office of national statistics", "type": "government department", "url": "https://www.ons.gov.uk/"}, "type": "filterable", "qmi": {"href": "http://", "title": "test"}}`

		r := createRequestWithAuth("POST", "http://localhost:22000/datasets/123", bytes.NewBufferString(b))

		w := httptest.NewRecorder()
		mockedDataStore := &storetest.StorerMock{
			GetDatasetFunc: func(context.Context, string) (*models.DatasetUpdate, error) {
				return nil, errs.ErrDatasetNotFound
			},
			UpsertDatasetFunc: func(context.Context, string, *models.DatasetUpdate) error {
				return nil
			},
		}

		authorisationMock := &authMock.MiddlewareMock{
			RequireFunc: func(permission string, handlerFunc http.HandlerFunc) http.HandlerFunc {
				return handlerFunc
			},
		}

		api := GetAPIWithCMDMocks(mockedDataStore, &mocks.DownloadsGeneratorMock{}, authorisationMock)
		api.Router.ServeHTTP(w, r)

		So(w.Body.String(), ShouldResemble, "invalid fields: [QMI]\n")
		So(mockedDataStore.GetDatasetCalls(), ShouldHaveLength, 0)
		So(w.Code, ShouldEqual, http.StatusBadRequest)
		So(mockedDataStore.UpsertDatasetCalls(), ShouldHaveLength, 0)

		Convey("then the request body has been drained", func() {
			_, err := r.Body.Read(make([]byte, 1))
			So(err, ShouldEqual, io.EOF)
		})
	})

	Convey("When creating the dataset with invalid QMI url (scheme and path only) returns bad request", t, func() {
		b := `{"contacts": [{"email": "testing@hotmail.com", "name": "John Cox", "telephone": "01623 456789"}], "description": "census", "links": {"access_rights": {"href": "http://ons.gov.uk/accessrights"}}, "title": "CensusEthnicity", "theme": "population", "state": "completed", "next_release": "2016-04-04", "publisher": {"name": "The office of national statistics", "type": "government department", "url": "https://www.ons.gov.uk/"}, "type": "filterable", "qmi": {"href": "http:///path", "title": "test"}}`

		r := createRequestWithAuth("POST", "http://localhost:22000/datasets/123", bytes.NewBufferString(b))

		w := httptest.NewRecorder()
		mockedDataStore := &storetest.StorerMock{
			GetDatasetFunc: func(context.Context, string) (*models.DatasetUpdate, error) {
				return nil, errs.ErrDatasetNotFound
			},
			UpsertDatasetFunc: func(context.Context, string, *models.DatasetUpdate) error {
				return nil
			},
		}

		authorisationMock := &authMock.MiddlewareMock{
			RequireFunc: func(permission string, handlerFunc http.HandlerFunc) http.HandlerFunc {
				return handlerFunc
			},
		}

		api := GetAPIWithCMDMocks(mockedDataStore, &mocks.DownloadsGeneratorMock{}, authorisationMock)
		api.Router.ServeHTTP(w, r)

		So(w.Body.String(), ShouldResemble, "invalid fields: [QMI]\n")
		So(mockedDataStore.GetDatasetCalls(), ShouldHaveLength, 0)
		So(w.Code, ShouldEqual, http.StatusBadRequest)
		So(mockedDataStore.UpsertDatasetCalls(), ShouldHaveLength, 0)

		Convey("then the request body has been drained", func() {
			_, err := r.Body.Read(make([]byte, 1))
			So(err, ShouldEqual, io.EOF)
		})
	})

	Convey("When the request has an invalid datatype it should return invalid type errorq", t, func() {
		b := `{"contacts":[{"email":"testing@hotmail.com","name":"John Cox","telephone":"01623 456789"}],"description":"census","links":{"access_rights":{"href":"http://ons.gov.uk/accessrights"}},"title":"CensusEthnicity","theme":"population","state":"completed","next_release":"2016-04-04","publisher":{"name":"The office of national statistics","type":"government department","url":"https://www.ons.gov.uk/"},"type":"nomis_filterable"}`

		r := createRequestWithAuth("POST", "http://localhost:22000/datasets/123", bytes.NewBufferString(b))

		w := httptest.NewRecorder()
		mockedDataStore := &storetest.StorerMock{
			GetDatasetFunc: func(context.Context, string) (*models.DatasetUpdate, error) {
				return nil, errs.ErrDatasetNotFound
			},
			UpsertDatasetFunc: func(context.Context, string, *models.DatasetUpdate) error {
				return nil
			},
		}

		authorisationMock := &authMock.MiddlewareMock{
			RequireFunc: func(permission string, handlerFunc http.HandlerFunc) http.HandlerFunc {
				return handlerFunc
			},
		}

		api := GetAPIWithCMDMocks(mockedDataStore, &mocks.DownloadsGeneratorMock{}, authorisationMock)
		api.Router.ServeHTTP(w, r)

		So(w.Code, ShouldEqual, http.StatusBadRequest)
		So(w.Body.String(), ShouldResemble, "invalid dataset type\n")
		So(mockedDataStore.GetDatasetCalls(), ShouldHaveLength, 1)
		So(mockedDataStore.UpsertDatasetCalls(), ShouldHaveLength, 0)

		Convey("then the request body has been drained", func() {
			_, err := r.Body.Read(make([]byte, 1))
			So(err, ShouldEqual, io.EOF)
		})
	})

	Convey("When the request body has an empty type field it should create a dataset with type defaulted to filterable", t, func() {
		b := `{"contacts":[{"email":"testing@hotmail.com","name":"John Cox","telephone":"01623 456789"}],"description":"census","links":{"access_rights":{"href":"http://ons.gov.uk/accessrights"}},"title":"CensusEthnicity","theme":"population","state":"completed","next_release":"2016-04-04","publisher":{"name":"The office of national statistics","type":"government department","url":"https://www.ons.gov.uk/"},"type":""}`
		// split up expected result since last_updated is added by the API and exact value cannot be known in advance
		res1 := `{"id":"123123","next":{"contacts":[{"email":"testing@hotmail.com","name":"John Cox","telephone":"01623 456789"}],"description":"census","id":"123123",`
		res2 := `"links":{"access_rights":{"href":"http://ons.gov.uk/accessrights"},"editions":{"href":"http://localhost:22000/datasets/123123/editions"},"self":{"href":"http://localhost:22000/datasets/123123"}},"next_release":"2016-04-04","publisher":{"name":"The office of national statistics","type":"government department"},"state":"created","theme":"population","title":"CensusEthnicity","type":"filterable"}}`
		resLastUpdated := `"last_updated":"`
		r := createRequestWithAuth("POST", "http://localhost:22000/datasets/123123", bytes.NewBufferString(b))

		w := httptest.NewRecorder()
		mockedDataStore := &storetest.StorerMock{
			GetDatasetFunc: func(context.Context, string) (*models.DatasetUpdate, error) {
				return nil, errs.ErrDatasetNotFound
			},
			UpsertDatasetFunc: func(context.Context, string, *models.DatasetUpdate) error {
				return nil
			},
		}

		authorisationMock := &authMock.MiddlewareMock{
			RequireFunc: func(permission string, handlerFunc http.HandlerFunc) http.HandlerFunc {
				return handlerFunc
			},
		}

		api := GetAPIWithCMDMocks(mockedDataStore, &mocks.DownloadsGeneratorMock{}, authorisationMock)
		api.Router.ServeHTTP(w, r)

		So(w.Code, ShouldEqual, http.StatusCreated)
		So(w.Body.String(), ShouldContainSubstring, res1)
		So(w.Body.String(), ShouldContainSubstring, res2)
		So(w.Body.String(), ShouldContainSubstring, resLastUpdated)
		So(mockedDataStore.GetDatasetCalls(), ShouldHaveLength, 1)
		So(mockedDataStore.UpsertDatasetCalls(), ShouldHaveLength, 1)

		Convey("then the request body has been drained", func() {
			_, err := r.Body.Read(make([]byte, 1))
			So(err, ShouldEqual, io.EOF)
		})
	})
}

func TestPutDatasetReturnsSuccessfully(t *testing.T) {
	t.Parallel()
	Convey("A successful request to put dataset returns 200 OK response", t, func() {
		b := datasetPayload
		r := createRequestWithAuth("PUT", "http://localhost:22000/datasets/123", bytes.NewBufferString(b))

		w := httptest.NewRecorder()
		mockedDataStore := &storetest.StorerMock{
			GetDatasetFunc: func(context.Context, string) (*models.DatasetUpdate, error) {
				return &models.DatasetUpdate{Next: &models.Dataset{Type: "filterable"}}, nil
			},
			UpdateDatasetFunc: func(context.Context, string, *models.Dataset, string) error {
				return nil
			},
		}

		authorisationMock := &authMock.MiddlewareMock{
			RequireFunc: func(permission string, handlerFunc http.HandlerFunc) http.HandlerFunc {
				return handlerFunc
			},
		}

		api := GetAPIWithCMDMocks(mockedDataStore, &mocks.DownloadsGeneratorMock{}, authorisationMock)
		api.Router.ServeHTTP(w, r)

		So(w.Code, ShouldEqual, http.StatusOK)
		So(len(mockedDataStore.GetDatasetCalls()), ShouldEqual, 1)
		So(len(mockedDataStore.UpdateDatasetCalls()), ShouldEqual, 1)

		Convey("then the request body has been drained", func() {
			_, err := r.Body.Read(make([]byte, 1))
			So(err, ShouldEqual, io.EOF)
		})

		Convey("and the response body contains the dataset we sent with the request", func() {
			var expected, actual models.Dataset

			err := json.Unmarshal([]byte(datasetPayload), &expected)
			So(err, ShouldBeNil)

			err = json.Unmarshal(w.Body.Bytes(), &actual)
			So(err, ShouldBeNil)

			So(actual, ShouldResemble, expected)
		})
	})

	Convey("A successful request to put dataset with static dataset type returns 200 OK response", t, func() {
		b := datasetPayloadWithTypeStatic
		r := createRequestWithAuth("PUT", "http://localhost:22000/datasets/123", bytes.NewBufferString(b))

		w := httptest.NewRecorder()
		mockedDataStore := &storetest.StorerMock{
			GetDatasetFunc: func(context.Context, string) (*models.DatasetUpdate, error) {
				return &models.DatasetUpdate{Next: &models.Dataset{Type: "static"}}, nil
			},
			CheckDatasetTitleExistFunc: func(ctx context.Context, title string) (bool, error) {
				return false, nil
			},
			UpdateDatasetFunc: func(context.Context, string, *models.Dataset, string) error {
				return nil
			},
		}

		authorisationMock := &authMock.MiddlewareMock{
			RequireFunc: func(permission string, handlerFunc http.HandlerFunc) http.HandlerFunc {
				return handlerFunc
			},
		}

		api := GetAPIWithCMDMocks(mockedDataStore, &mocks.DownloadsGeneratorMock{}, authorisationMock)
		api.Router.ServeHTTP(w, r)

		So(w.Code, ShouldEqual, http.StatusOK)
		So(len(mockedDataStore.GetDatasetCalls()), ShouldEqual, 1)
		So(len(mockedDataStore.CheckDatasetTitleExistCalls()), ShouldEqual, 1)
		So(len(mockedDataStore.UpdateDatasetCalls()), ShouldEqual, 1)

		Convey("then the request body has been drained", func() {
			_, err := r.Body.Read(make([]byte, 1))
			So(err, ShouldEqual, io.EOF)
		})

		Convey("and the response body contains the dataset we sent with the request", func() {
			var expected, actual models.Dataset

			err := json.Unmarshal([]byte(datasetPayloadWithTypeStatic), &expected)
			So(err, ShouldBeNil)

			err = json.Unmarshal(w.Body.Bytes(), &actual)
			So(err, ShouldBeNil)

			So(actual, ShouldResemble, expected)
		})
	})

	Convey("When update dataset type has a value of filterable and stored dataset type is nomis return status ok", t, func() {
		// Dataset type field cannot be updated and hence is ignored in any updates to the dataset

		b := `{"contacts":[{"email":"testing@hotmail.com","name":"John Cox","telephone":"01623 456789"}],"description":"census","links":{"access_rights":{"href":"http://ons.gov.uk/accessrights"}},"title":"CensusEthnicity","theme":"population","state":"completed","next_release":"2016-04-04","publisher":{"name":"The office of national statistics","type":"government department","url":"https://www.ons.gov.uk/"},"type":"filterable"}`

		r := createRequestWithAuth("PUT", "http://localhost:22000/datasets/123", bytes.NewBufferString(b))

		w := httptest.NewRecorder()

		mockedDataStore := &storetest.StorerMock{
			GetDatasetFunc: func(context.Context, string) (*models.DatasetUpdate, error) {
				return &models.DatasetUpdate{Next: &models.Dataset{Type: "nomis"}}, nil
			},
			UpdateDatasetFunc: func(context.Context, string, *models.Dataset, string) error {
				return nil
			},
		}

		authorisationMock := &authMock.MiddlewareMock{
			RequireFunc: func(permission string, handlerFunc http.HandlerFunc) http.HandlerFunc {
				return handlerFunc
			},
		}

		api := GetAPIWithCMDMocks(mockedDataStore, &mocks.DownloadsGeneratorMock{}, authorisationMock)

		api.Router.ServeHTTP(w, r)
		So(w.Code, ShouldEqual, http.StatusOK)
		So(mockedDataStore.GetDatasetCalls(), ShouldHaveLength, 1)
		So(mockedDataStore.UpdateDatasetCalls(), ShouldHaveLength, 1)

		Convey("then the request body has been drained", func() {
			_, err := r.Body.Read(make([]byte, 1))
			So(err, ShouldEqual, io.EOF)
		})
	})

	Convey("When updating the dataset with an empty QMI url returns 200 success", t, func() {
		b := `{"contacts": [{"email": "testing@hotmail.com", "name": "John Cox", "telephone": "01623 456789"}], "description": "census", "links": {"access_rights": {"href": "http://ons.gov.uk/accessrights"}}, "title": "CensusEthnicity", "theme": "population", "state": "completed", "next_release": "2016-04-04", "publisher": {"name": "The office of national statistics", "type": "government department", "url": "https://www.ons.gov.uk/"}, "type": "filterable", "qmi": {"href": "", "title": "test"}}`

		r := createRequestWithAuth("PUT", "http://localhost:22000/datasets/123", bytes.NewBufferString(b))

		w := httptest.NewRecorder()

		mockedDataStore := &storetest.StorerMock{
			GetDatasetFunc: func(context.Context, string) (*models.DatasetUpdate, error) {
				return &models.DatasetUpdate{Next: &models.Dataset{Type: "filterable"}}, nil
			},
			UpdateDatasetFunc: func(context.Context, string, *models.Dataset, string) error {
				return nil
			},
		}

		authorisationMock := &authMock.MiddlewareMock{
			RequireFunc: func(permission string, handlerFunc http.HandlerFunc) http.HandlerFunc {
				return handlerFunc
			},
		}

		api := GetAPIWithCMDMocks(mockedDataStore, &mocks.DownloadsGeneratorMock{}, authorisationMock)

		api.Router.ServeHTTP(w, r)
		So(w.Code, ShouldEqual, http.StatusOK)
		So(mockedDataStore.GetDatasetCalls(), ShouldHaveLength, 1)
		So(mockedDataStore.UpdateDatasetCalls(), ShouldHaveLength, 1)

		Convey("then the request body has been drained", func() {
			_, err := r.Body.Read(make([]byte, 1))
			So(err, ShouldEqual, io.EOF)
		})
	})

	Convey("When updating the dataset with a valid QMI url (path in appropriate url format) returns 200 success", t, func() {
		b := `{"contacts": [{"email": "testing@hotmail.com", "name": "John Cox", "telephone": "01623 456789"}], "description": "census", "links": {"access_rights": {"href": "http://ons.gov.uk/accessrights"}}, "title": "CensusEthnicity", "theme": "population", "state": "completed", "next_release": "2016-04-04", "publisher": {"name": "The office of national statistics", "type": "government department", "url": "https://www.ons.gov.uk/"}, "type": "filterable", "qmi": {"href": "http://domain.com/path", "title": "test"}}`

		r := createRequestWithAuth("PUT", "http://localhost:22000/datasets/123", bytes.NewBufferString(b))

		w := httptest.NewRecorder()

		mockedDataStore := &storetest.StorerMock{
			GetDatasetFunc: func(context.Context, string) (*models.DatasetUpdate, error) {
				return &models.DatasetUpdate{Next: &models.Dataset{Type: "filterable"}}, nil
			},
			UpdateDatasetFunc: func(context.Context, string, *models.Dataset, string) error {
				return nil
			},
		}

		authorisationMock := &authMock.MiddlewareMock{
			RequireFunc: func(permission string, handlerFunc http.HandlerFunc) http.HandlerFunc {
				return handlerFunc
			},
		}

		api := GetAPIWithCMDMocks(mockedDataStore, &mocks.DownloadsGeneratorMock{}, authorisationMock)

		api.Router.ServeHTTP(w, r)
		So(w.Code, ShouldEqual, http.StatusOK)
		So(mockedDataStore.GetDatasetCalls(), ShouldHaveLength, 1)
		So(mockedDataStore.UpdateDatasetCalls(), ShouldHaveLength, 1)

		Convey("then the request body has been drained", func() {
			_, err := r.Body.Read(make([]byte, 1))
			So(err, ShouldEqual, io.EOF)
		})
	})

	Convey("When updating the dataset with a valid QMI url (relative path) returns 200 success", t, func() {
		b := `{"contacts": [{"email": "testing@hotmail.com", "name": "John Cox", "telephone": "01623 456789"}], "description": "census", "links": {"access_rights": {"href": "http://ons.gov.uk/accessrights"}}, "title": "CensusEthnicity", "theme": "population", "state": "completed", "next_release": "2016-04-04", "publisher": {"name": "The office of national statistics", "type": "government department", "url": "https://www.ons.gov.uk/"}, "type": "filterable", "qmi": {"href": "/path", "title": "test"}}`

		r := createRequestWithAuth("PUT", "http://localhost:22000/datasets/123", bytes.NewBufferString(b))

		w := httptest.NewRecorder()

		mockedDataStore := &storetest.StorerMock{
			GetDatasetFunc: func(context.Context, string) (*models.DatasetUpdate, error) {
				return &models.DatasetUpdate{Next: &models.Dataset{Type: "filterable"}}, nil
			},
			UpdateDatasetFunc: func(context.Context, string, *models.Dataset, string) error {
				return nil
			},
		}

		authorisationMock := &authMock.MiddlewareMock{
			RequireFunc: func(permission string, handlerFunc http.HandlerFunc) http.HandlerFunc {
				return handlerFunc
			},
		}

		api := GetAPIWithCMDMocks(mockedDataStore, &mocks.DownloadsGeneratorMock{}, authorisationMock)

		api.Router.ServeHTTP(w, r)
		So(w.Code, ShouldEqual, http.StatusOK)
		So(mockedDataStore.GetDatasetCalls(), ShouldHaveLength, 1)
		So(mockedDataStore.UpdateDatasetCalls(), ShouldHaveLength, 1)

		Convey("then the request body has been drained", func() {
			_, err := r.Body.Read(make([]byte, 1))
			So(err, ShouldEqual, io.EOF)
		})
	})

	Convey("When updating the dataset with a valid QMI url (valid host but an empty path) returns 200 success", t, func() {
		b := `{"contacts": [{"email": "testing@hotmail.com", "name": "John Cox", "telephone": "01623 456789"}], "description": "census", "links": {"access_rights": {"href": "http://ons.gov.uk/accessrights"}}, "title": "CensusEthnicity", "theme": "population", "state": "completed", "next_release": "2016-04-04", "publisher": {"name": "The office of national statistics", "type": "government department", "url": "https://www.ons.gov.uk/"}, "type": "filterable", "qmi": {"href": "http://domain.com/", "title": "test"}}`

		r := createRequestWithAuth("PUT", "http://localhost:22000/datasets/123", bytes.NewBufferString(b))

		w := httptest.NewRecorder()

		mockedDataStore := &storetest.StorerMock{
			GetDatasetFunc: func(context.Context, string) (*models.DatasetUpdate, error) {
				return &models.DatasetUpdate{Next: &models.Dataset{Type: "filterable"}}, nil
			},
			UpdateDatasetFunc: func(context.Context, string, *models.Dataset, string) error {
				return nil
			},
		}

		authorisationMock := &authMock.MiddlewareMock{
			RequireFunc: func(permission string, handlerFunc http.HandlerFunc) http.HandlerFunc {
				return handlerFunc
			},
		}

		api := GetAPIWithCMDMocks(mockedDataStore, &mocks.DownloadsGeneratorMock{}, authorisationMock)

		api.Router.ServeHTTP(w, r)
		So(w.Code, ShouldEqual, http.StatusOK)
		So(mockedDataStore.GetDatasetCalls(), ShouldHaveLength, 1)
		So(mockedDataStore.UpdateDatasetCalls(), ShouldHaveLength, 1)

		Convey("then the request body has been drained", func() {
			_, err := r.Body.Read(make([]byte, 1))
			So(err, ShouldEqual, io.EOF)
		})
	})

	Convey("When updating the dataset with a valid QMI url (only a valid domain) returns 200 success", t, func() {
		b := `{"contacts": [{"email": "testing@hotmail.com", "name": "John Cox", "telephone": "01623 456789"}], "description": "census", "links": {"access_rights": {"href": "http://ons.gov.uk/accessrights"}}, "title": "CensusEthnicity", "theme": "population", "state": "completed", "next_release": "2016-04-04", "publisher": {"name": "The office of national statistics", "type": "government department", "url": "https://www.ons.gov.uk/"}, "type": "filterable", "qmi": {"href": "domain.com", "title": "test"}}`

		r := createRequestWithAuth("PUT", "http://localhost:22000/datasets/123", bytes.NewBufferString(b))

		w := httptest.NewRecorder()

		mockedDataStore := &storetest.StorerMock{
			GetDatasetFunc: func(context.Context, string) (*models.DatasetUpdate, error) {
				return &models.DatasetUpdate{Next: &models.Dataset{Type: "filterable"}}, nil
			},
			UpdateDatasetFunc: func(context.Context, string, *models.Dataset, string) error {
				return nil
			},
		}

		authorisationMock := &authMock.MiddlewareMock{
			RequireFunc: func(permission string, handlerFunc http.HandlerFunc) http.HandlerFunc {
				return handlerFunc
			},
		}

		api := GetAPIWithCMDMocks(mockedDataStore, &mocks.DownloadsGeneratorMock{}, authorisationMock)

		api.Router.ServeHTTP(w, r)
		So(w.Code, ShouldEqual, http.StatusOK)
		So(mockedDataStore.GetDatasetCalls(), ShouldHaveLength, 1)
		So(mockedDataStore.UpdateDatasetCalls(), ShouldHaveLength, 1)

		Convey("then the request body has been drained", func() {
			_, err := r.Body.Read(make([]byte, 1))
			So(err, ShouldEqual, io.EOF)
		})
	})
}

func TestPutDatasetReturnsError(t *testing.T) {
	t.Parallel()
	Convey("When the request contain malformed json a bad request status is returned", t, func() {
		b := "{"
		r := createRequestWithAuth("PUT", "http://localhost:22000/datasets/123", bytes.NewBufferString(b))

		w := httptest.NewRecorder()

		mockedDataStore := &storetest.StorerMock{
			GetDatasetFunc: func(context.Context, string) (*models.DatasetUpdate, error) {
				return &models.DatasetUpdate{Next: &models.Dataset{}}, nil
			},
			UpdateDatasetFunc: func(context.Context, string, *models.Dataset, string) error {
				return errs.ErrAddUpdateDatasetBadRequest
			},
		}

		authorisationMock := &authMock.MiddlewareMock{
			RequireFunc: func(permission string, handlerFunc http.HandlerFunc) http.HandlerFunc {
				return handlerFunc
			},
		}

		api := GetAPIWithCMDMocks(mockedDataStore, &mocks.DownloadsGeneratorMock{}, authorisationMock)
		api.Router.ServeHTTP(w, r)

		So(w.Code, ShouldEqual, http.StatusBadRequest)
		So(w.Body.String(), ShouldContainSubstring, errs.ErrUnableToParseJSON.Error())
		So(len(mockedDataStore.GetDatasetCalls()), ShouldEqual, 0)
		So(len(mockedDataStore.UpdateVersionCalls()), ShouldEqual, 0)

		Convey("then the request body has been drained", func() {
			_, err := r.Body.Read(make([]byte, 1))
			So(err, ShouldEqual, io.EOF)
		})
	})

	Convey("When the api cannot connect to datastore return an internal server error", t, func() {
		b := versionPayload
		r := createRequestWithAuth("PUT", "http://localhost:22000/datasets/123", bytes.NewBufferString(b))

		w := httptest.NewRecorder()

		mockedDataStore := &storetest.StorerMock{
			GetDatasetFunc: func(context.Context, string) (*models.DatasetUpdate, error) {
				return &models.DatasetUpdate{Next: &models.Dataset{State: models.CreatedState}}, nil
			},
			UpdateDatasetFunc: func(context.Context, string, *models.Dataset, string) error {
				return errs.ErrInternalServer
			},
		}

		authorisationMock := &authMock.MiddlewareMock{
			RequireFunc: func(permission string, handlerFunc http.HandlerFunc) http.HandlerFunc {
				return handlerFunc
			},
		}

		api := GetAPIWithCMDMocks(mockedDataStore, &mocks.DownloadsGeneratorMock{}, authorisationMock)

		api.Router.ServeHTTP(w, r)
		So(w.Code, ShouldEqual, http.StatusInternalServerError)
		So(w.Body.String(), ShouldContainSubstring, errs.ErrInternalServer.Error())
		So(len(mockedDataStore.GetDatasetCalls()), ShouldEqual, 1)
		So(len(mockedDataStore.UpdateDatasetCalls()), ShouldEqual, 1)

		Convey("then the request body has been drained", func() {
			_, err := r.Body.Read(make([]byte, 1))
			So(err, ShouldEqual, io.EOF)
		})
	})

	Convey("When the dataset document cannot be found return status not found ", t, func() {
		b := datasetPayload
		r := createRequestWithAuth("PUT", "http://localhost:22000/datasets/123", bytes.NewBufferString(b))

		w := httptest.NewRecorder()

		mockedDataStore := &storetest.StorerMock{
			GetDatasetFunc: func(context.Context, string) (*models.DatasetUpdate, error) {
				return nil, errs.ErrDatasetNotFound
			},
			UpdateDatasetFunc: func(context.Context, string, *models.Dataset, string) error {
				return errs.ErrDatasetNotFound
			},
		}

		authorisationMock := &authMock.MiddlewareMock{
			RequireFunc: func(permission string, handlerFunc http.HandlerFunc) http.HandlerFunc {
				return handlerFunc
			},
		}

		api := GetAPIWithCMDMocks(mockedDataStore, &mocks.DownloadsGeneratorMock{}, authorisationMock)

		api.Router.ServeHTTP(w, r)
		So(w.Code, ShouldEqual, http.StatusNotFound)
		So(w.Body.String(), ShouldContainSubstring, errs.ErrDatasetNotFound.Error())

		So(len(mockedDataStore.GetDatasetCalls()), ShouldEqual, 1)
		So(len(mockedDataStore.UpdateDatasetCalls()), ShouldEqual, 0)

		Convey("then the request body has been drained", func() {
			_, err := r.Body.Read(make([]byte, 1))
			So(err, ShouldEqual, io.EOF)
		})
	})

	Convey("When updating the dataset with invalid QMI url (invalid character) returns bad request", t, func() {
		b := `{"contacts": [{"email": "testing@hotmail.com", "name": "John Cox", "telephone": "01623 456789"}], "description": "census", "links": {"access_rights": {"href": "http://ons.gov.uk/accessrights"}}, "title": "CensusEthnicity", "theme": "population", "state": "completed", "next_release": "2016-04-04", "publisher": {"name": "The office of national statistics", "type": "government department", "url": "https://www.ons.gov.uk/"}, "type": "filterable", "qmi": {"href": ":not a link", "title": "test"}}`

		r := createRequestWithAuth("PUT", "http://localhost:22000/datasets/123", bytes.NewBufferString(b))

		w := httptest.NewRecorder()

		mockedDataStore := &storetest.StorerMock{
			GetDatasetFunc: func(context.Context, string) (*models.DatasetUpdate, error) {
				return &models.DatasetUpdate{Next: &models.Dataset{Type: "filterable"}}, nil
			},
			UpdateDatasetFunc: func(context.Context, string, *models.Dataset, string) error {
				return nil
			},
		}

		authorisationMock := &authMock.MiddlewareMock{
			RequireFunc: func(permission string, handlerFunc http.HandlerFunc) http.HandlerFunc {
				return handlerFunc
			},
		}

		api := GetAPIWithCMDMocks(mockedDataStore, &mocks.DownloadsGeneratorMock{}, authorisationMock)

		api.Router.ServeHTTP(w, r)
		So(w.Code, ShouldEqual, http.StatusBadRequest)
		So(w.Body.String(), ShouldResemble, "invalid fields: [QMI]\n")
		So(mockedDataStore.GetDatasetCalls(), ShouldHaveLength, 1)
		So(mockedDataStore.UpdateDatasetCalls(), ShouldHaveLength, 0)

		Convey("then the request body has been drained", func() {
			_, err := r.Body.Read(make([]byte, 1))
			So(err, ShouldEqual, io.EOF)
		})
	})

	Convey("When updating the dataset with invalid QMI url (scheme only) returns bad request", t, func() {
		b := `{"contacts": [{"email": "testing@hotmail.com", "name": "John Cox", "telephone": "01623 456789"}], "description": "census", "links": {"access_rights": {"href": "http://ons.gov.uk/accessrights"}}, "title": "CensusEthnicity", "theme": "population", "state": "completed", "next_release": "2016-04-04", "publisher": {"name": "The office of national statistics", "type": "government department", "url": "https://www.ons.gov.uk/"}, "type": "filterable", "qmi": {"href": "http://", "title": "test"}}`

		r := createRequestWithAuth("PUT", "http://localhost:22000/datasets/123", bytes.NewBufferString(b))

		w := httptest.NewRecorder()

		mockedDataStore := &storetest.StorerMock{
			GetDatasetFunc: func(context.Context, string) (*models.DatasetUpdate, error) {
				return &models.DatasetUpdate{Next: &models.Dataset{Type: "filterable"}}, nil
			},
			UpdateDatasetFunc: func(context.Context, string, *models.Dataset, string) error {
				return nil
			},
		}

		authorisationMock := &authMock.MiddlewareMock{
			RequireFunc: func(permission string, handlerFunc http.HandlerFunc) http.HandlerFunc {
				return handlerFunc
			},
		}

		api := GetAPIWithCMDMocks(mockedDataStore, &mocks.DownloadsGeneratorMock{}, authorisationMock)

		api.Router.ServeHTTP(w, r)
		So(w.Code, ShouldEqual, http.StatusBadRequest)
		So(w.Body.String(), ShouldResemble, "invalid fields: [QMI]\n")
		So(mockedDataStore.GetDatasetCalls(), ShouldHaveLength, 1)
		So(mockedDataStore.UpdateDatasetCalls(), ShouldHaveLength, 0)

		Convey("then the request body has been drained", func() {
			_, err := r.Body.Read(make([]byte, 1))
			So(err, ShouldEqual, io.EOF)
		})
	})

	Convey("When updating the dataset with invalid QMI url (scheme and path only) returns bad request", t, func() {
		b := `{"contacts": [{"email": "testing@hotmail.com", "name": "John Cox", "telephone": "01623 456789"}], "description": "census", "links": {"access_rights": {"href": "http://ons.gov.uk/accessrights"}}, "title": "CensusEthnicity", "theme": "population", "state": "completed", "next_release": "2016-04-04", "publisher": {"name": "The office of national statistics", "type": "government department", "url": "https://www.ons.gov.uk/"}, "type": "filterable", "qmi": {"href": "http:///path", "title": "test"}}`

		r := createRequestWithAuth("PUT", "http://localhost:22000/datasets/123", bytes.NewBufferString(b))

		w := httptest.NewRecorder()

		mockedDataStore := &storetest.StorerMock{
			GetDatasetFunc: func(context.Context, string) (*models.DatasetUpdate, error) {
				return &models.DatasetUpdate{Next: &models.Dataset{Type: "filterable"}}, nil
			},
			UpdateDatasetFunc: func(context.Context, string, *models.Dataset, string) error {
				return nil
			},
		}

		authorisationMock := &authMock.MiddlewareMock{
			RequireFunc: func(permission string, handlerFunc http.HandlerFunc) http.HandlerFunc {
				return handlerFunc
			},
		}

		api := GetAPIWithCMDMocks(mockedDataStore, &mocks.DownloadsGeneratorMock{}, authorisationMock)

		api.Router.ServeHTTP(w, r)
		So(w.Code, ShouldEqual, http.StatusBadRequest)
		So(w.Body.String(), ShouldResemble, "invalid fields: [QMI]\n")
		So(mockedDataStore.GetDatasetCalls(), ShouldHaveLength, 1)
		So(mockedDataStore.UpdateDatasetCalls(), ShouldHaveLength, 0)

		Convey("then the request body has been drained", func() {
			_, err := r.Body.Read(make([]byte, 1))
			So(err, ShouldEqual, io.EOF)
		})
	})

	Convey("When the request is not authorised to update dataset return status unauthorised", t, func() {
		b := "{\"edition\":\"2017\",\"state\":\"created\",\"license\":\"ONS\",\"release_date\":\"2017-04-04\",\"version\":\"1\"}"
		r, err := http.NewRequest("PUT", "http://localhost:22000/datasets/123", bytes.NewBufferString(b))
		So(err, ShouldBeNil)
		w := httptest.NewRecorder()

		mockedDataStore := &storetest.StorerMock{}

		authorisationMock := &authMock.MiddlewareMock{
			RequireFunc: func(permission string, handlerFunc http.HandlerFunc) http.HandlerFunc {
				return func(w http.ResponseWriter, r *http.Request) {
					w.WriteHeader(http.StatusUnauthorized)
				}

			},
		}

		api := GetAPIWithCMDMocks(mockedDataStore, &mocks.DownloadsGeneratorMock{}, authorisationMock)

		api.Router.ServeHTTP(w, r)
		So(w.Code, ShouldEqual, http.StatusUnauthorized)

		So(len(mockedDataStore.GetDatasetCalls()), ShouldEqual, 0)
		So(len(mockedDataStore.UpdateDatasetCalls()), ShouldEqual, 0)

	})

	Convey("When the request is forbidden to update dataset return status forbidden", t, func() {
		b := "{\"edition\":\"2017\",\"state\":\"created\",\"license\":\"ONS\",\"release_date\":\"2017-04-04\",\"version\":\"1\"}"
		r, err := http.NewRequest("PUT", "http://localhost:22000/datasets/123", bytes.NewBufferString(b))
		So(err, ShouldBeNil)
		w := httptest.NewRecorder()

		mockedDataStore := &storetest.StorerMock{}

		authorisationMock := &authMock.MiddlewareMock{
			RequireFunc: func(permission string, handlerFunc http.HandlerFunc) http.HandlerFunc {
				return func(w http.ResponseWriter, r *http.Request) {
					w.WriteHeader(http.StatusForbidden)
				}

			},
		}

		api := GetAPIWithCMDMocks(mockedDataStore, &mocks.DownloadsGeneratorMock{}, authorisationMock)

		api.Router.ServeHTTP(w, r)
		So(w.Code, ShouldEqual, http.StatusForbidden)

		So(len(mockedDataStore.GetDatasetCalls()), ShouldEqual, 0)
		So(len(mockedDataStore.UpdateDatasetCalls()), ShouldEqual, 0)

	})

	Convey("When updating the static dataset with a title that already exists returns 409 conflict", t, func() {
		b := datasetPayloadWithTypeStatic
		r := createRequestWithAuth("PUT", "http://localhost:22000/datasets/123", bytes.NewBufferString(b))

		w := httptest.NewRecorder()
		mockedDataStore := &storetest.StorerMock{
			GetDatasetFunc: func(context.Context, string) (*models.DatasetUpdate, error) {
				return &models.DatasetUpdate{Next: &models.Dataset{Type: "static"}}, nil
			},
			CheckDatasetTitleExistFunc: func(ctx context.Context, title string) (bool, error) {
				return true, nil
			},
		}

		authorisationMock := &authMock.MiddlewareMock{
			RequireFunc: func(permission string, handlerFunc http.HandlerFunc) http.HandlerFunc {
				return handlerFunc
			},
		}

		api := GetAPIWithCMDMocks(mockedDataStore, &mocks.DownloadsGeneratorMock{}, authorisationMock)
		api.Router.ServeHTTP(w, r)

		So(w.Code, ShouldEqual, http.StatusConflict)
		So(w.Body.String(), ShouldResemble, "dataset title already exists\n")
		So(len(mockedDataStore.GetDatasetCalls()), ShouldEqual, 1)
		So(len(mockedDataStore.CheckDatasetTitleExistCalls()), ShouldEqual, 1)

		Convey("then the request body has been drained", func() {
			_, err := r.Body.Read(make([]byte, 1))
			So(err, ShouldEqual, io.EOF)
		})
	})

	Convey("When the CheckDatasetTitleExist call fails return an internal server error", t, func() {
		b := datasetPayloadWithTypeStatic
		r := createRequestWithAuth("PUT", "http://localhost:22000/datasets/123", bytes.NewBufferString(b))

		w := httptest.NewRecorder()

		mockedDataStore := &storetest.StorerMock{
			GetDatasetFunc: func(context.Context, string) (*models.DatasetUpdate, error) {
				return &models.DatasetUpdate{Next: &models.Dataset{Type: "static"}}, nil
			},
			CheckDatasetTitleExistFunc: func(ctx context.Context, title string) (bool, error) {
				return false, errs.ErrInternalServer
			},
		}

		authorisationMock := &authMock.MiddlewareMock{
			RequireFunc: func(permission string, handlerFunc http.HandlerFunc) http.HandlerFunc {
				return handlerFunc
			},
		}

		api := GetAPIWithCMDMocks(mockedDataStore, &mocks.DownloadsGeneratorMock{}, authorisationMock)

		api.Router.ServeHTTP(w, r)
		So(w.Code, ShouldEqual, http.StatusInternalServerError)
		So(w.Body.String(), ShouldContainSubstring, errs.ErrInternalServer.Error())
		So(len(mockedDataStore.GetDatasetCalls()), ShouldEqual, 1)
		So(len(mockedDataStore.CheckDatasetTitleExistCalls()), ShouldEqual, 1)

		Convey("then the request body has been drained", func() {
			_, err := r.Body.Read(make([]byte, 1))
			So(err, ShouldEqual, io.EOF)
		})
	})
}

func TestDeleteDatasetReturnsSuccessfully(t *testing.T) {
	t.Parallel()
	Convey("A successful request to delete dataset returns 200 OK response", t, func() {
		r := createRequestWithAuth("DELETE", "http://localhost:22000/datasets/123", nil)

		w := httptest.NewRecorder()
		mockedDataStore := &storetest.StorerMock{
			GetDatasetFunc: func(context.Context, string) (*models.DatasetUpdate, error) {
				return &models.DatasetUpdate{Next: &models.Dataset{State: models.CreatedState}}, nil
			},
			GetEditionsFunc: func(context.Context, string, string, int, int, bool) ([]*models.EditionUpdate, int, error) {
				return []*models.EditionUpdate{}, 0, nil
			},
			DeleteDatasetFunc: func(context.Context, string) error {
				return nil
			},
		}

		authorisationMock := &authMock.MiddlewareMock{
			RequireFunc: func(permission string, handlerFunc http.HandlerFunc) http.HandlerFunc {
				return handlerFunc
			},
		}

		api := GetAPIWithCMDMocks(mockedDataStore, &mocks.DownloadsGeneratorMock{}, authorisationMock)
		api.Router.ServeHTTP(w, r)

		So(w.Code, ShouldEqual, http.StatusNoContent)
		So(len(mockedDataStore.GetDatasetCalls()), ShouldEqual, 1)
		So(len(mockedDataStore.GetEditionsCalls()), ShouldEqual, 1)
		So(len(mockedDataStore.DeleteDatasetCalls()), ShouldEqual, 1)
	})

	Convey("A successful request to delete dataset with editions returns 200 OK response", t, func() {
		r := createRequestWithAuth("DELETE", "http://localhost:22000/datasets/123", nil)

		w := httptest.NewRecorder()
		mockedDataStore := &storetest.StorerMock{
			GetDatasetFunc: func(context.Context, string) (*models.DatasetUpdate, error) {
				return &models.DatasetUpdate{Next: &models.Dataset{State: models.CreatedState}}, nil
			},
			GetEditionsFunc: func(context.Context, string, string, int, int, bool) ([]*models.EditionUpdate, int, error) {
				var items []*models.EditionUpdate
				items = append(items, &models.EditionUpdate{})
				return items, 0, nil
			},
			DeleteEditionFunc: func(context.Context, string) error {
				return nil
			},
			DeleteDatasetFunc: func(context.Context, string) error {
				return nil
			},
		}

		authorisationMock := &authMock.MiddlewareMock{
			RequireFunc: func(permission string, handlerFunc http.HandlerFunc) http.HandlerFunc {
				return handlerFunc
			},
		}

		api := GetAPIWithCMDMocks(mockedDataStore, &mocks.DownloadsGeneratorMock{}, authorisationMock)
		api.Router.ServeHTTP(w, r)

		So(w.Code, ShouldEqual, http.StatusNoContent)
		So(len(mockedDataStore.GetDatasetCalls()), ShouldEqual, 1)
		So(len(mockedDataStore.GetEditionsCalls()), ShouldEqual, 1)
		So(len(mockedDataStore.DeleteEditionCalls()), ShouldEqual, 1)
		So(len(mockedDataStore.DeleteDatasetCalls()), ShouldEqual, 1)
	})

	Convey("A successful request to delete a static dataset with versions returns 204 No Content", t, func() {
		r := createRequestWithAuth("DELETE", "http://localhost:22000/datasets/456", nil)
		w := httptest.NewRecorder()

		mockedDataStore := &storetest.StorerMock{
			GetDatasetFunc: func(context.Context, string) (*models.DatasetUpdate, error) {
				return &models.DatasetUpdate{
					ID: "456",
					Next: &models.Dataset{
						State: models.CreatedState,
						Type:  models.Static.String(),
					},
				}, nil
			},
			GetAllStaticVersionsFunc: func(context.Context, string, string, int, int) ([]*models.Version, int, error) {
				versions := []*models.Version{
					{
						ID: "V1",
						Links: &models.VersionLinks{
							Dataset: &models.LinkObject{
								ID: "456",
							},
						},
						Distributions: &[]models.Distribution{
							{
								Title:       "Distribution1",
								DownloadURL: "path/to/distribution1.txt",
							},
							{
								Title:       "Distribution2",
								DownloadURL: "path/to/distribution2.txt",
							},
						},
					},
					{
						ID: "V2",
						Links: &models.VersionLinks{
							Dataset: &models.LinkObject{
								ID: "456",
							},
						},
					},
				}
				return versions, 1, nil
			},
			DeleteStaticDatasetVersionFunc: func(ctx context.Context, datasetID, editionID string, version int) error {
				return nil
			},
			DeleteDatasetFunc: func(context.Context, string) error {
				return nil
			},
		}

<<<<<<< HEAD
		authorisationMock := &authMock.MiddlewareMock{
			RequireFunc: func(permission string, handlerFunc http.HandlerFunc) http.HandlerFunc {
				return handlerFunc
			},
		}

		api := GetAPIWithCMDMocks(mockedDataStore, &mocks.DownloadsGeneratorMock{}, authorisationMock)
=======
		mockFilesAPIClient := filesAPISDKMocks.ClienterMock{
			DeleteFileFunc: func(ctx context.Context, filePath string) error {
				return nil
			},
		}

		datasetPermissions := getAuthorisationHandlerMock()
		permissions := getAuthorisationHandlerMock()
		api := GetAPIWithCMDMocks(mockedDataStore, &mocks.DownloadsGeneratorMock{}, datasetPermissions, permissions)
		api.filesAPIClient = &mockFilesAPIClient
>>>>>>> 60a60401

		api.Router.ServeHTTP(w, r)

		So(w.Code, ShouldEqual, http.StatusNoContent)
		So(len(mockedDataStore.GetDatasetCalls()), ShouldEqual, 1)
		So(len(mockedDataStore.GetAllStaticVersionsCalls()), ShouldEqual, 1)
		So(len(mockFilesAPIClient.DeleteFileCalls()), ShouldEqual, 2)
		So(len(mockedDataStore.DeleteStaticDatasetVersionCalls()), ShouldEqual, 2)
		So(len(mockedDataStore.DeleteDatasetCalls()), ShouldEqual, 1)
	})

	Convey("A successful request to delete a static dataset with no versions returns 204 No Content", t, func() {
		r := createRequestWithAuth("DELETE", "http://localhost:22000/datasets/456", nil)
		w := httptest.NewRecorder()

		mockedDataStore := &storetest.StorerMock{
			GetDatasetFunc: func(context.Context, string) (*models.DatasetUpdate, error) {
				return &models.DatasetUpdate{
					ID: "456",
					Next: &models.Dataset{
						State: models.CreatedState,
						Type:  models.Static.String(),
					},
				}, nil
			},
			GetAllStaticVersionsFunc: func(context.Context, string, string, int, int) ([]*models.Version, int, error) {
				version := []*models.Version{}
				return version, 0, errs.ErrVersionsNotFound
			},
			DeleteDatasetFunc: func(context.Context, string) error {
				return nil
			},
		}

		authorisationMock := &authMock.MiddlewareMock{
			RequireFunc: func(permission string, handlerFunc http.HandlerFunc) http.HandlerFunc {
				return handlerFunc
			},
		}

		api := GetAPIWithCMDMocks(mockedDataStore, &mocks.DownloadsGeneratorMock{}, authorisationMock)

		api.Router.ServeHTTP(w, r)

		So(w.Code, ShouldEqual, http.StatusNoContent)
		So(len(mockedDataStore.GetDatasetCalls()), ShouldEqual, 1)
		So(len(mockedDataStore.DeleteDatasetCalls()), ShouldEqual, 1)
	})
}

func TestDeleteDatasetReturnsError(t *testing.T) {
	t.Parallel()
	Convey("When a request to delete a published dataset return status forbidden", t, func() {
		r := createRequestWithAuth("DELETE", "http://localhost:22000/datasets/123", nil)

		w := httptest.NewRecorder()
		mockedDataStore := &storetest.StorerMock{
			GetDatasetFunc: func(context.Context, string) (*models.DatasetUpdate, error) {
				return &models.DatasetUpdate{Current: &models.Dataset{State: models.PublishedState}}, nil
			},
			GetEditionsFunc: func(context.Context, string, string, int, int, bool) ([]*models.EditionUpdate, int, error) {
				return []*models.EditionUpdate{}, 0, nil
			},
			DeleteDatasetFunc: func(context.Context, string) error {
				return nil
			},
		}

		authorisationMock := &authMock.MiddlewareMock{
			RequireFunc: func(permission string, handlerFunc http.HandlerFunc) http.HandlerFunc {
				return handlerFunc
			},
		}

		api := GetAPIWithCMDMocks(mockedDataStore, &mocks.DownloadsGeneratorMock{}, authorisationMock)
		api.Router.ServeHTTP(w, r)

		So(w.Code, ShouldEqual, http.StatusForbidden)
		So(len(mockedDataStore.GetDatasetCalls()), ShouldEqual, 1)
		So(len(mockedDataStore.GetEditionsCalls()), ShouldEqual, 0)
		So(len(mockedDataStore.DeleteEditionCalls()), ShouldEqual, 0)
		So(len(mockedDataStore.DeleteDatasetCalls()), ShouldEqual, 0)
	})

	Convey("When the api cannot connect to datastore return an internal server error", t, func() {
		r := createRequestWithAuth("DELETE", "http://localhost:22000/datasets/123", nil)

		w := httptest.NewRecorder()

		mockedDataStore := &storetest.StorerMock{
			GetDatasetFunc: func(context.Context, string) (*models.DatasetUpdate, error) {
				return &models.DatasetUpdate{Next: &models.Dataset{State: models.CreatedState}}, nil
			},
			GetEditionsFunc: func(context.Context, string, string, int, int, bool) ([]*models.EditionUpdate, int, error) {
				return []*models.EditionUpdate{}, 0, nil
			},
			DeleteDatasetFunc: func(context.Context, string) error {
				return errs.ErrInternalServer
			},
		}

		authorisationMock := &authMock.MiddlewareMock{
			RequireFunc: func(permission string, handlerFunc http.HandlerFunc) http.HandlerFunc {
				return handlerFunc
			},
		}

		api := GetAPIWithCMDMocks(mockedDataStore, &mocks.DownloadsGeneratorMock{}, authorisationMock)
		api.Router.ServeHTTP(w, r)

		assertInternalServerErr(w)
		So(len(mockedDataStore.GetDatasetCalls()), ShouldEqual, 1)
		So(len(mockedDataStore.GetEditionsCalls()), ShouldEqual, 1)
		So(len(mockedDataStore.DeleteEditionCalls()), ShouldEqual, 0)
		So(len(mockedDataStore.DeleteDatasetCalls()), ShouldEqual, 1)
	})

	Convey("When the dataset document cannot be found return status not found ", t, func() {
		r := createRequestWithAuth("DELETE", "http://localhost:22000/datasets/123", nil)

		w := httptest.NewRecorder()

		mockedDataStore := &storetest.StorerMock{
			GetDatasetFunc: func(context.Context, string) (*models.DatasetUpdate, error) {
				return nil, errs.ErrDatasetNotFound
			},
			GetEditionsFunc: func(context.Context, string, string, int, int, bool) ([]*models.EditionUpdate, int, error) {
				return []*models.EditionUpdate{}, 0, nil
			},
			DeleteDatasetFunc: func(context.Context, string) error {
				return nil
			},
		}

		authorisationMock := &authMock.MiddlewareMock{
			RequireFunc: func(permission string, handlerFunc http.HandlerFunc) http.HandlerFunc {
				return handlerFunc
			},
		}

		api := GetAPIWithCMDMocks(mockedDataStore, &mocks.DownloadsGeneratorMock{}, authorisationMock)
		api.Router.ServeHTTP(w, r)

		So(w.Code, ShouldEqual, http.StatusNoContent)
		So(len(mockedDataStore.GetDatasetCalls()), ShouldEqual, 1)
		So(len(mockedDataStore.GetEditionsCalls()), ShouldEqual, 0)
		So(len(mockedDataStore.DeleteEditionCalls()), ShouldEqual, 0)
		So(len(mockedDataStore.UpdateDatasetCalls()), ShouldEqual, 0)
	})

	Convey("When the dataset document cannot be queried return status 500 ", t, func() {
		r := createRequestWithAuth("DELETE", "http://localhost:22000/datasets/123", nil)

		w := httptest.NewRecorder()

		mockedDataStore := &storetest.StorerMock{
			GetDatasetFunc: func(context.Context, string) (*models.DatasetUpdate, error) {
				return nil, errors.New("database is broken")
			},
			GetEditionsFunc: func(context.Context, string, string, int, int, bool) ([]*models.EditionUpdate, int, error) {
				return []*models.EditionUpdate{}, 0, nil
			},
			DeleteDatasetFunc: func(context.Context, string) error {
				return nil
			},
		}

		authorisationMock := &authMock.MiddlewareMock{
			RequireFunc: func(permission string, handlerFunc http.HandlerFunc) http.HandlerFunc {
				return handlerFunc
			},
		}

		api := GetAPIWithCMDMocks(mockedDataStore, &mocks.DownloadsGeneratorMock{}, authorisationMock)
		api.Router.ServeHTTP(w, r)

		assertInternalServerErr(w)
		So(len(mockedDataStore.GetDatasetCalls()), ShouldEqual, 1)
		So(len(mockedDataStore.GetEditionsCalls()), ShouldEqual, 0)
		So(len(mockedDataStore.UpdateDatasetCalls()), ShouldEqual, 0)
	})

	Convey("When the request is not authorised to delete the dataset return unauthorised and no database calls are made", t, func() {
		b := "{\"edition\":\"2017\",\"state\":\"created\",\"license\":\"ONS\",\"release_date\":\"2017-04-04\",\"version\":\"1\"}"
		r, err := http.NewRequest("DELETE", "http://localhost:22000/datasets/123", bytes.NewBufferString(b))
		So(err, ShouldBeNil)

		w := httptest.NewRecorder()
		mockedDataStore := &storetest.StorerMock{}

		authorisationMock := &authMock.MiddlewareMock{
			RequireFunc: func(permission string, handlerFunc http.HandlerFunc) http.HandlerFunc {
				return func(w http.ResponseWriter, r *http.Request) {
					w.WriteHeader(http.StatusUnauthorized)
				}

			},
		}

		api := GetAPIWithCMDMocks(mockedDataStore, &mocks.DownloadsGeneratorMock{}, authorisationMock)
		api.Router.ServeHTTP(w, r)

		So(w.Code, ShouldEqual, http.StatusUnauthorized)
		So(len(mockedDataStore.GetDatasetCalls()), ShouldEqual, 0)
		So(len(mockedDataStore.GetEditionsCalls()), ShouldEqual, 0)
		So(len(mockedDataStore.DeleteEditionCalls()), ShouldEqual, 0)
		So(len(mockedDataStore.DeleteDatasetCalls()), ShouldEqual, 0)
	})

	Convey("When the request is forbidden to delete the dataset return forbidden and no database calls are made", t, func() {
		b := "{\"edition\":\"2017\",\"state\":\"created\",\"license\":\"ONS\",\"release_date\":\"2017-04-04\",\"version\":\"1\"}"
		r, err := http.NewRequest("DELETE", "http://localhost:22000/datasets/123", bytes.NewBufferString(b))
		So(err, ShouldBeNil)

		w := httptest.NewRecorder()
		mockedDataStore := &storetest.StorerMock{}

		authorisationMock := &authMock.MiddlewareMock{
			RequireFunc: func(permission string, handlerFunc http.HandlerFunc) http.HandlerFunc {
				return func(w http.ResponseWriter, r *http.Request) {
					w.WriteHeader(http.StatusForbidden)
				}

			},
		}

		api := GetAPIWithCMDMocks(mockedDataStore, &mocks.DownloadsGeneratorMock{}, authorisationMock)
		api.Router.ServeHTTP(w, r)

		So(w.Code, ShouldEqual, http.StatusForbidden)
		So(len(mockedDataStore.GetDatasetCalls()), ShouldEqual, 0)
		So(len(mockedDataStore.GetEditionsCalls()), ShouldEqual, 0)
		So(len(mockedDataStore.DeleteEditionCalls()), ShouldEqual, 0)
		So(len(mockedDataStore.DeleteDatasetCalls()), ShouldEqual, 0)
	})

	Convey("When deleting a static dataset fails at DeleteStaticDatasetVersion, return internal server error", t, func() {
		r := createRequestWithAuth("DELETE", "http://localhost:22000/datasets/456", nil)
		w := httptest.NewRecorder()

		mockedDataStore := &storetest.StorerMock{
			GetDatasetFunc: func(context.Context, string) (*models.DatasetUpdate, error) {
				return &models.DatasetUpdate{
					Next: &models.Dataset{
						ID:    "456",
						Type:  models.Static.String(),
						State: models.CreatedState,
					},
				}, nil
			},
			GetAllStaticVersionsFunc: func(context.Context, string, string, int, int) ([]*models.Version, int, error) {
				versions := []*models.Version{
					{
						ID: "V1",
						Links: &models.VersionLinks{
							Dataset: &models.LinkObject{
								ID: "456",
							},
						},
					},
					{
						ID: "V2",
						Links: &models.VersionLinks{
							Dataset: &models.LinkObject{
								ID: "456",
							},
						},
					},
				}
				return versions, 1, nil
			},
			DeleteStaticDatasetVersionFunc: func(ctx context.Context, datasetID, editionID string, version int) error {
				return errs.ErrInternalServer
			},
		}

		datasetPermissions := getAuthorisationHandlerMock()
		permissions := getAuthorisationHandlerMock()
		api := GetAPIWithCMDMocks(mockedDataStore, &mocks.DownloadsGeneratorMock{}, datasetPermissions, permissions)
		api.Router.ServeHTTP(w, r)

		assertInternalServerErr(w)
		So(datasetPermissions.Required.Calls, ShouldEqual, 1)
		So(len(mockedDataStore.GetDatasetCalls()), ShouldEqual, 1)
		So(len(mockedDataStore.DeleteStaticDatasetVersionCalls()), ShouldEqual, 1)
	})

	Convey("When deleting a static dataset fails at DeleteFile, return internal server error", t, func() {
		r := createRequestWithAuth("DELETE", "http://localhost:22000/datasets/456", nil)
		w := httptest.NewRecorder()

		mockedDataStore := &storetest.StorerMock{
			GetDatasetFunc: func(context.Context, string) (*models.DatasetUpdate, error) {
				return &models.DatasetUpdate{
					Next: &models.Dataset{
						ID:    "456",
						Type:  models.Static.String(),
						State: models.CreatedState,
					},
				}, nil
			},
			GetAllStaticVersionsFunc: func(context.Context, string, string, int, int) ([]*models.Version, int, error) {
				versions := []*models.Version{
					{
						ID: "1",
						Links: &models.VersionLinks{
							Dataset: &models.LinkObject{
								ID: "456",
							},
						},
						Distributions: &[]models.Distribution{
							{
								Title:       "Distribution1",
								DownloadURL: "path/to/distribution1.txt",
							},
						},
					},
				}
				return versions, 1, nil
			},
		}

		mockFilesAPIClient := filesAPISDKMocks.ClienterMock{
			DeleteFileFunc: func(ctx context.Context, filePath string) error {
				return errors.New("files api returned an error")
			},
		}

<<<<<<< HEAD
		authorisationMock := &authMock.MiddlewareMock{
			RequireFunc: func(permission string, handlerFunc http.HandlerFunc) http.HandlerFunc {
				return handlerFunc
			},
		}

		api := GetAPIWithCMDMocks(mockedDataStore, &mocks.DownloadsGeneratorMock{}, authorisationMock)
=======
		datasetPermissions := getAuthorisationHandlerMock()
		permissions := getAuthorisationHandlerMock()
		api := GetAPIWithCMDMocks(mockedDataStore, &mocks.DownloadsGeneratorMock{}, datasetPermissions, permissions)
		api.filesAPIClient = &mockFilesAPIClient
>>>>>>> 60a60401
		api.Router.ServeHTTP(w, r)

		assertInternalServerErr(w)
		So(len(mockedDataStore.GetDatasetCalls()), ShouldEqual, 1)
		So(len(mockFilesAPIClient.DeleteFileCalls()), ShouldEqual, 1)
	})
}<|MERGE_RESOLUTION|>--- conflicted
+++ resolved
@@ -13,7 +13,7 @@
 	"testing"
 
 	clientsidentity "github.com/ONSdigital/dp-api-clients-go/v2/identity"
-	"github.com/ONSdigital/dp-authorisation/v2/authorisation/mock"
+
 	authMock "github.com/ONSdigital/dp-authorisation/v2/authorisation/mock"
 	"github.com/ONSdigital/dp-permissions-api/sdk"
 
@@ -48,6 +48,8 @@
 	datasetPayloadWithEmptyTopicsAndTypeStatic = `{"contacts":[{"email":"testing@hotmail.com","name":"John Cox","telephone":"01623 456789"}],"description":"census","keywords":["keyword"],"links":{"access_rights":{"href":"http://ons.gov.uk/accessrights"}},"title":"CensusEthnicity","theme":"population","state":"completed","id": "ageing-population-estimates", "next_release":"2016-04-04","publisher":{"name":"The office of national statistics","type":"government department","href":"https://www.ons.gov.uk/"},"type":"static","topics":[]}`
 	datasetPayloadWithEmptyContacts            = `{"contacts":[],"description":"census","keywords":["keyword"],"links":{"access_rights":{"href":"http://ons.gov.uk/accessrights"}},"title":"CensusEthnicity","theme":"population","state":"completed","id": "ageing-population-estimates", "next_release":"2016-04-04","publisher":{"name":"The office of national statistics","type":"government department","href":"https://www.ons.gov.uk/"},"type":"static","topics":["theme"]}`
 	datasetPayloadWithTypeStatic               = `{"id":"123","contacts":[{"email":"testing@hotmail.com","name":"John Cox","telephone":"01623 456789"}],"description":"census","links":{"access_rights":{"href":"http://ons.gov.uk/accessrights"}},"title":"CensusEthnicity","theme":"population","state":"completed","next_release":"2016-04-04","publisher":{"name":"The office of national statistics","type":"government department","href":"https://www.ons.gov.uk/"},"type":"static","keywords":["keyword","keyword 2"],"topics":["topic-0","topic-1"],"license":"Open Government Licence v3.0"}`
+
+	editionPayload = `"{\"edition\":\"2017\",\"state\":\"created\",\"license\":\"ONS\",\"release_date\":\"2017-04-04\",\"version\":\"1\"}"`
 
 	codeListAPIURL     = &neturl.URL{Scheme: "http", Host: "localhost:22400"}
 	datasetAPIURL      = &neturl.URL{Scheme: "http", Host: "localhost:22000"}
@@ -163,7 +165,7 @@
 
 	testIdentityClient := clientsidentity.New(cfg.ZebedeeURL)
 
-	permissionsChecker := &mock.PermissionsCheckerMock{
+	permissionsChecker := &authMock.PermissionsCheckerMock{
 		HasPermissionFunc: func(ctx context.Context, entityData sdk.EntityData, permission string, attributes map[string]string) (bool, error) {
 			return true, nil
 		},
@@ -227,11 +229,7 @@
 
 	testIdentityClient := clientsidentity.New(cfg.ZebedeeURL)
 
-	permissionsChecker := &mock.PermissionsCheckerMock{
-		// HasPermissionFunc: func(ctx context.Context, entityData permsdk.EntityData, permission string, attributes map[string]string) (bool, error) {
-		// 	return true, nil
-		// },
-	}
+	permissionsChecker := &authMock.PermissionsCheckerMock{}
 
 	return Setup(testContext, cfg, mux.NewRouter(), store.DataStore{Backend: mockedDataStore}, urlBuilder, mockedMapGeneratedDownloads, authorisationMock, enableURLRewriting, &mockStatemachineDatasetAPI, permissionsChecker, testIdentityClient)
 }
@@ -254,7 +252,7 @@
 func TestGetDatasetsUnauthorised(t *testing.T) {
 	t.Parallel()
 	Convey("When request is unauthorised ", t, func() {
-		r, err := http.NewRequest("GET", "http://localhost:22000/datasets", nil)
+		r, err := http.NewRequest("GET", "http://localhost:22000/datasets", http.NoBody)
 		So(err, ShouldBeNil)
 		w := httptest.NewRecorder()
 		mockedDataStore := &storetest.StorerMock{}
@@ -264,7 +262,6 @@
 				return func(w http.ResponseWriter, r *http.Request) {
 					w.WriteHeader(http.StatusUnauthorized)
 				}
-
 			},
 		}
 
@@ -280,7 +277,7 @@
 func TestGetDatasetsForbidden(t *testing.T) {
 	t.Parallel()
 	Convey("When the auth response is forbidden for get datasets, no database calls are made", t, func() {
-		r, err := http.NewRequest("GET", "http://localhost:22000/datasets", nil)
+		r, err := http.NewRequest("GET", "http://localhost:22000/datasets", http.NoBody)
 		So(err, ShouldBeNil)
 		w := httptest.NewRecorder()
 		mockedDataStore := &storetest.StorerMock{}
@@ -290,7 +287,6 @@
 				return func(w http.ResponseWriter, r *http.Request) {
 					w.WriteHeader(http.StatusForbidden)
 				}
-
 			},
 		}
 
@@ -587,7 +583,6 @@
 				return func(w http.ResponseWriter, r *http.Request) {
 					w.WriteHeader(http.StatusUnauthorized)
 				}
-
 			},
 		}
 
@@ -611,7 +606,6 @@
 				return func(w http.ResponseWriter, r *http.Request) {
 					w.WriteHeader(http.StatusForbidden)
 				}
-
 			},
 		}
 
@@ -1381,7 +1375,6 @@
 				return func(w http.ResponseWriter, r *http.Request) {
 					w.WriteHeader(http.StatusUnauthorized)
 				}
-
 			},
 		}
 
@@ -1404,7 +1397,6 @@
 				return func(w http.ResponseWriter, r *http.Request) {
 					w.WriteHeader(http.StatusForbidden)
 				}
-
 			},
 		}
 
@@ -2161,7 +2153,7 @@
 	})
 
 	Convey("When the request is not authorised to update dataset return status unauthorised", t, func() {
-		b := "{\"edition\":\"2017\",\"state\":\"created\",\"license\":\"ONS\",\"release_date\":\"2017-04-04\",\"version\":\"1\"}"
+		b := datasetPayload
 		r, err := http.NewRequest("PUT", "http://localhost:22000/datasets/123", bytes.NewBufferString(b))
 		So(err, ShouldBeNil)
 		w := httptest.NewRecorder()
@@ -2173,7 +2165,6 @@
 				return func(w http.ResponseWriter, r *http.Request) {
 					w.WriteHeader(http.StatusUnauthorized)
 				}
-
 			},
 		}
 
@@ -2184,11 +2175,10 @@
 
 		So(len(mockedDataStore.GetDatasetCalls()), ShouldEqual, 0)
 		So(len(mockedDataStore.UpdateDatasetCalls()), ShouldEqual, 0)
-
 	})
 
 	Convey("When the request is forbidden to update dataset return status forbidden", t, func() {
-		b := "{\"edition\":\"2017\",\"state\":\"created\",\"license\":\"ONS\",\"release_date\":\"2017-04-04\",\"version\":\"1\"}"
+		b := datasetPayload
 		r, err := http.NewRequest("PUT", "http://localhost:22000/datasets/123", bytes.NewBufferString(b))
 		So(err, ShouldBeNil)
 		w := httptest.NewRecorder()
@@ -2200,7 +2190,6 @@
 				return func(w http.ResponseWriter, r *http.Request) {
 					w.WriteHeader(http.StatusForbidden)
 				}
-
 			},
 		}
 
@@ -2211,7 +2200,6 @@
 
 		So(len(mockedDataStore.GetDatasetCalls()), ShouldEqual, 0)
 		So(len(mockedDataStore.UpdateDatasetCalls()), ShouldEqual, 0)
-
 	})
 
 	Convey("When updating the static dataset with a title that already exists returns 409 conflict", t, func() {
@@ -2407,26 +2395,20 @@
 			},
 		}
 
-<<<<<<< HEAD
-		authorisationMock := &authMock.MiddlewareMock{
-			RequireFunc: func(permission string, handlerFunc http.HandlerFunc) http.HandlerFunc {
-				return handlerFunc
-			},
-		}
-
-		api := GetAPIWithCMDMocks(mockedDataStore, &mocks.DownloadsGeneratorMock{}, authorisationMock)
-=======
+		authorisationMock := &authMock.MiddlewareMock{
+			RequireFunc: func(permission string, handlerFunc http.HandlerFunc) http.HandlerFunc {
+				return handlerFunc
+			},
+		}
+
 		mockFilesAPIClient := filesAPISDKMocks.ClienterMock{
 			DeleteFileFunc: func(ctx context.Context, filePath string) error {
 				return nil
 			},
 		}
 
-		datasetPermissions := getAuthorisationHandlerMock()
-		permissions := getAuthorisationHandlerMock()
-		api := GetAPIWithCMDMocks(mockedDataStore, &mocks.DownloadsGeneratorMock{}, datasetPermissions, permissions)
+		api := GetAPIWithCMDMocks(mockedDataStore, &mocks.DownloadsGeneratorMock{}, authorisationMock)
 		api.filesAPIClient = &mockFilesAPIClient
->>>>>>> 60a60401
 
 		api.Router.ServeHTTP(w, r)
 
@@ -2532,6 +2514,9 @@
 			RequireFunc: func(permission string, handlerFunc http.HandlerFunc) http.HandlerFunc {
 				return handlerFunc
 			},
+			ParseFunc: func(token string) (*sdk.EntityData, error) {
+				return &sdk.EntityData{UserID: "admin"}, nil
+			},
 		}
 
 		api := GetAPIWithCMDMocks(mockedDataStore, &mocks.DownloadsGeneratorMock{}, authorisationMock)
@@ -2610,7 +2595,7 @@
 	})
 
 	Convey("When the request is not authorised to delete the dataset return unauthorised and no database calls are made", t, func() {
-		b := "{\"edition\":\"2017\",\"state\":\"created\",\"license\":\"ONS\",\"release_date\":\"2017-04-04\",\"version\":\"1\"}"
+		b := editionPayload
 		r, err := http.NewRequest("DELETE", "http://localhost:22000/datasets/123", bytes.NewBufferString(b))
 		So(err, ShouldBeNil)
 
@@ -2622,7 +2607,6 @@
 				return func(w http.ResponseWriter, r *http.Request) {
 					w.WriteHeader(http.StatusUnauthorized)
 				}
-
 			},
 		}
 
@@ -2637,7 +2621,7 @@
 	})
 
 	Convey("When the request is forbidden to delete the dataset return forbidden and no database calls are made", t, func() {
-		b := "{\"edition\":\"2017\",\"state\":\"created\",\"license\":\"ONS\",\"release_date\":\"2017-04-04\",\"version\":\"1\"}"
+		b := editionPayload
 		r, err := http.NewRequest("DELETE", "http://localhost:22000/datasets/123", bytes.NewBufferString(b))
 		So(err, ShouldBeNil)
 
@@ -2649,7 +2633,6 @@
 				return func(w http.ResponseWriter, r *http.Request) {
 					w.WriteHeader(http.StatusForbidden)
 				}
-
 			},
 		}
 
@@ -2703,13 +2686,16 @@
 			},
 		}
 
-		datasetPermissions := getAuthorisationHandlerMock()
-		permissions := getAuthorisationHandlerMock()
-		api := GetAPIWithCMDMocks(mockedDataStore, &mocks.DownloadsGeneratorMock{}, datasetPermissions, permissions)
+		authorisationMock := &authMock.MiddlewareMock{
+			RequireFunc: func(permission string, handlerFunc http.HandlerFunc) http.HandlerFunc {
+				return handlerFunc
+			},
+		}
+
+		api := GetAPIWithCMDMocks(mockedDataStore, &mocks.DownloadsGeneratorMock{}, authorisationMock)
 		api.Router.ServeHTTP(w, r)
 
 		assertInternalServerErr(w)
-		So(datasetPermissions.Required.Calls, ShouldEqual, 1)
 		So(len(mockedDataStore.GetDatasetCalls()), ShouldEqual, 1)
 		So(len(mockedDataStore.DeleteStaticDatasetVersionCalls()), ShouldEqual, 1)
 	})
@@ -2755,20 +2741,14 @@
 			},
 		}
 
-<<<<<<< HEAD
-		authorisationMock := &authMock.MiddlewareMock{
-			RequireFunc: func(permission string, handlerFunc http.HandlerFunc) http.HandlerFunc {
-				return handlerFunc
-			},
-		}
-
-		api := GetAPIWithCMDMocks(mockedDataStore, &mocks.DownloadsGeneratorMock{}, authorisationMock)
-=======
-		datasetPermissions := getAuthorisationHandlerMock()
-		permissions := getAuthorisationHandlerMock()
-		api := GetAPIWithCMDMocks(mockedDataStore, &mocks.DownloadsGeneratorMock{}, datasetPermissions, permissions)
+		authorisationMock := &authMock.MiddlewareMock{
+			RequireFunc: func(permission string, handlerFunc http.HandlerFunc) http.HandlerFunc {
+				return handlerFunc
+			},
+		}
+
+		api := GetAPIWithCMDMocks(mockedDataStore, &mocks.DownloadsGeneratorMock{}, authorisationMock)
 		api.filesAPIClient = &mockFilesAPIClient
->>>>>>> 60a60401
 		api.Router.ServeHTTP(w, r)
 
 		assertInternalServerErr(w)
