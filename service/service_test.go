--- conflicted
+++ resolved
@@ -283,21 +283,13 @@
 
 		Convey("Given that all dependencies are successfully initialised", func() {
 			initMock := &serviceMock.InitialiserMock{
-<<<<<<< HEAD
 				DoGetMongoDBFunc:                 funcDoGetMongoDBOk,
 				DoGetGraphDBFunc:                 funcDoGetGraphDBOk,
+				DoGetFilesAPIClientFunc:          funcDoGetFilesAPIClientOk,
 				DoGetKafkaProducerFunc:           funcDoGetKafkaProducerOk,
 				DoGetHealthCheckFunc:             funcDoGetHealthcheckOk,
 				DoGetHTTPServerFunc:              funcDoGetHTTPServer,
 				DoGetAuthorisationMiddlewareFunc: funcDoGetAuthOk,
-=======
-				DoGetMongoDBFunc:        funcDoGetMongoDBOk,
-				DoGetGraphDBFunc:        funcDoGetGraphDBOk,
-				DoGetFilesAPIClientFunc: funcDoGetFilesAPIClientOk,
-				DoGetKafkaProducerFunc:  funcDoGetKafkaProducerOk,
-				DoGetHealthCheckFunc:    funcDoGetHealthcheckOk,
-				DoGetHTTPServerFunc:     funcDoGetHTTPServer,
->>>>>>> 60a60401
 			}
 			svcErrors := make(chan error, 1)
 			svcList := service.NewServiceList(initMock)
@@ -368,21 +360,13 @@
 
 		Convey("Given that all dependencies are successfully initialised but the http server fails", func() {
 			initMock := &serviceMock.InitialiserMock{
-<<<<<<< HEAD
 				DoGetMongoDBFunc:                 funcDoGetMongoDBOk,
 				DoGetGraphDBFunc:                 funcDoGetGraphDBOk,
+				DoGetFilesAPIClientFunc:          funcDoGetFilesAPIClientOk,
 				DoGetKafkaProducerFunc:           funcDoGetKafkaProducerOk,
 				DoGetHealthCheckFunc:             funcDoGetHealthcheckOk,
-				DoGetHTTPServerFunc:              funcDoGetFailingHTTPSerer,
+				DoGetHTTPServerFunc:              funcDoGetFailingHTTPServer,
 				DoGetAuthorisationMiddlewareFunc: funcDoGetAuthOk,
-=======
-				DoGetMongoDBFunc:        funcDoGetMongoDBOk,
-				DoGetGraphDBFunc:        funcDoGetGraphDBOk,
-				DoGetFilesAPIClientFunc: funcDoGetFilesAPIClientOk,
-				DoGetKafkaProducerFunc:  funcDoGetKafkaProducerOk,
-				DoGetHealthCheckFunc:    funcDoGetHealthcheckOk,
-				DoGetHTTPServerFunc:     funcDoGetFailingHTTPServer,
->>>>>>> 60a60401
 			}
 			svcErrors := make(chan error, 1)
 			svcList := service.NewServiceList(initMock)
