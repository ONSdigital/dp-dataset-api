package service

import (
	"context"
	"net/http"
	neturl "net/url"
	"slices"
	"sync"

	clientsidentity "github.com/ONSdigital/dp-api-clients-go/v2/identity"
	"github.com/ONSdigital/dp-authorisation/auth"
	"github.com/ONSdigital/dp-dataset-api/api"
	"github.com/ONSdigital/dp-dataset-api/application"
	"github.com/ONSdigital/dp-dataset-api/config"
	"github.com/ONSdigital/dp-dataset-api/download"
	adapter "github.com/ONSdigital/dp-dataset-api/kafka"
	"github.com/ONSdigital/dp-dataset-api/models"
	"github.com/ONSdigital/dp-dataset-api/schema"
	"github.com/ONSdigital/dp-dataset-api/store"
	storetest "github.com/ONSdigital/dp-dataset-api/store/datastoretest"
	"github.com/ONSdigital/dp-dataset-api/url"
	kafka "github.com/ONSdigital/dp-kafka/v4"
	dphandlers "github.com/ONSdigital/dp-net/v2/handlers"
	dphttp "github.com/ONSdigital/dp-net/v2/http"
	"github.com/ONSdigital/log.go/v2/log"
	"github.com/gorilla/mux"
	"github.com/justinas/alice"
	"github.com/pkg/errors"
	"go.opentelemetry.io/contrib/instrumentation/github.com/gorilla/mux/otelmux"
	"go.opentelemetry.io/contrib/instrumentation/net/http/otelhttp"
)

// check that DatsetAPIStore satifies the store.Storer interface
var _ store.Storer = (*DatsetAPIStore)(nil)

// DatsetAPIStore is a wrapper which embeds Neo4j Mongo structs which between them satisfy the store.Storer interface.
type DatsetAPIStore struct {
	store.MongoDB
	store.GraphDB
}

// Service contains all the configs, server and clients to run the Dataset API
type Service struct {
	config                              *config.Configuration
	serviceList                         *ExternalServiceList
	graphDB                             store.GraphDB
	graphDBErrorConsumer                Closer
	mongoDB                             store.MongoDB
	generateCMDDownloadsProducer        kafka.IProducer
	generateCantabularDownloadsProducer kafka.IProducer
	identityClient                      *clientsidentity.Client
	server                              HTTPServer
	healthCheck                         HealthChecker
	api                                 *api.DatasetAPI
	smDS                                *application.StateMachineDatasetAPI
}

var stateMachine *application.StateMachine
var stateMachineInit sync.Once

func GetListTransitions() []application.Transition {
	publishedTransition := application.Transition{
		Label:                "published",
		TargetState:          application.Published,
		AlllowedSourceStates: []string{"created", "associated", "published"},
		Type:                 "v4",
	}

	associatedTransition := application.Transition{
		Label:                "associated",
		TargetState:          application.Associated,
		AlllowedSourceStates: []string{"edition-confirmed", "associated"},
		Type:                 "v4",
	}

	edconfirmedTransition := application.Transition{
		Label:                "edition-confirmed",
		TargetState:          application.EditionConfirmed,
		AlllowedSourceStates: []string{"completed", "edition-confirmed"},
		Type:                 "v4",
	}

	return []application.Transition{publishedTransition,
		associatedTransition, edconfirmedTransition}
}

func GetListCantabularTransitions() []application.Transition {
	publishedTransition := application.Transition{
		Label:                "published",
		TargetState:          application.Published,
		AlllowedSourceStates: []string{"created"},
		Type:                 "cantabular_flexible_table",
	}

	associatedTransition := application.Transition{
		Label:                "associated",
		TargetState:          application.Associated,
		AlllowedSourceStates: []string{"edition-confirmed", "associated"},
		Type:                 "cantabular_flexible_table",
	}

	edconfirmedTransition := application.Transition{
		Label:                "edition-confirmed",
		TargetState:          application.EditionConfirmed,
		AlllowedSourceStates: []string{"completed", "edition-confirmed"},
		Type:                 "cantabular_flexible_table",
	}

	return []application.Transition{publishedTransition,
		associatedTransition, edconfirmedTransition}
}

func GetStateMachine(ctx context.Context, dataStore store.DataStore) *application.StateMachine {
	stateMachineInit.Do(func() {
		states := []application.State{application.Published, application.EditionConfirmed, application.Associated}
		transitions := slices.Concat(GetListTransitions(), GetListCantabularTransitions())
		stateMachine = application.NewStateMachine(ctx, states, transitions, dataStore)
	})
	return stateMachine
}

// New creates a new service
func New(cfg *config.Configuration, serviceList *ExternalServiceList) *Service {
	svc := &Service{
		config:      cfg,
		serviceList: serviceList,
	}
	return svc
}

// SetServer sets the http server for a service
func (svc *Service) SetServer(server HTTPServer) {
	svc.server = server
}

// SetHealthCheck sets the healthchecker for a service
func (svc *Service) SetHealthCheck(healthCheck HealthChecker) {
	svc.healthCheck = healthCheck
}

// SetDownloadsProducer sets the downloads kafka producer for a service
func (svc *Service) SetDownloadsProducer(producer kafka.IProducer) {
	svc.generateCMDDownloadsProducer = producer
}

// SetMongoDB sets the mongoDB connection for a service
func (svc *Service) SetMongoDB(mongoDB store.MongoDB) {
	svc.mongoDB = mongoDB
}

// SetGraphDB sets the graphDB connection for a service
func (svc *Service) SetGraphDB(graphDB store.GraphDB) {
	svc.graphDB = graphDB
}

// SetGraphDBErrorConsumer sets the graphDB error consumer for a service
func (svc *Service) SetGraphDBErrorConsumer(graphDBErrorConsumer Closer) {
	svc.graphDBErrorConsumer = graphDBErrorConsumer
}

// Run the service
func (svc *Service) Run(ctx context.Context, buildTime, gitCommit, version string, svcErrors chan error) (err error) {
	// Copilot used to move initMongoDB and initGraphDB functions out of Run
	if err := svc.initMongoDB(ctx); err != nil {
		return err
	}

	if err := svc.initGraphDB(ctx); err != nil {
		return err
	}

	ds := store.DataStore{Backend: DatsetAPIStore{svc.mongoDB, svc.graphDB}}

	// Get GenerateDownloads Kafka Producer
	if !svc.config.EnablePrivateEndpoints {
		log.Info(ctx, "skipping kafka producer creation, because it is not required by the enabled endpoints", log.Data{
			"EnablePrivateEndpoints": svc.config.EnablePrivateEndpoints,
		})
	} else {
		svc.generateCMDDownloadsProducer, err = svc.serviceList.GetProducer(ctx, svc.config, svc.config.GenerateDownloadsTopic)
		if err != nil {
			log.Fatal(ctx, "could not obtain generate downloads producer for CMD", err)
			return err
		}
		svc.generateCantabularDownloadsProducer, err = svc.serviceList.GetProducer(ctx, svc.config, svc.config.CantabularExportStartTopic)
		if err != nil {
			log.Fatal(ctx, "could not obtain generate downloads producer for cantabular", err)
			return err
		}
	}

	downloadGeneratorCantabular := &download.CantabularGenerator{
		Producer:   adapter.NewProducerAdapter(svc.generateCantabularDownloadsProducer),
		Marshaller: schema.GenerateCantabularDownloadsEvent,
	}

	downloadGeneratorCMD := &download.CMDGenerator{
		Producer:   adapter.NewProducerAdapter(svc.generateCMDDownloadsProducer),
		Marshaller: schema.GenerateCMDDownloadsEvent,
	}

	downloadGenerators := map[models.DatasetType]api.DownloadsGenerator{
		models.CantabularBlob:              downloadGeneratorCantabular,
		models.CantabularTable:             downloadGeneratorCantabular,
		models.CantabularFlexibleTable:     downloadGeneratorCantabular,
		models.CantabularMultivariateTable: downloadGeneratorCantabular,
		models.Filterable:                  downloadGeneratorCMD,
	}

	smDownloadGenerators := map[models.DatasetType]application.DownloadsGenerator{
		models.CantabularBlob:              downloadGeneratorCantabular,
		models.CantabularTable:             downloadGeneratorCantabular,
		models.CantabularFlexibleTable:     downloadGeneratorCantabular,
		models.CantabularMultivariateTable: downloadGeneratorCantabular,
		models.Filterable:                  downloadGeneratorCMD,
	}

	// Get Identity Client (only if private endpoints are enabled)
	if svc.config.EnablePrivateEndpoints {
		svc.identityClient = clientsidentity.New(svc.config.ZebedeeURL)
	}

	// Get HealthCheck
	svc.healthCheck, err = svc.serviceList.GetHealthCheck(svc.config, buildTime, gitCommit, version)
	if err != nil {
		log.Fatal(ctx, "could not instantiate healthcheck", err)
		return err
	}
	if err := svc.registerCheckers(ctx); err != nil {
		return errors.Wrap(err, "unable to register checkers")
	}

	// Get HTTP router and server with middleware
	r := mux.NewRouter()
	m := svc.createMiddleware(svc.config)

	if svc.config.OtelEnabled {
		r.Use(otelmux.Middleware(svc.config.OTServiceName))
		svc.server = svc.serviceList.GetHTTPServer(svc.config.BindAddr, m.Then(otelhttp.NewHandler(r, "/")))
	} else {
		svc.server = svc.serviceList.GetHTTPServer(svc.config.BindAddr, m.Then(r))
	}

	// Create Dataset API
	urlBuilder, err := createURLBuilder(svc.config)
	if err != nil {
		log.Error(ctx, "failed to create URL builder", err)
		return err
	}

	enableURLRewriting := svc.config.EnableURLRewriting
	if enableURLRewriting {
		log.Info(ctx, "URL rewriting enabled")
	}

	datasetPermissions, permissions := getAuthorisationHandlers(ctx, svc.config)
<<<<<<< HEAD
	sm := GetStateMachine(ctx, ds)
	svc.smDS = application.Setup(ds, smDownloadGenerators, sm)
	svc.api = api.Setup(ctx, svc.config, r, ds, urlBuilder, downloadGenerators, datasetPermissions, permissions, svc.smDS)
=======
	svc.api = api.Setup(ctx, svc.config, r, ds, urlBuilder, downloadGenerators, datasetPermissions, permissions, enableURLRewriting)
>>>>>>> 4aee14ac

	svc.healthCheck.Start(ctx)

	// Log kafka producer errors in parallel go-routine
	if svc.config.EnablePrivateEndpoints {
		svc.generateCMDDownloadsProducer.LogErrors(ctx)
		svc.generateCantabularDownloadsProducer.LogErrors(ctx)
	}

	// Run the http server in a new go-routine
	go func() {
		if err := svc.server.ListenAndServe(); err != nil {
			svcErrors <- errors.Wrap(err, "failure in http listen and serve")
		}
	}()

	return nil
}

func (svc *Service) initMongoDB(ctx context.Context) error {
	var err error
	svc.mongoDB, err = svc.serviceList.GetMongoDB(ctx, svc.config.MongoConfig)
	if err != nil {
		log.Error(ctx, "could not obtain mongo session", err)
	}
	return err
}

func (svc *Service) initGraphDB(ctx context.Context) error {
	var err error
	if !svc.config.EnablePrivateEndpoints || svc.config.DisableGraphDBDependency {
		log.Info(ctx, "skipping graph DB client creation, because it is not required by the enabled endpoints", log.Data{
			"EnablePrivateEndpoints": svc.config.EnablePrivateEndpoints,
		})
		svc.graphDB = &storetest.GraphDBMock{
			SetInstanceIsPublishedFunc: func(context.Context, string) error {
				return nil
			},
		}
	} else {
		svc.graphDB, svc.graphDBErrorConsumer, err = svc.serviceList.GetGraphDB(ctx)
		if err != nil {
			log.Fatal(ctx, "failed to initialise graph driver", err)
		}
	}
	return err
}

func createURLBuilder(config *config.Configuration) (*url.Builder, error) {
	websiteURL, err := neturl.Parse(config.WebsiteURL)
	if err != nil {
		return nil, errors.Wrap(err, "unable to parse websiteURL from config")
	}

	downloadServiceURL, err := neturl.Parse(config.DownloadServiceURL)
	if err != nil {
		return nil, errors.Wrap(err, "unable to parse downloadServiceURL from config")
	}

	datasetAPIURL, err := neturl.Parse(config.DatasetAPIURL)
	if err != nil {
		return nil, errors.Wrap(err, "unable to parse datasetAPIURL from config")
	}

	codeListAPIURL, err := neturl.Parse(config.CodeListAPIURL)
	if err != nil {
		return nil, errors.Wrap(err, "unable to parse codeListAPIURL from config")
	}

	importAPIURL, err := neturl.Parse(config.ImportAPIURL)
	if err != nil {
		return nil, errors.Wrap(err, "unable to parse importAPIURL from config")
	}

	return url.NewBuilder(websiteURL, downloadServiceURL, datasetAPIURL, codeListAPIURL, importAPIURL), nil
}

func getAuthorisationHandlers(ctx context.Context, cfg *config.Configuration) (datasetPermissions, permissions api.AuthHandler) {
	if !cfg.EnablePermissionsAuth {
		log.Info(ctx, "feature flag not enabled defaulting to nop auth impl", log.Data{"feature": "ENABLE_PERMISSIONS_AUTH"})
		return &auth.NopHandler{}, &auth.NopHandler{}
	}

	log.Info(ctx, "feature flag enabled", log.Data{"feature": "ENABLE_PERMISSIONS_AUTH"})

	authClient := auth.NewPermissionsClient(dphttp.NewClient())
	authVerifier := auth.DefaultPermissionsVerifier()

	// for checking caller permissions when we have a datasetID, collection ID and user/service token
	datasetPermissions = auth.NewHandler(
		auth.NewDatasetPermissionsRequestBuilder(cfg.ZebedeeURL, "dataset_id", mux.Vars),
		authClient,
		authVerifier,
	)

	// for checking caller permissions when we only have a user/service token
	permissions = auth.NewHandler(
		auth.NewPermissionsRequestBuilder(cfg.ZebedeeURL),
		authClient,
		authVerifier,
	)

	return datasetPermissions, permissions
}

// CreateMiddleware creates an Alice middleware chain of handlers
// to forward collectionID from cookie from header
func (svc *Service) createMiddleware(cfg *config.Configuration) alice.Chain {
	// healthcheck
	healthcheckHandler := newMiddleware(svc.healthCheck.Handler, "/health")
	middleware := alice.New(healthcheckHandler)

	// Only add the identity middleware when running in publishing.
	if cfg.EnablePrivateEndpoints {
		middleware = middleware.Append(dphandlers.IdentityWithHTTPClient(svc.identityClient))
	}

	// collection ID
	middleware = middleware.Append(dphandlers.CheckHeader(dphandlers.CollectionID))

	return middleware
}

// newMiddleware creates a new http.Handler to intercept /health requests.
func newMiddleware(healthcheckHandler func(http.ResponseWriter, *http.Request), path string) func(http.Handler) http.Handler {
	return func(h http.Handler) http.Handler {
		return http.HandlerFunc(func(w http.ResponseWriter, req *http.Request) {
			if req.Method == "GET" && req.URL.Path == path {
				healthcheckHandler(w, req)
				return
			} else if req.Method == "GET" && req.URL.Path == "/healthcheck" {
				http.NotFound(w, req)
				return
			}

			h.ServeHTTP(w, req)
		})
	}
}

// Close gracefully shuts the service down in the required order, with timeout
func (svc *Service) Close(ctx context.Context) error {
	timeout := svc.config.GracefulShutdownTimeout
	log.Info(ctx, "commencing graceful shutdown", log.Data{"graceful_shutdown_timeout": timeout})
	shutdownContext, cancel := context.WithTimeout(ctx, timeout)
	hasShutdownError := false

	// Gracefully shutdown the application closing any open resources.
	go func() {
		defer cancel()

		// stop healthcheck, as it depends on everything else
		if svc.serviceList.HealthCheck {
			svc.healthCheck.Stop()
		}

		// stop any incoming requests
		if err := svc.server.Shutdown(shutdownContext); err != nil {
			log.Error(shutdownContext, "failed to shutdown http server", err)
			hasShutdownError = true
		}

		// Close MongoDB (if it exists)
		if svc.serviceList.MongoDB {
			if err := svc.mongoDB.Close(shutdownContext); err != nil {
				log.Error(shutdownContext, "failed to close mongo db session", err)
				hasShutdownError = true
			}
		}

		// Close GenerateDownloadsProducer (if it exists)
		if svc.serviceList.GenerateDownloadsProducer {
			log.Info(shutdownContext, "closing generated downloads kafka producer", log.Data{"producer": "DimensionExtracted"})
			if err := svc.generateCMDDownloadsProducer.Close(shutdownContext); err != nil {
				log.Warn(shutdownContext, "error while closing generated downloads kafka producer", log.Data{"producer": "DimensionExtracted", "err": err.Error()})
			}
			log.Info(shutdownContext, "closed generated downloads kafka producer", log.Data{"producer": "DimensionExtracted"})
		}

		// Close GraphDB (if it exists)
		if svc.serviceList.Graph {
			if err := svc.graphDB.Close(shutdownContext); err != nil {
				log.Error(shutdownContext, "failed to close graph db", err)
				hasShutdownError = true
			}

			if err := svc.graphDBErrorConsumer.Close(shutdownContext); err != nil {
				log.Error(shutdownContext, "failed to close graph db error consumer", err)
				hasShutdownError = true
			}
		}
	}()

	// wait for shutdown success (via cancel) or failure (timeout)
	<-shutdownContext.Done()

	// timeout expired
	if shutdownContext.Err() == context.DeadlineExceeded {
		log.Error(shutdownContext, "shutdown timed out", shutdownContext.Err())
		return shutdownContext.Err()
	}

	// other error
	if hasShutdownError {
		err := errors.New("failed to shutdown gracefully")
		log.Error(shutdownContext, "failed to shutdown gracefully ", err)
		return err
	}

	log.Info(shutdownContext, "graceful shutdown was successful")
	return nil
}

// registerCheckers adds the checkers for the provided clients to the health check object
func (svc *Service) registerCheckers(ctx context.Context) (err error) {
	hasErrors := false

	// If feature flag for Publishing mode is disabled then don't do health checks
	if svc.config.EnablePrivateEndpoints {
		log.Info(ctx, "private endpoints enabled: adding kafka and zebedee health checks")
		if err = svc.healthCheck.AddCheck("Zebedee", svc.identityClient.Checker); err != nil {
			hasErrors = true
			log.Error(ctx, "error adding check for zebedeee", err)
		}

		if err = svc.healthCheck.AddCheck("Kafka Generate Downloads Producer", svc.generateCMDDownloadsProducer.Checker); err != nil {
			hasErrors = true
			log.Error(ctx, "error adding check for CMD kafka downloads producer", err)
		}

		if err = svc.healthCheck.AddCheck("Kafka Generate Cantabular Downloads Producer", svc.generateCantabularDownloadsProducer.Checker); err != nil {
			hasErrors = true
			log.Error(ctx, "error adding check for cantabular kafka downloads producer", err)
		}

		// If running Catabular Locally then don't do health checks against GraphDB
		if !svc.config.DisableGraphDBDependency {
			log.Info(ctx, "private endpoints enabled: adding graph db health check")
			if err = svc.healthCheck.AddCheck("Graph DB", svc.graphDB.Checker); err != nil {
				hasErrors = true
				log.Error(ctx, "error adding check for graph db", err)
			}
		}
	}

	if err = svc.healthCheck.AddCheck("Mongo DB", svc.mongoDB.Checker); err != nil {
		hasErrors = true
		log.Error(ctx, "error adding check for mongo db", err)
	}

	if hasErrors {
		return errors.New("Error(s) registering checkers for healthcheck")
	}
	return nil
}<|MERGE_RESOLUTION|>--- conflicted
+++ resolved
@@ -254,13 +254,10 @@
 	}
 
 	datasetPermissions, permissions := getAuthorisationHandlers(ctx, svc.config)
-<<<<<<< HEAD
 	sm := GetStateMachine(ctx, ds)
 	svc.smDS = application.Setup(ds, smDownloadGenerators, sm)
-	svc.api = api.Setup(ctx, svc.config, r, ds, urlBuilder, downloadGenerators, datasetPermissions, permissions, svc.smDS)
-=======
-	svc.api = api.Setup(ctx, svc.config, r, ds, urlBuilder, downloadGenerators, datasetPermissions, permissions, enableURLRewriting)
->>>>>>> 4aee14ac
+	//svc.api = api.Setup(ctx, svc.config, r, ds, urlBuilder, downloadGenerators, datasetPermissions, permissions, svc.smDS)
+	svc.api = api.Setup(ctx, svc.config, r, ds, urlBuilder, downloadGenerators, datasetPermissions, permissions, enableURLRewriting, svc.smDS)
 
 	svc.healthCheck.Start(ctx)
 
