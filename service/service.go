package service

import (
	"context"
	"net/http"
<<<<<<< HEAD
	"sync"
=======
	neturl "net/url"
>>>>>>> 10295246

	clientsidentity "github.com/ONSdigital/dp-api-clients-go/v2/identity"
	"github.com/ONSdigital/dp-authorisation/auth"
	"github.com/ONSdigital/dp-dataset-api/api"
	"github.com/ONSdigital/dp-dataset-api/application"
	"github.com/ONSdigital/dp-dataset-api/config"
	"github.com/ONSdigital/dp-dataset-api/download"
	adapter "github.com/ONSdigital/dp-dataset-api/kafka"
	"github.com/ONSdigital/dp-dataset-api/models"
	"github.com/ONSdigital/dp-dataset-api/schema"
	"github.com/ONSdigital/dp-dataset-api/store"
	storetest "github.com/ONSdigital/dp-dataset-api/store/datastoretest"
	"github.com/ONSdigital/dp-dataset-api/url"
	kafka "github.com/ONSdigital/dp-kafka/v4"
	dphandlers "github.com/ONSdigital/dp-net/v2/handlers"
	dphttp "github.com/ONSdigital/dp-net/v2/http"
	"github.com/ONSdigital/log.go/v2/log"
	"github.com/gorilla/mux"
	"github.com/justinas/alice"
	"github.com/pkg/errors"
	"go.opentelemetry.io/contrib/instrumentation/github.com/gorilla/mux/otelmux"
	"go.opentelemetry.io/contrib/instrumentation/net/http/otelhttp"
)

// check that DatsetAPIStore satifies the store.Storer interface
var _ store.Storer = (*DatsetAPIStore)(nil)

// DatsetAPIStore is a wrapper which embeds Neo4j Mongo structs which between them satisfy the store.Storer interface.
type DatsetAPIStore struct {
	store.MongoDB
	store.GraphDB
}

// Service contains all the configs, server and clients to run the Dataset API
type Service struct {
	config                              *config.Configuration
	serviceList                         *ExternalServiceList
	graphDB                             store.GraphDB
	graphDBErrorConsumer                Closer
	mongoDB                             store.MongoDB
	generateCMDDownloadsProducer        kafka.IProducer
	generateCantabularDownloadsProducer kafka.IProducer
	identityClient                      *clientsidentity.Client
	server                              HTTPServer
	healthCheck                         HealthChecker
	api                                 *api.DatasetAPI
	smDS                                *application.StateMachineDatasetAPI
}

var stateMachine *application.StateMachine
var stateMachineInit sync.Once

func GetListTransitions() []application.Transition {

	publishedTransition := application.Transition{
		Label:                "published",
		TargetState:          application.Published,
		AlllowedSourceStates: []string{"created", "associated", "published"},
	}

	associatedTransition := application.Transition{
		Label:                "associated",
		TargetState:          application.Associated,
		AlllowedSourceStates: []string{"edition-confirmed", "associated"},
	}

	edconfirmedTransition := application.Transition{
		Label:                "edition-confirmed",
		TargetState:          application.EditionConfirmed,
		AlllowedSourceStates: []string{"completed", "edition-confirmed"},
	}

	completedTransition := application.Transition{
		Label:                "completed",
		TargetState:          application.Completed,
		AlllowedSourceStates: []string{"submitted", "completed"},
	}

	submittedTransition := application.Transition{
		Label:                "submitted",
		TargetState:          application.Submitted,
		AlllowedSourceStates: []string{"created", "submitted"},
	}

	failedTransition := application.Transition{
		Label:                "failed",
		TargetState:          application.Failed,
		AlllowedSourceStates: []string{"submitted"},
	}

	detachedTransition := application.Transition{
		Label:                "detached",
		TargetState:          application.Detached,
		AlllowedSourceStates: []string{"edition-confirmed"},
	}

	return []application.Transition{publishedTransition,
		associatedTransition, edconfirmedTransition,
		completedTransition, submittedTransition,
		detachedTransition, failedTransition}
}

func GetListCantabularTransitions() []application.Transition {
	publishedTransition := application.Transition{
		Label:                "published",
		TargetState:          application.Published,
		AlllowedSourceStates: []string{"created"},
	}

	associatedTransition := application.Transition{
		Label:                "associated",
		TargetState:          application.Associated,
		AlllowedSourceStates: []string{"edition-confirmed", "associated"},
	}

	edconfirmedTransition := application.Transition{
		Label:                "edition-confirmed",
		TargetState:          application.EditionConfirmed,
		AlllowedSourceStates: []string{"completed", "edition-confirmed"},
	}

	completedTransition := application.Transition{
		Label:                "completed",
		TargetState:          application.Completed,
		AlllowedSourceStates: []string{"submitted", "completed"},
	}

	submittedTransition := application.Transition{
		Label:                "submitted",
		TargetState:          application.Submitted,
		AlllowedSourceStates: []string{"created", "submitted"},
	}

	failedTransition := application.Transition{
		Label:                "failed",
		TargetState:          application.Failed,
		AlllowedSourceStates: []string{"submitted"},
	}

	detachedTransition := application.Transition{
		Label:                "detached",
		TargetState:          application.Detached,
		AlllowedSourceStates: []string{"edition-confirmed"},
	}

	return []application.Transition{publishedTransition,
		associatedTransition, edconfirmedTransition,
		completedTransition, submittedTransition,
		detachedTransition, failedTransition}
}

func GetStateMachine(dataStore store.DataStore, ctx context.Context) *application.StateMachine {

	stateMachineInit.Do(func() {
		states := []application.State{application.Published, application.Submitted, application.Completed, application.EditionConfirmed, application.Associated, application.Created, application.Failed, application.Detached}
		transitions := GetListTransitions()
		stateMachine = application.NewStateMachine(states, transitions, dataStore, ctx)
	})
	return stateMachine
}

// New creates a new service
func New(cfg *config.Configuration, serviceList *ExternalServiceList) *Service {
	svc := &Service{
		config:      cfg,
		serviceList: serviceList,
	}
	return svc
}

// SetServer sets the http server for a service
func (svc *Service) SetServer(server HTTPServer) {
	svc.server = server
}

// SetHealthCheck sets the healthchecker for a service
func (svc *Service) SetHealthCheck(healthCheck HealthChecker) {
	svc.healthCheck = healthCheck
}

// SetDownloadsProducer sets the downloads kafka producer for a service
func (svc *Service) SetDownloadsProducer(producer kafka.IProducer) {
	svc.generateCMDDownloadsProducer = producer
}

// SetMongoDB sets the mongoDB connection for a service
func (svc *Service) SetMongoDB(mongoDB store.MongoDB) {
	svc.mongoDB = mongoDB
}

// SetGraphDB sets the graphDB connection for a service
func (svc *Service) SetGraphDB(graphDB store.GraphDB) {
	svc.graphDB = graphDB
}

// SetGraphDBErrorConsumer sets the graphDB error consumer for a service
func (svc *Service) SetGraphDBErrorConsumer(graphDBErrorConsumer Closer) {
	svc.graphDBErrorConsumer = graphDBErrorConsumer
}

// Run the service
func (svc *Service) Run(ctx context.Context, buildTime, gitCommit, version string, svcErrors chan error) (err error) {
	// Copilot used to move initMongoDB and initGraphDB functions out of Run
	if err := svc.initMongoDB(ctx); err != nil {
		return err
	}
<<<<<<< HEAD
	// Get graphDB connection for observation store
	if !svc.config.EnablePrivateEndpoints || svc.config.DisableGraphDBDependency {
		log.Info(ctx, "skipping graph DB client creation, because it is not required by the enabled endpoints", log.Data{
			"EnablePrivateEndpoints": svc.config.EnablePrivateEndpoints,
		})
		svc.graphDB = &storetest.GraphDBMock{
			SetInstanceIsPublishedFunc: func(ctx context.Context, instanceID string) error {
				return nil
			},
		}
	} else {
		svc.graphDB, svc.graphDBErrorConsumer, err = svc.serviceList.GetGraphDB(ctx)
		if err != nil {
			log.Fatal(ctx, "failed to initialise graph driver", err)
			return err
		}
=======

	if err := svc.initGraphDB(ctx); err != nil {
		return err
>>>>>>> 10295246
	}

	ds := store.DataStore{Backend: DatsetAPIStore{svc.mongoDB, svc.graphDB}}

	// Get GenerateDownloads Kafka Producer
	if !svc.config.EnablePrivateEndpoints {
		log.Info(ctx, "skipping kafka producer creation, because it is not required by the enabled endpoints", log.Data{
			"EnablePrivateEndpoints": svc.config.EnablePrivateEndpoints,
		})
	} else {
		svc.generateCMDDownloadsProducer, err = svc.serviceList.GetProducer(ctx, svc.config, svc.config.GenerateDownloadsTopic)
		if err != nil {
			log.Fatal(ctx, "could not obtain generate downloads producer for CMD", err)
			return err
		}
		svc.generateCantabularDownloadsProducer, err = svc.serviceList.GetProducer(ctx, svc.config, svc.config.CantabularExportStartTopic)
		if err != nil {
			log.Fatal(ctx, "could not obtain generate downloads producer for cantabular", err)
			return err
		}
	}

	downloadGeneratorCantabular := &download.CantabularGenerator{
		Producer:   adapter.NewProducerAdapter(svc.generateCantabularDownloadsProducer),
		Marshaller: schema.GenerateCantabularDownloadsEvent,
	}

	downloadGeneratorCMD := &download.CMDGenerator{
		Producer:   adapter.NewProducerAdapter(svc.generateCMDDownloadsProducer),
		Marshaller: schema.GenerateCMDDownloadsEvent,
	}

	downloadGenerators := map[models.DatasetType]api.DownloadsGenerator{
		models.CantabularBlob:              downloadGeneratorCantabular,
		models.CantabularTable:             downloadGeneratorCantabular,
		models.CantabularFlexibleTable:     downloadGeneratorCantabular,
		models.CantabularMultivariateTable: downloadGeneratorCantabular,
		models.Filterable:                  downloadGeneratorCMD,
	}

	smDownloadGenerators := map[models.DatasetType]application.DownloadsGenerator{
		models.CantabularBlob:              downloadGeneratorCantabular,
		models.CantabularTable:             downloadGeneratorCantabular,
		models.CantabularFlexibleTable:     downloadGeneratorCantabular,
		models.CantabularMultivariateTable: downloadGeneratorCantabular,
		models.Filterable:                  downloadGeneratorCMD,
	}

	// Get Identity Client (only if private endpoints are enabled)
	if svc.config.EnablePrivateEndpoints {
		svc.identityClient = clientsidentity.New(svc.config.ZebedeeURL)
	}

	// Get HealthCheck
	svc.healthCheck, err = svc.serviceList.GetHealthCheck(svc.config, buildTime, gitCommit, version)
	if err != nil {
		log.Fatal(ctx, "could not instantiate healthcheck", err)
		return err
	}
	if err := svc.registerCheckers(ctx); err != nil {
		return errors.Wrap(err, "unable to register checkers")
	}

	// Get HTTP router and server with middleware
	r := mux.NewRouter()
	m := svc.createMiddleware(svc.config)

	if svc.config.OtelEnabled {
		r.Use(otelmux.Middleware(svc.config.OTServiceName))
		svc.server = svc.serviceList.GetHTTPServer(svc.config.BindAddr, m.Then(otelhttp.NewHandler(r, "/")))
	} else {
		svc.server = svc.serviceList.GetHTTPServer(svc.config.BindAddr, m.Then(r))
	}

	// Create Dataset API
	urlBuilder, err := createURLBuilder(svc.config)
	if err != nil {
		log.Error(ctx, "failed to create URL builder", err)
		return err
	}

	datasetPermissions, permissions := getAuthorisationHandlers(ctx, svc.config)
	sm := GetStateMachine(ds, ctx)
	svc.smDS = application.Setup(ctx, r, ds, smDownloadGenerators, sm)
	svc.api = api.Setup(ctx, svc.config, r, ds, urlBuilder, downloadGenerators, datasetPermissions, permissions, svc.smDS)

	svc.healthCheck.Start(ctx)

	// Log kafka producer errors in parallel go-routine
	if svc.config.EnablePrivateEndpoints {
		svc.generateCMDDownloadsProducer.LogErrors(ctx)
		svc.generateCantabularDownloadsProducer.LogErrors(ctx)
	}

	// Run the http server in a new go-routine
	go func() {
		if err := svc.server.ListenAndServe(); err != nil {
			svcErrors <- errors.Wrap(err, "failure in http listen and serve")
		}
	}()

	return nil
}

func (svc *Service) initMongoDB(ctx context.Context) error {
	var err error
	svc.mongoDB, err = svc.serviceList.GetMongoDB(ctx, svc.config.MongoConfig)
	if err != nil {
		log.Error(ctx, "could not obtain mongo session", err)
	}
	return err
}

func (svc *Service) initGraphDB(ctx context.Context) error {
	var err error
	if !svc.config.EnablePrivateEndpoints || svc.config.DisableGraphDBDependency {
		log.Info(ctx, "skipping graph DB client creation, because it is not required by the enabled endpoints", log.Data{
			"EnablePrivateEndpoints": svc.config.EnablePrivateEndpoints,
		})
		svc.graphDB = &storetest.GraphDBMock{
			SetInstanceIsPublishedFunc: func(context.Context, string) error {
				return nil
			},
		}
	} else {
		svc.graphDB, svc.graphDBErrorConsumer, err = svc.serviceList.GetGraphDB(ctx)
		if err != nil {
			log.Fatal(ctx, "failed to initialise graph driver", err)
		}
	}
	return err
}

func createURLBuilder(config *config.Configuration) (*url.Builder, error) {
	websiteURL, err := neturl.Parse(config.WebsiteURL)
	if err != nil {
		return nil, errors.Wrap(err, "unable to parse websiteURL from config")
	}

	downloadServiceURL, err := neturl.Parse(config.DownloadServiceURL)
	if err != nil {
		return nil, errors.Wrap(err, "unable to parse downloadServiceURL from config")
	}

	datasetAPIURL, err := neturl.Parse(config.DatasetAPIURL)
	if err != nil {
		return nil, errors.Wrap(err, "unable to parse datasetAPIURL from config")
	}

	codeListAPIURL, err := neturl.Parse(config.CodeListAPIURL)
	if err != nil {
		return nil, errors.Wrap(err, "unable to parse codeListAPIURL from config")
	}

	importAPIURL, err := neturl.Parse(config.ImportAPIURL)
	if err != nil {
		return nil, errors.Wrap(err, "unable to parse importAPIURL from config")
	}

	return url.NewBuilder(websiteURL, downloadServiceURL, datasetAPIURL, codeListAPIURL, importAPIURL), nil
}

func getAuthorisationHandlers(ctx context.Context, cfg *config.Configuration) (datasetPermissions, permissions api.AuthHandler) {
	if !cfg.EnablePermissionsAuth {
		log.Info(ctx, "feature flag not enabled defaulting to nop auth impl", log.Data{"feature": "ENABLE_PERMISSIONS_AUTH"})
		return &auth.NopHandler{}, &auth.NopHandler{}
	}

	log.Info(ctx, "feature flag enabled", log.Data{"feature": "ENABLE_PERMISSIONS_AUTH"})

	authClient := auth.NewPermissionsClient(dphttp.NewClient())
	authVerifier := auth.DefaultPermissionsVerifier()

	// for checking caller permissions when we have a datasetID, collection ID and user/service token
	datasetPermissions = auth.NewHandler(
		auth.NewDatasetPermissionsRequestBuilder(cfg.ZebedeeURL, "dataset_id", mux.Vars),
		authClient,
		authVerifier,
	)

	// for checking caller permissions when we only have a user/service token
	permissions = auth.NewHandler(
		auth.NewPermissionsRequestBuilder(cfg.ZebedeeURL),
		authClient,
		authVerifier,
	)

	return datasetPermissions, permissions
}

// CreateMiddleware creates an Alice middleware chain of handlers
// to forward collectionID from cookie from header
func (svc *Service) createMiddleware(cfg *config.Configuration) alice.Chain {
	// healthcheck
	healthcheckHandler := newMiddleware(svc.healthCheck.Handler, "/health")
	middleware := alice.New(healthcheckHandler)

	// Only add the identity middleware when running in publishing.
	if cfg.EnablePrivateEndpoints {
		middleware = middleware.Append(dphandlers.IdentityWithHTTPClient(svc.identityClient))
	}

	// collection ID
	middleware = middleware.Append(dphandlers.CheckHeader(dphandlers.CollectionID))

	return middleware
}

// newMiddleware creates a new http.Handler to intercept /health requests.
func newMiddleware(healthcheckHandler func(http.ResponseWriter, *http.Request), path string) func(http.Handler) http.Handler {
	return func(h http.Handler) http.Handler {
		return http.HandlerFunc(func(w http.ResponseWriter, req *http.Request) {
			if req.Method == "GET" && req.URL.Path == path {
				healthcheckHandler(w, req)
				return
			} else if req.Method == "GET" && req.URL.Path == "/healthcheck" {
				http.NotFound(w, req)
				return
			}

			h.ServeHTTP(w, req)
		})
	}
}

// Close gracefully shuts the service down in the required order, with timeout
func (svc *Service) Close(ctx context.Context) error {
	timeout := svc.config.GracefulShutdownTimeout
	log.Info(ctx, "commencing graceful shutdown", log.Data{"graceful_shutdown_timeout": timeout})
	shutdownContext, cancel := context.WithTimeout(ctx, timeout)
	hasShutdownError := false

	// Gracefully shutdown the application closing any open resources.
	go func() {
		defer cancel()

		// stop healthcheck, as it depends on everything else
		if svc.serviceList.HealthCheck {
			svc.healthCheck.Stop()
		}

		// stop any incoming requests
		if err := svc.server.Shutdown(shutdownContext); err != nil {
			log.Error(shutdownContext, "failed to shutdown http server", err)
			hasShutdownError = true
		}

		// Close MongoDB (if it exists)
		if svc.serviceList.MongoDB {
			if err := svc.mongoDB.Close(shutdownContext); err != nil {
				log.Error(shutdownContext, "failed to close mongo db session", err)
				hasShutdownError = true
			}
		}

		// Close GenerateDownloadsProducer (if it exists)
		if svc.serviceList.GenerateDownloadsProducer {
			log.Info(shutdownContext, "closing generated downloads kafka producer", log.Data{"producer": "DimensionExtracted"})
			if err := svc.generateCMDDownloadsProducer.Close(shutdownContext); err != nil {
				log.Warn(shutdownContext, "error while closing generated downloads kafka producer", log.Data{"producer": "DimensionExtracted", "err": err.Error()})
			}
			log.Info(shutdownContext, "closed generated downloads kafka producer", log.Data{"producer": "DimensionExtracted"})
		}

		// Close GraphDB (if it exists)
		if svc.serviceList.Graph {
			if err := svc.graphDB.Close(shutdownContext); err != nil {
				log.Error(shutdownContext, "failed to close graph db", err)
				hasShutdownError = true
			}

			if err := svc.graphDBErrorConsumer.Close(shutdownContext); err != nil {
				log.Error(shutdownContext, "failed to close graph db error consumer", err)
				hasShutdownError = true
			}
		}
	}()

	// wait for shutdown success (via cancel) or failure (timeout)
	<-shutdownContext.Done()

	// timeout expired
	if shutdownContext.Err() == context.DeadlineExceeded {
		log.Error(shutdownContext, "shutdown timed out", shutdownContext.Err())
		return shutdownContext.Err()
	}

	// other error
	if hasShutdownError {
		err := errors.New("failed to shutdown gracefully")
		log.Error(shutdownContext, "failed to shutdown gracefully ", err)
		return err
	}

	log.Info(shutdownContext, "graceful shutdown was successful")
	return nil
}

// registerCheckers adds the checkers for the provided clients to the health check object
func (svc *Service) registerCheckers(ctx context.Context) (err error) {
	hasErrors := false

	// If feature flag for Publishing mode is disabled then don't do health checks
	if svc.config.EnablePrivateEndpoints {
		log.Info(ctx, "private endpoints enabled: adding kafka and zebedee health checks")
		if err = svc.healthCheck.AddCheck("Zebedee", svc.identityClient.Checker); err != nil {
			hasErrors = true
			log.Error(ctx, "error adding check for zebedeee", err)
		}

		if err = svc.healthCheck.AddCheck("Kafka Generate Downloads Producer", svc.generateCMDDownloadsProducer.Checker); err != nil {
			hasErrors = true
			log.Error(ctx, "error adding check for CMD kafka downloads producer", err)
		}

		if err = svc.healthCheck.AddCheck("Kafka Generate Cantabular Downloads Producer", svc.generateCantabularDownloadsProducer.Checker); err != nil {
			hasErrors = true
			log.Error(ctx, "error adding check for cantabular kafka downloads producer", err)
		}

		// If running Catabular Locally then don't do health checks against GraphDB
		if !svc.config.DisableGraphDBDependency {
			log.Info(ctx, "private endpoints enabled: adding graph db health check")
			if err = svc.healthCheck.AddCheck("Graph DB", svc.graphDB.Checker); err != nil {
				hasErrors = true
				log.Error(ctx, "error adding check for graph db", err)
			}
		}
	}

	if err = svc.healthCheck.AddCheck("Mongo DB", svc.mongoDB.Checker); err != nil {
		hasErrors = true
		log.Error(ctx, "error adding check for mongo db", err)
	}

	if hasErrors {
		return errors.New("Error(s) registering checkers for healthcheck")
	}
	return nil
}<|MERGE_RESOLUTION|>--- conflicted
+++ resolved
@@ -3,11 +3,8 @@
 import (
 	"context"
 	"net/http"
-<<<<<<< HEAD
+	neturl "net/url"
 	"sync"
-=======
-	neturl "net/url"
->>>>>>> 10295246
 
 	clientsidentity "github.com/ONSdigital/dp-api-clients-go/v2/identity"
 	"github.com/ONSdigital/dp-authorisation/auth"
@@ -80,34 +77,8 @@
 		AlllowedSourceStates: []string{"completed", "edition-confirmed"},
 	}
 
-	completedTransition := application.Transition{
-		Label:                "completed",
-		TargetState:          application.Completed,
-		AlllowedSourceStates: []string{"submitted", "completed"},
-	}
-
-	submittedTransition := application.Transition{
-		Label:                "submitted",
-		TargetState:          application.Submitted,
-		AlllowedSourceStates: []string{"created", "submitted"},
-	}
-
-	failedTransition := application.Transition{
-		Label:                "failed",
-		TargetState:          application.Failed,
-		AlllowedSourceStates: []string{"submitted"},
-	}
-
-	detachedTransition := application.Transition{
-		Label:                "detached",
-		TargetState:          application.Detached,
-		AlllowedSourceStates: []string{"edition-confirmed"},
-	}
-
 	return []application.Transition{publishedTransition,
-		associatedTransition, edconfirmedTransition,
-		completedTransition, submittedTransition,
-		detachedTransition, failedTransition}
+		associatedTransition, edconfirmedTransition}
 }
 
 func GetListCantabularTransitions() []application.Transition {
@@ -129,40 +100,14 @@
 		AlllowedSourceStates: []string{"completed", "edition-confirmed"},
 	}
 
-	completedTransition := application.Transition{
-		Label:                "completed",
-		TargetState:          application.Completed,
-		AlllowedSourceStates: []string{"submitted", "completed"},
-	}
-
-	submittedTransition := application.Transition{
-		Label:                "submitted",
-		TargetState:          application.Submitted,
-		AlllowedSourceStates: []string{"created", "submitted"},
-	}
-
-	failedTransition := application.Transition{
-		Label:                "failed",
-		TargetState:          application.Failed,
-		AlllowedSourceStates: []string{"submitted"},
-	}
-
-	detachedTransition := application.Transition{
-		Label:                "detached",
-		TargetState:          application.Detached,
-		AlllowedSourceStates: []string{"edition-confirmed"},
-	}
-
 	return []application.Transition{publishedTransition,
-		associatedTransition, edconfirmedTransition,
-		completedTransition, submittedTransition,
-		detachedTransition, failedTransition}
+		associatedTransition, edconfirmedTransition}
 }
 
 func GetStateMachine(dataStore store.DataStore, ctx context.Context) *application.StateMachine {
 
 	stateMachineInit.Do(func() {
-		states := []application.State{application.Published, application.Submitted, application.Completed, application.EditionConfirmed, application.Associated, application.Created, application.Failed, application.Detached}
+		states := []application.State{application.Published, application.EditionConfirmed, application.Associated}
 		transitions := GetListTransitions()
 		stateMachine = application.NewStateMachine(states, transitions, dataStore, ctx)
 	})
@@ -214,28 +159,9 @@
 	if err := svc.initMongoDB(ctx); err != nil {
 		return err
 	}
-<<<<<<< HEAD
-	// Get graphDB connection for observation store
-	if !svc.config.EnablePrivateEndpoints || svc.config.DisableGraphDBDependency {
-		log.Info(ctx, "skipping graph DB client creation, because it is not required by the enabled endpoints", log.Data{
-			"EnablePrivateEndpoints": svc.config.EnablePrivateEndpoints,
-		})
-		svc.graphDB = &storetest.GraphDBMock{
-			SetInstanceIsPublishedFunc: func(ctx context.Context, instanceID string) error {
-				return nil
-			},
-		}
-	} else {
-		svc.graphDB, svc.graphDBErrorConsumer, err = svc.serviceList.GetGraphDB(ctx)
-		if err != nil {
-			log.Fatal(ctx, "failed to initialise graph driver", err)
-			return err
-		}
-=======
 
 	if err := svc.initGraphDB(ctx); err != nil {
 		return err
->>>>>>> 10295246
 	}
 
 	ds := store.DataStore{Backend: DatsetAPIStore{svc.mongoDB, svc.graphDB}}
