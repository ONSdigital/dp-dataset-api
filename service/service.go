--- conflicted
+++ resolved
@@ -347,16 +347,13 @@
 	if svc.config.EnablePrivateEndpoints {
 		svc.generateCMDDownloadsProducer.LogErrors(ctx)
 		svc.generateCantabularDownloadsProducer.LogErrors(ctx)
+		svc.searchContentUpdatedKafkaProducer.LogErrors(ctx)
 	}
 
 	sm := GetStateMachine(ctx, ds)
 	svc.smDS = application.Setup(ds, smDownloadGenerators, sm)
-<<<<<<< HEAD
-	svc.api = api.Setup(ctx, svc.config, r, ds, urlBuilder, downloadGenerators, datasetPermissions, permissions, enableURLRewriting, svc.smDS, searchContentUpdatedProducer)
-=======
-
-	svc.api = api.Setup(ctx, svc.config, r, ds, urlBuilder, downloadGenerators, authorisation, enableURLRewriting, svc.smDS, permissionChecker, svc.identityClient)
->>>>>>> b0720614
+
+	svc.api = api.Setup(ctx, svc.config, r, ds, urlBuilder, downloadGenerators, authorisation, enableURLRewriting, svc.smDS, permissionChecker, svc.identityClient, searchContentUpdatedProducer)
 
 	// Set the files API client on the DatasetAPI after initialisation
 	if svc.config.EnablePrivateEndpoints && svc.filesAPIClient != nil {
@@ -366,16 +363,6 @@
 
 	svc.healthCheck.Start(ctx)
 
-<<<<<<< HEAD
-	// Log kafka producer errors in parallel go-routine
-	if svc.config.EnablePrivateEndpoints {
-		svc.generateCMDDownloadsProducer.LogErrors(ctx)
-		svc.generateCantabularDownloadsProducer.LogErrors(ctx)
-		svc.searchContentUpdatedKafkaProducer.LogErrors(ctx)
-	}
-
-=======
->>>>>>> b0720614
 	// Run the http server in a new go-routine
 	go func() {
 		if err := svc.server.ListenAndServe(); err != nil {
