--- conflicted
+++ resolved
@@ -18,22 +18,13 @@
 
 // ExternalServiceList holds the initialiser and initialisation state of external services.
 type ExternalServiceList struct {
-<<<<<<< HEAD
-	KafkaProducer  bool
-	Graph          bool
-	HealthCheck    bool
-	MongoDB        bool
-	FilesAPIClient bool
-	Init           Initialiser
-=======
-	GenerateDownloadsProducer bool
+	KafkaProducer bool
 	AuthorisationMiddleware   bool
 	Graph                     bool
 	HealthCheck               bool
 	MongoDB                   bool
 	FilesAPIClient            bool
 	Init                      Initialiser
->>>>>>> b0720614
 }
 
 // NewServiceList creates a new service list with the provided initialiser
