--- conflicted
+++ resolved
@@ -19,24 +19,14 @@
 
 // ExternalServiceList holds the initialiser and initialisation state of external services.
 type ExternalServiceList struct {
-<<<<<<< HEAD
-	GenerateDownloadsProducer bool
-	AuthorisationMiddleware   bool
-	Graph                     bool
-	HealthCheck               bool
-	MongoDB                   bool
-	FilesAPIClient            bool
-	CloudflareClient          bool
-	Init                      Initialiser
-=======
 	KafkaProducer           bool
 	AuthorisationMiddleware bool
 	Graph                   bool
 	HealthCheck             bool
 	MongoDB                 bool
 	FilesAPIClient          bool
+	CloudflareClient        bool
 	Init                    Initialiser
->>>>>>> cc4e071f
 }
 
 // NewServiceList creates a new service list with the provided initialiser
