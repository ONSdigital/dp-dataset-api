--- conflicted
+++ resolved
@@ -268,12 +268,8 @@
                 "state": "approved"
             }
             """
-<<<<<<< HEAD
         Then the HTTP status code should be "200"
         And there are no cloudflare purge calls
-=======
-    Then the HTTP status code should be "200"
->>>>>>> cc4e071f
 
     Scenario: PUT state transitions from associated to approved
         Given private endpoints are enabled
@@ -285,18 +281,11 @@
                 "state": "approved"
             }
             """
-<<<<<<< HEAD
         Then the HTTP status code should be "200"
         And there are no cloudflare purge calls
 
-    Scenario: PUT state transitions from approved to published and purges URL's
-        Given I have a static dataset with version:
-=======
-    Then the HTTP status code should be "200"
-
-  Scenario: PUT state transitions from approved to published
+  Scenario: PUT state transitions from approved to published and purges URL's
     Given I have a static dataset with version:
->>>>>>> cc4e071f
             """
             {
                 "dataset": {
@@ -349,7 +338,6 @@
                 "state": "published"
             }
             """
-<<<<<<< HEAD
         Then the HTTP status code should be "200"
         And the following URL prefixes are purged by cloudflare:
             | http://localhost:20000/datasets/static-dataset-publish |
@@ -358,9 +346,6 @@
             | http://localhost:23200/v1/datasets/static-dataset-publish |
             | http://localhost:23200/v1/datasets/static-dataset-publish/editions |
             | http://localhost:23200/v1/datasets/static-dataset-publish/editions/2025/versions |
-=======
-    Then the HTTP status code should be "200"
->>>>>>> cc4e071f
 
     Scenario: PUT state fails with invalid state transition from associated to published
         Given private endpoints are enabled
@@ -531,15 +516,6 @@
             }
             """
         Then the HTTP status code should be "200"
-<<<<<<< HEAD
-        And the following URL prefixes are purged by cloudflare:
-            | http://localhost:20000/datasets/static-dataset-published |
-            | http://localhost:20000/datasets/static-dataset-published/editions |
-            | http://localhost:20000/datasets/static-dataset-published/editions/2025/versions |
-            | http://localhost:23200/v1/datasets/static-dataset-published |
-            | http://localhost:23200/v1/datasets/static-dataset-published/editions |
-            | http://localhost:23200/v1/datasets/static-dataset-published/editions/2025/versions |
-=======
         And these kafka messages are produced:
           """
           {
@@ -550,7 +526,13 @@
             "uri": "/datasets/static-dataset-published/editions/2025/versions/1"
           }
           """
->>>>>>> cc4e071f
+        And the following URL prefixes are purged by cloudflare:
+            | http://localhost:20000/datasets/static-dataset-published |
+            | http://localhost:20000/datasets/static-dataset-published/editions |
+            | http://localhost:20000/datasets/static-dataset-published/editions/2025/versions |
+            | http://localhost:23200/v1/datasets/static-dataset-published |
+            | http://localhost:23200/v1/datasets/static-dataset-published/editions |
+            | http://localhost:23200/v1/datasets/static-dataset-published/editions/2025/versions |
 
     Scenario: PUT succeeds when updating edition ID to unique value within series
         Given private endpoints are enabled
