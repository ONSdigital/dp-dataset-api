Feature: Static Dataset Versions PUT API

  Background: We have static datasets for PUT version testing
    Given I have a static dataset with version:
            """
            {
                "dataset": {
                    "id": "static-dataset-update",
                    "title": "Static Dataset for Updates",
                    "state": "associated",
                    "type": "static"
                },
                "version": {
                    "id": "static-version-update",
                    "edition": "2025",
                    "edition_title": "2025 Edition",
                    "links": {
                        "dataset": {
                            "id": "static-dataset-update"
                        },
                        "edition": {
                            "href": "/datasets/static-dataset-update/editions/2025",
                            "id": "2025"
                        },
                        "self": {
                            "href": "/datasets/static-dataset-update/editions/2025/versions/1"
                        }
                    },
                    "version": 1,
                    "release_date": "2025-01-01T09:00:00.000Z",
                    "state": "associated",
                    "type": "static",
                    "distributions": [
                        {
                            "title": "csv",
                            "format": "csv",
                            "media_type": "text/csv",
                            "download_url": "/downloads/datasets/static-dataset-update/editions/2025/versions/1.csv",
                            "byte_size": 125000
                        }
                    ]
                }
            }
            """

  Scenario: PUT updates static dataset version successfully
    Given private endpoints are enabled
    And I am identified as "user@ons.gov.uk"
    And I am authorised
    When I PUT "/datasets/static-dataset-update/editions/2025/versions/1"
            """
            {
                "state": "approved",
                "type": "static"
            }
            """
    Then the HTTP status code should be "200"
    And I should receive the following JSON response:
            """
            {
                "dataset_id": "static-dataset-update",
                "distributions": [
                    {
                        "byte_size": 125000,
                        "download_url": "/downloads/datasets/static-dataset-update/editions/2025/versions/1.csv",
                        "format": "csv",
                        "media_type": "text/csv",
                        "title": "csv"
                    }
                ],
                "edition": "2025",
                "id": "static-version-update",
                "last_updated": "0001-01-01T00:00:00Z",
                "links": {
                    "dataset": {
                        "id": "static-dataset-update"
                    },
                    "edition": {
                        "href": "/datasets/static-dataset-update/editions/2025",
                        "id": "2025"
                    },
                    "self": {
                        "href": "/datasets/static-dataset-update/editions/2025/versions/1"
                    }
                },
                "release_date": "2025-01-01T09:00:00.000Z",
                "state": "approved",
                "type": "static"
            }
            """

  Scenario: PUT updates static dataset version with new data
    Given private endpoints are enabled
    And I am identified as "user@ons.gov.uk"
    And I am authorised
    When I PUT "/datasets/static-dataset-update/editions/2025/versions/1"
            """
            {
                "release_date": "2025-03-01T09:00:00.000Z",
                "edition_title": "Updated 2025 Edition",
                "state": "approved",
                "type": "static"
            }
            """
    Then the HTTP status code should be "200"

  Scenario: PUT updates static dataset version distributions
    Given private endpoints are enabled
    And I am identified as "user@ons.gov.uk"
    And I am authorised
    When I PUT "/datasets/static-dataset-update/editions/2025/versions/1"
            """
            {
                "distributions": [
                    {
                        "title": "updated csv",
                        "format": "csv",
                        "media_type": "text/csv",
                        "download_url": "/downloads/datasets/static-dataset-update/editions/2025/versions/1-updated.csv",
                        "byte_size": 150000
                    },
                    {
                        "title": "xlsx",
                        "format": "xlsx",
                        "media_type": "application/vnd.openxmlformats-officedocument.spreadsheetml.sheet",
                        "download_url": "/downloads/datasets/static-dataset-update/editions/2025/versions/1.xlsx",
                        "byte_size": 175000
                    }
                ],
                "type": "static"
            }
            """
    Then the HTTP status code should be "200"

  Scenario: PUT updates static dataset version edition
    Given private endpoints are enabled
    And I am identified as "user@ons.gov.uk"
    And I am authorised
    When I PUT "/datasets/static-dataset-update/editions/2025/versions/1"
            """
            {
                "edition": "2025-revised",
                "edition_title": "2025 Revised Edition",
                "type": "static"
            }
            """
    Then the HTTP status code should be "200"

  Scenario: PUT fails for non-existent version
    Given private endpoints are enabled
    And I am identified as "user@ons.gov.uk"
    And I am authorised
    When I PUT "/datasets/static-dataset-update/editions/2025/versions/999"
            """
            {
                "state": "approved",
                "type": "static"
            }
            """
    Then the HTTP status code should be "404"

  Scenario: PUT fails for non-existent dataset
    Given private endpoints are enabled
    And I am identified as "user@ons.gov.uk"
    And I am authorised
    When I PUT "/datasets/non-existent/editions/2025/versions/1"
            """
            {
                "state": "approved",
                "type": "static"
            }
            """
    Then the HTTP status code should be "404"

  Scenario: PUT fails when not authorised
    Given private endpoints are enabled
    When I PUT "/datasets/static-dataset-update/editions/2025/versions/1"
            """
            {
                "state": "approved",
                "type": "static"
            }
            """
    Then the HTTP status code should be "401"

  Scenario: PUT state endpoint updates successfully
    Given private endpoints are enabled
    And I am identified as "user@ons.gov.uk"
    And I am authorised
    When I PUT "/datasets/static-dataset-update/editions/2025/versions/1/state"
            """
            {
                "state": "approved"
            }
            """
    Then the HTTP status code should be "200"

  Scenario: PUT state transitions from associated to approved
    Given private endpoints are enabled
    And I am identified as "user@ons.gov.uk"
    And I am authorised
    When I PUT "/datasets/static-dataset-update/editions/2025/versions/1/state"
            """
            {
                "state": "approved"
            }
            """
    Then the HTTP status code should be "200"

  Scenario: PUT state transitions from approved to published
    Given I have a static dataset with version:
            """
            {
                "dataset": {
                    "id": "static-dataset-publish",
                    "title": "Static Dataset for Publishing",
                    "state": "associated",
                    "type": "static",
                    "links": {
                        "editions": {
                            "href": "/datasets/static-dataset-publish/editions"
                        },
                        "self": {
                            "href": "/datasets/static-dataset-publish"
                        }
                    }
                },
                "version": {
                    "id": "static-version-approved",
                    "edition": "2025",
                    "edition_title": "2025 Edition",
                    "links": {
                        "dataset": {
                            "id": "static-dataset-publish"
                        },
                        "edition": {
                            "href": "/datasets/static-dataset-publish/editions/2025",
                            "id": "2025"
                        },
                        "self": {
                            "href": "/datasets/static-dataset-publish/editions/2025/versions/1"
                        },
                        "version": {
                            "href": "/datasets/static-dataset-publish/editions/2025/versions/1",
                            "id": "1"
                        }
                    },
                    "version": 1,
                    "release_date": "2025-02-01T09:00:00.000Z",
                    "state": "approved",
                    "type": "static"
                }
            }
            """
    And private endpoints are enabled
    And I am identified as "user@ons.gov.uk"
    And I am authorised
    When I PUT "/datasets/static-dataset-publish/editions/2025/versions/1/state"
            """
            {
                "state": "published"
            }
            """
<<<<<<< HEAD
        Then the HTTP status code should be "200"

    Scenario: PUT state fails with invalid state transition from associated to published
        Given private endpoints are enabled
        And I am identified as "user@ons.gov.uk"
        And I am authorised
        When I PUT "/datasets/static-dataset-update/editions/2025/versions/1/state"
=======
    Then the HTTP status code should be "200"

  Scenario: PUT state fails with invalid state transition from associated to published
    Given private endpoints are enabled
    And I am identified as "user@ons.gov.uk"
    And I am authorised
    When I PUT "/datasets/static-dataset-update/editions/2025/versions/1/state"
>>>>>>> 8fbec2a9
            """
            {
                "state": "published"
            }
            """
    Then the HTTP status code should be "400"

  Scenario: PUT state fails with invalid state
    Given private endpoints are enabled
    And I am identified as "user@ons.gov.uk"
    And I am authorised
    When I PUT "/datasets/static-dataset-update/editions/2025/versions/1/state"
            """
            {
                "state": "invalid-state"
            }
            """
    Then the HTTP status code should be "400"

  Scenario: PUT state fails when not authorised
    Given private endpoints are enabled
    When I PUT "/datasets/static-dataset-update/editions/2025/versions/1/state"
            """
            {
                "state": "approved"
            }
            """
<<<<<<< HEAD
        Then the HTTP status code should be "401"

    Scenario: PUT fails when updating edition-id to existing edition for static dataset
        Given I have a static dataset with version:
=======
    Then the HTTP status code should be "401"

  Scenario: PUT fails when updating edition-id to existing edition for static dataset
    Given I have a static dataset with version:
>>>>>>> 8fbec2a9
            """
            {
                "dataset": {
                    "id": "static-dataset-conflict",
                    "title": "Static Dataset Conflict Test",
                    "state": "associated",
                    "type": "static"
                },
                "version": {
                    "id": "static-version-conflict",
                    "edition": "2025",
                    "edition_title": "2025 Edition",
                    "links": {
                        "dataset": {
                            "id": "static-dataset-conflict"
                        },
                        "edition": {
                            "href": "/datasets/static-dataset-conflict/editions/2025",
                            "id": "2025"
                        },
                        "self": {
                            "href": "/datasets/static-dataset-conflict/editions/2025/versions/1"
                        }
                    },
                    "version": 1,
                    "release_date": "2025-01-01T09:00:00.000Z",
                    "state": "associated",
                    "type": "static"
                }
            }
            """
    And I have a static dataset with version:
            """
            {
                "dataset": {
                    "id": "static-dataset-conflict",
                    "title": "Static Dataset Conflict Test",
                    "state": "associated",
                    "type": "static"
                },
                "version": {
                    "id": "static-version-existing",
                    "edition": "existing-edition",
                    "edition_title": "Existing Edition",
                    "links": {
                        "dataset": {
                            "id": "static-dataset-conflict"
                        },
                        "edition": {
                            "href": "/datasets/static-dataset-conflict/editions/existing-edition",
                            "id": "existing-edition"
                        },
                        "self": {
                            "href": "/datasets/static-dataset-conflict/editions/existing-edition/versions/1"
                        }
                    },
                    "version": 1,
                    "release_date": "2025-01-01T09:00:00.000Z",
                    "state": "associated",
                    "type": "static"
                }
            }
            """
    And private endpoints are enabled
    And I am identified as "user@ons.gov.uk"
    And I am authorised
    When I PUT "/datasets/static-dataset-conflict/editions/2025/versions/1"
            """
            {
                "edition": "existing-edition",
                "type": "static"
            }
            """
    Then the HTTP status code should be "409"
    And I should receive the following response:
            """
            the edition already exists
            """

  Scenario: PUT succeeds when updating edition-id to new edition for static dataset
    Given private endpoints are enabled
    And I am identified as "user@ons.gov.uk"
    And I am authorised
    When I PUT "/datasets/static-dataset-update/editions/2025/versions/1"
            """
            {
                "edition": "2025-new-edition",
                "edition_title": "2025 New Edition",
                "type": "static"
            }
            """
    Then the HTTP status code should be "200"

  Scenario: PUT state handles idempotent transitions correctly
    Given I have a static dataset with version:
        """
        {
            "dataset": {
                "id": "static-dataset-published",
                "title": "Static Dataset Published Test",
                "state": "published",
                "type": "static"
            },
            "version": {
                "id": "static-version-published",
                "edition": "2025",
                "edition_title": "2025 Edition",
                "links": {
                    "dataset": {
                        "id": "static-dataset-published"
                    },
                    "edition": {
                        "href": "/datasets/static-dataset-published/editions/2025",
                        "id": "2025"
                    },
                    "self": {
                        "href": "/datasets/static-dataset-published/editions/2025/versions/1"
                    }
                },
                "version": 1,
                "release_date": "2025-01-01T09:00:00.000Z",
                "state": "published",
                "type": "static"
            }
        }
        """
    And private endpoints are enabled
    And I am identified as "user@ons.gov.uk"
    And I have a real kafka container with topic "search-content-updated"
    And I am authorised
    When I PUT "/datasets/static-dataset-published/editions/2025/versions/1/state"
        """
        {
            "state": "published"
        }
        """
    Then the HTTP status code should be "200"
    And these kafka messages are produced:
        """
        {
          "content_type": "static",
          "dataset_id": "",
          "title": "2025",
          "uri": "/datasets/static-dataset-published/editions/2025/versions/1"
        }
<<<<<<< HEAD
        """

    Scenario: PUT succeeds when updating edition ID to unique value within series
        Given private endpoints are enabled
        And I am identified as "user@ons.gov.uk"
        And I am authorised
        When I PUT "/datasets/static-dataset-update/editions/2025/versions/1"
            """
            {
                "edition": "2026",
                "type": "static"
            }
            """
        Then the HTTP status code should be "200"

    Scenario: PUT fails when updating edition title to existing value within same series
        Given private endpoints are enabled
        And I am identified as "user@ons.gov.uk"
        And I am authorised
        When I PUT "/datasets/static-dataset-update/editions/2025/versions/1"
            """
            {
                "edition_title": "2025 Edition",
                "type": "static"
            }
            """
        Then the HTTP status code should be "409"
        And I should receive the following response:
            """
            the edition-title already exists
            """

    Scenario: PUT fails when updating edition ID to duplicate value within same series
        Given private endpoints are enabled
        And I am identified as "user@ons.gov.uk"
        And I am authorised
        When I PUT "/datasets/static-dataset-update/editions/2025/versions/1"
            """
            {
                "edition": "2025",
                "edition_title": "Different Title",
                "type": "static"
            }
            """
        Then the HTTP status code should be "409"
        And I should receive the following response:
            """
            the edition already exists
            """

    Scenario: PUT succeeds when updating both edition ID and title to unique values within the series
        Given private endpoints are enabled
        And I am identified as "user@ons.gov.uk"
        And I am authorised
        When I PUT "/datasets/static-dataset-update/editions/2025/versions/1"
            """
            {
                "edition": "2026",
                "edition_title": "Unique 2026 Edition",
                "type": "static"
            }
            """
        Then the HTTP status code should be "200"

    Scenario: PUT fails when both edition ID and title already exist within the same series
        Given private endpoints are enabled
        And I am identified as "user@ons.gov.uk"
        And I am authorised
        When I PUT "/datasets/static-dataset-update/editions/2025/versions/1"
            """
            {
                "edition": "2025",
                "edition_title": "2025 Edition",
                "type": "static"
            }
            """
        Then the HTTP status code should be "409"
        And I should receive the following response:
            """
            the edition already exists
            """

    Scenario: PUT fails when updating edition title to one that already exists but edition ID is unique
        Given private endpoints are enabled
        And I am identified as "user@ons.gov.uk"
        And I am authorised
        When I PUT "/datasets/static-dataset-update/editions/2025/versions/1"
            """
            {
                "edition": "2026",
                "edition_title": "2025 Edition",
                "type": "static"
            }
            """
        Then the HTTP status code should be "409"
        And I should receive the following response:
            """
            the edition-title already exists
            """

    Scenario: PUT succeeds when distributions contain valid formats
        Given private endpoints are enabled
        And I am identified as "user@ons.gov.uk"
        And I am authorised
        When I PUT "/datasets/static-dataset-update/editions/2025/versions/1"
            """
            {
                "distributions": [
                    {
                        "title": "Full Dataset (CSV)",
                        "download_url": "https://download.ons.gov.uk/my-dataset-download.csv",
                        "byte_size": 4300000,
                        "format": "csv"
                    }
                ],
                "quality_designation": "accredited-official",
                "release_date": "2025-03-06T14:49:23.354Z",
                "type": "static",
                "edition": "march",
                "dataset_id": "test-static-dataset",
                "usage_notes": [
                    {
                        "title": "This dataset",
                        "note": "Please use it wisely"
                    }
                ]
            }
            """
        Then the HTTP status code should be "200"

    Scenario: PUT fails when a distributions object is missing required field format
        Given private endpoints are enabled
        And I am identified as "user@ons.gov.uk"
        And I am authorised
        When I PUT "/datasets/static-dataset-update/editions/2025/versions/1"
            """
            {
                "distributions": [
                    {
                        "title": "Full Dataset (CSV)",
                        "download_url": "https://download.ons.gov.uk/my-dataset-download.csv",
                        "byte_size": 4300000
                    }
                ],
                "quality_designation": "accredited-official",
                "release_date": "2025-03-06T14:49:23.354Z",
                "type": "static",
                "edition": "march",
                "dataset_id": "test-static-dataset",
                "usage_notes": [
                    {
                        "title": "This dataset",
                        "note": "Please use it wisely"
                    }
                ]
            }
            """
        Then the HTTP status code should be "400"
        And I should receive the following response:
            """
            distributions[0].format field is missing
            """

    Scenario: PUT fails when a distributions object is having inavalid field format
        Given private endpoints are enabled
        And I am identified as "user@ons.gov.uk"
        And I am authorised
        When I PUT "/datasets/static-dataset-update/editions/2025/versions/1"
            """
            {
                "distributions": [
                    {
                        "title": "Full Dataset (CSV)",
                        "download_url": "https://download.ons.gov.uk/my-dataset-download.csv",
                        "byte_size": 4300000,
                        "format": "INVALID"
                    }
                ],
                "quality_designation": "accredited-official",
                "release_date": "2025-03-06T14:49:23.354Z",
                "type": "static",
                "edition": "march",
                "dataset_id": "test-static-dataset",
                "usage_notes": [
                    {
                        "title": "This dataset",
                        "note": "Please use it wisely"
                    }
                ]
            }
            """
        Then the HTTP status code should be "400"
        And I should receive the following response:
            """
            distributions[0].format field is invalid
            """
=======
        """
>>>>>>> 8fbec2a9
<|MERGE_RESOLUTION|>--- conflicted
+++ resolved
@@ -261,15 +261,6 @@
                 "state": "published"
             }
             """
-<<<<<<< HEAD
-        Then the HTTP status code should be "200"
-
-    Scenario: PUT state fails with invalid state transition from associated to published
-        Given private endpoints are enabled
-        And I am identified as "user@ons.gov.uk"
-        And I am authorised
-        When I PUT "/datasets/static-dataset-update/editions/2025/versions/1/state"
-=======
     Then the HTTP status code should be "200"
 
   Scenario: PUT state fails with invalid state transition from associated to published
@@ -277,7 +268,6 @@
     And I am identified as "user@ons.gov.uk"
     And I am authorised
     When I PUT "/datasets/static-dataset-update/editions/2025/versions/1/state"
->>>>>>> 8fbec2a9
             """
             {
                 "state": "published"
@@ -305,17 +295,10 @@
                 "state": "approved"
             }
             """
-<<<<<<< HEAD
-        Then the HTTP status code should be "401"
-
-    Scenario: PUT fails when updating edition-id to existing edition for static dataset
-        Given I have a static dataset with version:
-=======
     Then the HTTP status code should be "401"
 
   Scenario: PUT fails when updating edition-id to existing edition for static dataset
     Given I have a static dataset with version:
->>>>>>> 8fbec2a9
             """
             {
                 "dataset": {
@@ -461,7 +444,6 @@
           "title": "2025",
           "uri": "/datasets/static-dataset-published/editions/2025/versions/1"
         }
-<<<<<<< HEAD
         """
 
     Scenario: PUT succeeds when updating edition ID to unique value within series
@@ -657,7 +639,4 @@
         And I should receive the following response:
             """
             distributions[0].format field is invalid
-            """
-=======
-        """
->>>>>>> 8fbec2a9
+            """