--- conflicted
+++ resolved
@@ -57,11 +57,8 @@
 	ctx.Step(`^the response header "([^"]*)" should not be empty$`, c.theResponseHeaderShouldNotBeEmpty)
 	ctx.Step(`^the dataset "([^"]*)" should have next equal to current$`, c.theDatasetShouldHaveNextEqualToCurrent)
 	ctx.Step(`^the "([^"]*)" feature flag is "([^"]*)"$`, c.theFeatureFlagIs)
-<<<<<<< HEAD
+	ctx.Step(`^I am a publisher user$`, c.publisherJWTToken)
 	ctx.Step(`^these kafka messages are produced:$`, c.theseKafkaMessagesAreProduced)
-=======
-	ctx.Step(`^I am a publisher user$`, c.publisherJWTToken)
->>>>>>> b0720614
 }
 
 func (c *DatasetComponent) theFeatureFlagIs(flagName, status string) error {
