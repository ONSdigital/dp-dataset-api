--- conflicted
+++ resolved
@@ -54,12 +54,9 @@
 	ctx.Step(`^the dataset "([^"]*)" should not exist$`, c.datasetShouldNotExist)
 	ctx.Step(`^the static version "([^"]*)" should exist$`, c.staticVersionShouldExist)
 	ctx.Step(`^the static version "([^"]*)" should not exist$`, c.staticVersionShouldNotExist)
-<<<<<<< HEAD
-	ctx.Step(`^the dataset "([^"]*)" should have next equal to current$`, c.theDatasetShouldHaveNextEqualToCurrent)
-=======
 	ctx.Step(`^I should receive the following JSON response with a dynamic timestamp:$`, c.IShouldReceiveTheFollowingJSONResponseWithADynamicTimestamp)
 	ctx.Step(`^the response header "([^"]*)" should not be empty$`, c.theResponseHeaderShouldNotBeEmpty)
->>>>>>> dd043197
+	ctx.Step(`^the dataset "([^"]*)" should have next equal to current$`, c.theDatasetShouldHaveNextEqualToCurrent)
 }
 func (c *DatasetComponent) thereAreNoDatasets() error {
 	return c.MongoClient.Connection.DropDatabase(context.Background())
@@ -590,7 +587,6 @@
 	return c.checkDocumentExistence(config.VersionsCollection, versionID, false)
 }
 
-<<<<<<< HEAD
 func (c *DatasetComponent) theDatasetShouldHaveNextEqualToCurrent(datasetID string) error {
 	collectionName := c.MongoClient.ActualCollectionName(config.DatasetsCollection)
 	var link models.DatasetUpdate
@@ -608,7 +604,10 @@
 
 	if diff := cmp.Diff(next, current); diff != "" {
 		return fmt.Errorf("next and current do not match for dataset %s:\n%s", datasetID, diff)
-=======
+	}
+	return nil
+}
+
 func (c *DatasetComponent) IShouldReceiveTheFollowingJSONResponseWithADynamicTimestamp(expectedJSON *godog.DocString) error {
 	b, err := io.ReadAll(c.apiFeature.HTTPResponse.Body)
 	if err != nil {
@@ -660,7 +659,6 @@
 	value := c.apiFeature.HTTPResponse.Header.Get(header)
 	if value == "" {
 		return fmt.Errorf("expected non-empty header %q but got empty", header)
->>>>>>> dd043197
 	}
 	return nil
 }