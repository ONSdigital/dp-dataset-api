package steps

import (
	"context"
	"fmt"
	"net/http"
	"time"

	permissionsSDK "github.com/ONSdigital/dp-permissions-api/sdk"

	"github.com/ONSdigital/dp-authorisation/v2/authorisation"
	"github.com/ONSdigital/dp-authorisation/v2/authorisationtest"
	componenttest "github.com/ONSdigital/dp-component-test"
	"github.com/ONSdigital/dp-component-test/utils"
	"github.com/ONSdigital/dp-dataset-api/config"
	"github.com/ONSdigital/dp-dataset-api/mongo"
	"github.com/ONSdigital/dp-dataset-api/service"
	serviceMock "github.com/ONSdigital/dp-dataset-api/service/mock"
	"github.com/ONSdigital/dp-dataset-api/store"
	storeMock "github.com/ONSdigital/dp-dataset-api/store/datastoretest"
	filesAPISDK "github.com/ONSdigital/dp-files-api/sdk"
	filesAPISDKMocks "github.com/ONSdigital/dp-files-api/sdk/mocks"
	"github.com/ONSdigital/dp-healthcheck/healthcheck"
	kafka "github.com/ONSdigital/dp-kafka/v4"
	"github.com/ONSdigital/dp-kafka/v4/kafkatest"
	mongodriver "github.com/ONSdigital/dp-mongodb/v3/mongodb"
	"github.com/ONSdigital/log.go/v2/log"
)

type DatasetComponent struct {
	ErrorFeature            componenttest.ErrorFeature
	apiFeature              *componenttest.APIFeature
	svc                     *service.Service
	errorChan               chan error
	MongoClient             *mongo.Mongo
	Config                  *config.Configuration
	HTTPServer              *http.Server
	ServiceRunning          bool
	consumer                kafka.IConsumerGroup
	producer                kafka.IProducer
	initialiser             service.Initialiser
	AuthorisationMiddleware authorisation.Middleware
}

func NewDatasetComponent(mongoURI, zebedeeURL string) (*DatasetComponent, error) {
	c := &DatasetComponent{
		HTTPServer: &http.Server{
			ReadHeaderTimeout: 60 * time.Second,
		},
		errorChan:      make(chan error),
		ServiceRunning: false,
	}

	var err error

	c.Config, err = config.Get()
	if err != nil {
		return nil, err
	}

	log.Info(context.Background(), "configuration for component test", log.Data{"config": c.Config})

	fakePermissionsAPI := setupFakePermissionsAPI()
	c.Config.AuthConfig.PermissionsAPIURL = fakePermissionsAPI.URL()

	c.Config.ZebedeeURL = zebedeeURL

	mongodb := &mongo.Mongo{
		MongoConfig: config.MongoConfig{
			MongoDriverConfig: mongodriver.MongoDriverConfig{
				ClusterEndpoint: mongoURI,
				Database:        utils.RandomDatabase(),
				Collections:     c.Config.Collections,
				ConnectTimeout:  c.Config.ConnectTimeout,
				QueryTimeout:    c.Config.QueryTimeout,
			},
			DatasetAPIURL:  "datasets",
			CodeListAPIURL: "",
		}}

	if err := mongodb.Init(context.Background()); err != nil {
		return nil, err
	}

	c.MongoClient = mongodb
	c.apiFeature = componenttest.NewAPIFeature(c.InitialiseService)

	return c, nil
}

func (c *DatasetComponent) Reset() error {
	ctx := context.Background()

	c.MongoClient.Database = utils.RandomDatabase()
	if err := c.MongoClient.Init(ctx); err != nil {
		log.Warn(ctx, "error initialising MongoClient during Reset", log.Data{"err": err.Error()})
	}

	c.Config.EnablePrivateEndpoints = false
	c.Config.EnableURLRewriting = false
	// Resets back to Mocked Kafka
	c.setInitialiserMock()

	return nil
}

func (c *DatasetComponent) Close() error {
	// Closing Kafka
	ctx := context.Background()
	if c.consumer != nil {
		if err := c.consumer.Close(ctx); err != nil {
			return fmt.Errorf("failed to close Kafka consumer %w", err)
		}
	}
	if c.producer != nil {
		if err := c.producer.Close(ctx); err != nil {
			return fmt.Errorf("failed to close Kafka producer %w", err)
		}
	}
	// Closing Mongo DB
	if c.svc != nil && c.ServiceRunning {
		if err := c.MongoClient.Connection.DropDatabase(ctx); err != nil {
			log.Warn(ctx, "error dropping database on Close", log.Data{"err": err.Error()})
		}
		if err := c.svc.Close(ctx); err != nil {
			return err
		}
		c.ServiceRunning = false
	}
	return nil
}

func (c *DatasetComponent) InitialiseService() (http.Handler, error) {
	// Initialiser before Run to allow switching out of Initialiser between tests.
	c.svc = service.New(c.Config, service.NewServiceList(c.initialiser))

	if err := c.svc.Run(context.Background(), "1", "", "", c.errorChan); err != nil {
		return nil, err
	}
	c.ServiceRunning = true
	return c.HTTPServer.Handler, nil
}

func funcClose(context.Context) error {
	return nil
}

func (c *DatasetComponent) setConsumer(topic string) error {
	ctx := context.Background()

	var err error
	kafkaOffset := kafka.OffsetOldest
	if c.consumer, err = kafka.NewConsumerGroup(
		ctx,
		&kafka.ConsumerGroupConfig{
			BrokerAddrs:       c.Config.KafkaAddr,
			Topic:             topic,
			Offset:            &kafkaOffset,
			KafkaVersion:      &c.Config.KafkaVersion,
			GroupName:         "test-kafka-group",
			MinBrokersHealthy: &c.Config.KafkaConsumerMinBrokersHealthy,
			OtelEnabled:       &c.Config.OtelEnabled,
		},
	); err != nil {
		return fmt.Errorf("error creating kafka consumer: %w", err)
	}

	// start consumer group
	if err := c.consumer.Start(); err != nil {
		return fmt.Errorf("error starting kafka consumer: %w", err)
	}

	c.consumer.LogErrors(ctx)

	c.consumer.StateWait(kafka.Consuming)
	log.Info(context.Background(), "component-test kafka consumer is in consuming state")

	return nil
}

func (c *DatasetComponent) DoGetHealthcheckOk(*config.Configuration, string, string, string) (service.HealthChecker, error) {
	return &serviceMock.HealthCheckerMock{
		AddCheckFunc: func(string, healthcheck.Checker) error { return nil },
		StartFunc:    func(context.Context) {},
		StopFunc:     func() {},
	}, nil
}

func (c *DatasetComponent) DoGetHTTPServer(bindAddr string, router http.Handler) service.HTTPServer {
	c.HTTPServer.Addr = bindAddr
	c.HTTPServer.Handler = router
	return c.HTTPServer
}

func (c *DatasetComponent) DoGetKafkaProducer(ctx context.Context, cfg *config.Configuration, topic string) (kafka.IProducer, error) {
	pConfig := &kafka.ProducerConfig{
		KafkaVersion:      &cfg.KafkaVersion,
		Topic:             topic,
		BrokerAddrs:       cfg.KafkaAddr,
		MinBrokersHealthy: &cfg.KafkaProducerMinBrokersHealthy,
	}

	if cfg.KafkaSecProtocol == "TLS" {
		pConfig.SecurityConfig = kafka.GetSecurityConfig(
			cfg.KafkaSecCACerts,
			cfg.KafkaSecClientCert,
			cfg.KafkaSecClientKey,
			cfg.KafkaSecSkipVerify,
		)
	}

	return kafka.NewProducer(ctx, pConfig)
}

func (c *DatasetComponent) DoGetMockedKafkaProducerOk(context.Context, *config.Configuration, string) (kafka.IProducer, error) {
	return &kafkatest.IProducerMock{
		ChannelsFunc: func() *kafka.ProducerChannels {
			return &kafka.ProducerChannels{}
		},
		CloseFunc: funcClose,
		LogErrorsFunc: func(context.Context) {
			// Do nothing
		},
	}, nil
}

func (c *DatasetComponent) DoGetMongoDB(context.Context, config.MongoConfig) (store.MongoDB, error) {
	return c.MongoClient, nil
}

func (c *DatasetComponent) DoGetGraphDBOk(context.Context) (store.GraphDB, service.Closer, error) {
	return &storeMock.GraphDBMock{
			SetInstanceIsPublishedFunc: func(context.Context, string) error {
				return nil
			},
			CloseFunc: funcClose,
		},
		&serviceMock.CloserMock{
			CloseFunc: funcClose,
		},
		nil
}

<<<<<<< HEAD
func (c *DatasetComponent) DoGetAuthorisationMiddleware(ctx context.Context, cfg *authorisation.Config) (authorisation.Middleware, error) {
	middleware, err := authorisation.NewMiddlewareFromConfig(ctx, cfg, cfg.JWTVerificationPublicKeys)
	if err != nil {
		return nil, err
	}

	c.AuthorisationMiddleware = middleware
	return c.AuthorisationMiddleware, nil
=======
func (c *DatasetComponent) DoGetFilesAPIClientOk(ctx context.Context, cfg *config.Configuration) (filesAPISDK.Clienter, error) {
	return &filesAPISDKMocks.ClienterMock{
		DeleteFileFunc: func(ctx context.Context, filePath string) error {
			if filePath == "/fail/to/delete.csv" {
				return fmt.Errorf("failed to delete file at path: %s", filePath)
			}
			return nil
		},
	}, nil
>>>>>>> 60a60401
}

func (c *DatasetComponent) setInitialiserMock() {
	c.initialiser = &serviceMock.InitialiserMock{
<<<<<<< HEAD
		DoGetMongoDBFunc:                 c.DoGetMongoDB,
		DoGetGraphDBFunc:                 c.DoGetGraphDBOk,
		DoGetKafkaProducerFunc:           c.DoGetMockedKafkaProducerOk,
		DoGetHealthCheckFunc:             c.DoGetHealthcheckOk,
		DoGetHTTPServerFunc:              c.DoGetHTTPServer,
		DoGetAuthorisationMiddlewareFunc: c.DoGetAuthorisationMiddleware,
=======
		DoGetMongoDBFunc:        c.DoGetMongoDB,
		DoGetGraphDBFunc:        c.DoGetGraphDBOk,
		DoGetFilesAPIClientFunc: c.DoGetFilesAPIClientOk,
		DoGetKafkaProducerFunc:  c.DoGetMockedKafkaProducerOk,
		DoGetHealthCheckFunc:    c.DoGetHealthcheckOk,
		DoGetHTTPServerFunc:     c.DoGetHTTPServer,
>>>>>>> 60a60401
	}
}
func (c *DatasetComponent) setInitialiserRealKafka() {
	c.initialiser = &serviceMock.InitialiserMock{
<<<<<<< HEAD
		DoGetMongoDBFunc:                 c.DoGetMongoDB,
		DoGetGraphDBFunc:                 c.DoGetGraphDBOk,
		DoGetKafkaProducerFunc:           c.DoGetKafkaProducer,
		DoGetHealthCheckFunc:             c.DoGetHealthcheckOk,
		DoGetHTTPServerFunc:              c.DoGetHTTPServer,
		DoGetAuthorisationMiddlewareFunc: c.DoGetAuthorisationMiddleware,
	}
}

func setupFakePermissionsAPI() *authorisationtest.FakePermissionsAPI {
	fakePermissionsAPI := authorisationtest.NewFakePermissionsAPI()
	dataset := getPermissionsDataset()
	fakePermissionsAPI.Reset()
	if err := fakePermissionsAPI.UpdatePermissionsBundleResponse(dataset); err != nil {
		log.Error(context.Background(), "failed to update permissions bundle response", err)
	}
	return fakePermissionsAPI
}

func getPermissionsDataset() *permissionsSDK.Bundle {
	return &permissionsSDK.Bundle{
		"datasets:read": { // role
			"groups/role-admin": { // group
				{
					ID: "1", // policy
				},
			},
		},
		"datasets:create": {
			"groups/role-admin": {
				{
					ID: "1",
				},
			},
		},
		"datasets:update": {
			"groups/role-admin": {
				{
					ID: "1",
				},
			},
		},
		"datasets:delete": {
			"groups/role-admin": {
				{
					ID: "1",
				},
			},
		},
		"dataset-editions-versions:delete": {
			"groups/role-admin": {
				{
					ID: "1",
				},
			},
		},
		"dataset-editions-versions:create": {
			"groups/role-admin": {
				{
					ID: "1",
				},
			},
		},
		"dataset-editions-versions:read": {
			"groups/role-admin": {
				{
					ID: "1",
				},
			},
		},
		"dataset-editions-versions:update": {
			"groups/role-admin": {
				{
					ID: "1",
				},
			},
		},
		"dataset-instances:create": {
			"groups/role-admin": {
				{
					ID: "1",
				},
			},
		},
		"dataset-instances:read": {
			"groups/role-admin": {
				{
					ID: "1",
				},
			},
		},
		"dataset-instances:update": {
			"groups/role-admin": {
				{
					ID: "1",
				},
			},
		},
=======
		DoGetMongoDBFunc:        c.DoGetMongoDB,
		DoGetGraphDBFunc:        c.DoGetGraphDBOk,
		DoGetFilesAPIClientFunc: c.DoGetFilesAPIClientOk,
		DoGetKafkaProducerFunc:  c.DoGetKafkaProducer,
		DoGetHealthCheckFunc:    c.DoGetHealthcheckOk,
		DoGetHTTPServerFunc:     c.DoGetHTTPServer,
>>>>>>> 60a60401
	}
}<|MERGE_RESOLUTION|>--- conflicted
+++ resolved
@@ -241,7 +241,6 @@
 		nil
 }
 
-<<<<<<< HEAD
 func (c *DatasetComponent) DoGetAuthorisationMiddleware(ctx context.Context, cfg *authorisation.Config) (authorisation.Middleware, error) {
 	middleware, err := authorisation.NewMiddlewareFromConfig(ctx, cfg, cfg.JWTVerificationPublicKeys)
 	if err != nil {
@@ -250,7 +249,8 @@
 
 	c.AuthorisationMiddleware = middleware
 	return c.AuthorisationMiddleware, nil
-=======
+}
+
 func (c *DatasetComponent) DoGetFilesAPIClientOk(ctx context.Context, cfg *config.Configuration) (filesAPISDK.Clienter, error) {
 	return &filesAPISDKMocks.ClienterMock{
 		DeleteFileFunc: func(ctx context.Context, filePath string) error {
@@ -260,33 +260,24 @@
 			return nil
 		},
 	}, nil
->>>>>>> 60a60401
 }
 
 func (c *DatasetComponent) setInitialiserMock() {
 	c.initialiser = &serviceMock.InitialiserMock{
-<<<<<<< HEAD
 		DoGetMongoDBFunc:                 c.DoGetMongoDB,
 		DoGetGraphDBFunc:                 c.DoGetGraphDBOk,
+		DoGetFilesAPIClientFunc:          c.DoGetFilesAPIClientOk,
 		DoGetKafkaProducerFunc:           c.DoGetMockedKafkaProducerOk,
 		DoGetHealthCheckFunc:             c.DoGetHealthcheckOk,
 		DoGetHTTPServerFunc:              c.DoGetHTTPServer,
 		DoGetAuthorisationMiddlewareFunc: c.DoGetAuthorisationMiddleware,
-=======
-		DoGetMongoDBFunc:        c.DoGetMongoDB,
-		DoGetGraphDBFunc:        c.DoGetGraphDBOk,
-		DoGetFilesAPIClientFunc: c.DoGetFilesAPIClientOk,
-		DoGetKafkaProducerFunc:  c.DoGetMockedKafkaProducerOk,
-		DoGetHealthCheckFunc:    c.DoGetHealthcheckOk,
-		DoGetHTTPServerFunc:     c.DoGetHTTPServer,
->>>>>>> 60a60401
 	}
 }
 func (c *DatasetComponent) setInitialiserRealKafka() {
 	c.initialiser = &serviceMock.InitialiserMock{
-<<<<<<< HEAD
 		DoGetMongoDBFunc:                 c.DoGetMongoDB,
 		DoGetGraphDBFunc:                 c.DoGetGraphDBOk,
+		DoGetFilesAPIClientFunc:          c.DoGetFilesAPIClientOk,
 		DoGetKafkaProducerFunc:           c.DoGetKafkaProducer,
 		DoGetHealthCheckFunc:             c.DoGetHealthcheckOk,
 		DoGetHTTPServerFunc:              c.DoGetHTTPServer,
@@ -383,13 +374,5 @@
 				},
 			},
 		},
-=======
-		DoGetMongoDBFunc:        c.DoGetMongoDB,
-		DoGetGraphDBFunc:        c.DoGetGraphDBOk,
-		DoGetFilesAPIClientFunc: c.DoGetFilesAPIClientOk,
-		DoGetKafkaProducerFunc:  c.DoGetKafkaProducer,
-		DoGetHealthCheckFunc:    c.DoGetHealthcheckOk,
-		DoGetHTTPServerFunc:     c.DoGetHTTPServer,
->>>>>>> 60a60401
 	}
 }