Feature: Dataset API

  Background: we have a dataset which has an edition with a variety of versions
    Given I have these datasets:
            """
            [
                {
                    "id": "test-cantabular-dataset-1",
                    "type": "cantabular_flexible_table",
                    "state": "edition-confirmed"
                },
                {
                    "id": "test-cantabular-dataset-2",
                    "type": "cantabular_flexible_table",
                    "state": "associated",
                    "links": {
                      "latest_version": {
                        "id": "1",
                        "href": "/datasets/test-cantabular-dataset-2/editions/2021/versions/1"
                      }
                    }
                },
                {
                    "id": "population-estimates",
                    "state": "published"
                }
            ]
            """
    And I have these editions:
            """
            [
                {
                    "id": "test-edition-1",
                    "edition": "hello",
                    "state": "published",
                    "links": {
                        "dataset": {
                            "id": "population-estimates"
                        }
                    }
                },
                {
                    "id": "test-edition-2",
                    "edition": "edition-with-no-versions",
                    "state": "published",
                    "links": {
                        "dataset": {
                            "id": "population-estimates"
                        }
                    }
                },
                {
                    "id": "hellov2",
                    "edition": "hellov2",
                    "state": "published",
                    "links": {
                        "dataset": {
                            "id": "population-estimates"
                        }
                    }
                },
                {
                    "id": "test-edition-cantabular-1",
                    "edition": "2021",
                    "state": "edition-confirmed",
                    "type": "cantabular_flexible_table",
                    "links": {
                        "dataset": {
                            "id": "test-cantabular-dataset-1"
                        }
                    }
                },
                {
                    "id": "test-edition-cantabular-2",
                    "edition": "2021",
                    "state": "associated",
                    "type": "cantabular_flexible_table",
                    "links": {
                        "dataset": {
                            "id": "test-cantabular-dataset-2"
                        },
                        "latest_version": {
                            "id": "1",
                            "href": "/datasets/test-cantabular-dataset-2/editions/2021/versions/1"
                        }
                    }
                }
            ]
            """
    And I have these versions:
            """
            [
                {
                    "id": "test-item-1",
                    "version": 1,
                    "state": "published",
                    "links": {
                        "dataset": {
                            "id": "population-estimates"
                        },
                        "self": {
                            "href": "/datasets/population-estimates/editions/hello/versions/1"
                        }
                    },
                    "edition": "hello"
                },
                {
                    "id": "test-item-2",
                    "version": 2,
                    "state": "associated",
                    "links": {
                        "dataset": {
                            "id": "population-estimates"
                        },
                        "self": {
                            "href": "/datasets/population-estimates/editions/hello/versions/2"
                        }
                    },
                    "edition": "hello"
                },
                {
                    "id": "test-item-3",
                    "version": 3,
                    "state": "edition-confirmed",
                    "links": {
                        "dataset": {
                            "id": "population-estimates"
                        },
                        "self": {
                            "href": "/datasets/population-estimates/editions/hellov2/versions/3"
                        }
                    },
                    "edition": "hellov2"
                },
                {
                    "id": "test-item-4",
                    "version": 4,
                    "state": "published",
                    "links": {
                        "dataset": {
                            "id": "population-estimates"
                        },
                        "self": {
                            "href": "/datasets/population-estimates/editions/hello/versions/4"
                        }
                    },
                    "edition": "hello",
                    "lowest_geography": "ltla"
                },
                {
                    "id": "test-cantabular-version-1",
                    "version": 1,
                    "state": "edition-confirmed",
                    "type": "cantabular_flexible_table",
                    "links": {
                        "dataset": {
                            "id": "test-cantabular-dataset-1"
                        },
                        "self": {
                            "href": "/datasets/test-cantabular-dataset-1/editions/2021/versions/1"
                        }
                    },
                    "edition": "2021"
                },
                {
                    "id": "test-cantabular-version-2",
                    "version": 1,
                    "state": "associated",
                    "type": "cantabular_flexible_table",
                    "links": {
                        "dataset": {
                            "id": "test-cantabular-dataset-2"
                        },
                        "self": {
                            "href": "/datasets/test-cantabular-dataset-2/editions/2021/versions/1"
                        }
                    },
                    "edition": "2021",
                    "downloads": {
                      "csv": {
                        "public": "",
                        "size": "1",
                        "href": "/downloads/datasets/test-cantabular-dataset-2/editions/2021/versions/1.csv"
                      }
                    }
                }
            ]
            """

  Scenario: GET /datasets/{id}/editions/{edition}/versions in public mode returns published versions
    And URL rewriting is enabled
    And I set the "X-Forwarded-Host" header to "api.example.com"
    And I set the "X-Forwarded-Path-Prefix" header to "v1"
    When I GET "/datasets/population-estimates/editions/hello/versions"
    Then I should receive the following JSON response with status "200":
            """
            {
                "count": 2,
                "items": [
                    {
                        "dataset_id": "population-estimates",
                        "id": "test-item-4",
                        "last_updated":"2021-01-01T00:00:03Z",
                        "version": 4,
                        "edition": "hello",
                        "state": "published",
                        "links": {
                            "dataset": {
                                "id": "population-estimates"
                            },
                            "self": {
                                "href": "https://api.example.com/v1/datasets/population-estimates/editions/hello/versions/4"
                            }
                        },
                        "lowest_geography": "ltla"
                    },
                    {
                        "dataset_id": "population-estimates",
                        "id": "test-item-1",
                        "last_updated":"2021-01-01T00:00:00Z",
                        "version": 1,
                        "edition": "hello",
                        "state": "published",
                        "links": {
                            "dataset": {
                                "id": "population-estimates"
                            },
                            "self": {
                                "href": "https://api.example.com/v1/datasets/population-estimates/editions/hello/versions/1"
                            }
                        }
                    }
                ],
                "limit": 20,
                "offset": 0,
                "total_count": 2
            }
            """

  Scenario: GET /datasets/{id}/editions/{edition}/versions in public mode returns published versions
    When I GET "/datasets/population-estimates/editions/hello/versions"
    Then I should receive the following JSON response with status "200":
            """
            {
                "count": 2,
                "items": [
                    {
                        "dataset_id": "population-estimates",
                        "id": "test-item-4",
                        "last_updated":"2021-01-01T00:00:03Z",
                        "version": 4,
                        "edition": "hello",
                        "state": "published",
                        "links": {
                            "dataset": {
                                "id": "population-estimates"
                            },
                            "self": {
                                "href": "/datasets/population-estimates/editions/hello/versions/4"
                            }
                        },
                        "lowest_geography": "ltla"
                    },
                    {
                        "dataset_id": "population-estimates",
                        "id": "test-item-1",
                        "last_updated":"2021-01-01T00:00:00Z",
                        "version": 1,
                        "edition": "hello",
                        "state": "published",
                        "links": {
                            "dataset": {
                                "id": "population-estimates"
                            },
                            "self": {
                                "href": "/datasets/population-estimates/editions/hello/versions/1"
                            }
                        }
                    }
                ],
                "limit": 20,
                "offset": 0,
                "total_count": 2
            }
            """

  Scenario: GET /datasets/{id}/editions/{edition}/versions in private mode returns all versions for an admin user
    Given private endpoints are enabled
    And URL rewriting is enabled
    And I set the "X-Forwarded-Host" header to "api.example.com"
    And I set the "X-Forwarded-Path-Prefix" header to "v1"
    And I am an admin user
    When I GET "/datasets/population-estimates/editions/hello/versions"
    Then I should receive the following JSON response with status "200":
            """
            {
                "count": 3,
                "items": [
                    {
                        "dataset_id": "population-estimates",
                        "id": "test-item-4",
                        "last_updated":"2021-01-01T00:00:03Z",
                        "version": 4,
                        "state": "published",
                        "links": {
                            "dataset": {
                                "id": "population-estimates"
                            },
                            "self": {
                                "href": "https://api.example.com/v1/datasets/population-estimates/editions/hello/versions/4"
                            }
                        },
                        "edition": "hello",
                        "lowest_geography": "ltla",
                        "distributions": [
                            {
                                "title": "Distribution 4",
                                "format": "csv",
                                "media_type": "text/csv",
                                "download_url": "http://localhost:23600/downloads/files/datasets/population-estimates/editions/hello/versions/4.csv",
                                "byte_size": 100000
                            }
                        ]
                    },
                    {
                        "dataset_id": "population-estimates",
                        "id": "test-item-2",
                        "last_updated":"2021-01-01T00:00:01Z",
                        "version": 2,
                        "state": "associated",
                        "links": {
                            "dataset": {
                                "id": "population-estimates"
                            },
                            "self": {
                                "href": "https://api.example.com/v1/datasets/population-estimates/editions/hello/versions/2"
                            }
                        },
                        "edition": "hello",
                        "distributions": [
                            {
                                "title": "Distribution 2",
                                "format": "csv",
                                "media_type": "text/csv",
                                "download_url": "http://localhost:23600/downloads/files/datasets/population-estimates/editions/hello/versions/2.csv",
                                "byte_size": 100000
                            }
                        ]
                    },
                    {
                        "dataset_id": "population-estimates",
                        "id": "test-item-1",
                        "last_updated":"2021-01-01T00:00:00Z",
                        "version": 1,
                        "state": "published",
                        "links": {
                            "dataset": {
                                "id": "population-estimates"
                            },
                            "self": {
                                "href": "https://api.example.com/v1/datasets/population-estimates/editions/hello/versions/1"
                            }
                        },
                        "edition": "hello",
                        "distributions": [
                            {
                                "title": "Distribution 1",
                                "format": "csv",
                                "media_type": "text/csv",
                                "download_url": "http://localhost:23600/downloads/files/datasets/population-estimates/editions/hello/versions/1.csv",
                                "byte_size": 100000
                            }
                        ]
                    }
                ],
                "limit": 20,
                "offset": 0,
                "total_count": 3
            }
            """

  Scenario: GET /datasets/{id}/editions/{edition}/versions in private mode returns all versions for a publisher user
    Given private endpoints are enabled
    And URL rewriting is enabled
    And I set the "X-Forwarded-Host" header to "api.example.com"
    And I set the "X-Forwarded-Path-Prefix" header to "v1"
    And I am a publisher user
    When I GET "/datasets/population-estimates/editions/hello/versions"
    Then I should receive the following JSON response with status "200":
            """
            {
                "count": 3,
                "items": [
                    {
                        "dataset_id": "population-estimates",
                        "id": "test-item-4",
                        "last_updated":"2021-01-01T00:00:03Z",
                        "version": 4,
                        "state": "published",
                        "links": {
                            "dataset": {
                                "id": "population-estimates"
                            },
                            "self": {
                                "href": "https://api.example.com/v1/datasets/population-estimates/editions/hello/versions/4"
                            }
                        },
                        "edition": "hello",
                        "lowest_geography": "ltla"
                    },
                    {
                        "dataset_id": "population-estimates",
                        "id": "test-item-2",
                        "last_updated":"2021-01-01T00:00:01Z",
                        "version": 2,
                        "state": "associated",
                        "links": {
                            "dataset": {
                                "id": "population-estimates"
                            },
                            "self": {
                                "href": "https://api.example.com/v1/datasets/population-estimates/editions/hello/versions/2"
                            }
                        },
                        "edition": "hello"
                    },
                    {
                        "dataset_id": "population-estimates",
                        "id": "test-item-1",
                        "last_updated":"2021-01-01T00:00:00Z",
                        "version": 1,
                        "state": "published",
                        "links": {
                            "dataset": {
                                "id": "population-estimates"
                            },
                            "self": {
                                "href": "https://api.example.com/v1/datasets/population-estimates/editions/hello/versions/1"
                            }
                        },
                        "edition": "hello"
                    }
                ],
                "limit": 20,
                "offset": 0,
                "total_count": 3
            }
            """

  Scenario: GET /datasets/{id}/editions/{edition}/versions in private mode returns all versions
    Given private endpoints are enabled
    And I am an admin user
    When I GET "/datasets/population-estimates/editions/hello/versions"
    Then I should receive the following JSON response with status "200":
            """
            {
                "count": 3,
                "items": [
                    {
                        "dataset_id": "population-estimates",
                        "id": "test-item-4",
                        "last_updated":"2021-01-01T00:00:03Z",
                        "version": 4,
                        "state": "published",
                        "links": {
                            "dataset": {
                                "id": "population-estimates"
                            },
                            "self": {
                                "href": "/datasets/population-estimates/editions/hello/versions/4"
                            }
                        },
                        "edition": "hello",
                        "lowest_geography": "ltla"
                    },
                    {
                        "dataset_id": "population-estimates",
                        "id": "test-item-2",
                        "last_updated":"2021-01-01T00:00:01Z",
                        "version": 2,
                        "state": "associated",
                        "links": {
                            "dataset": {
                                "id": "population-estimates"
                            },
                            "self": {
                                "href": "/datasets/population-estimates/editions/hello/versions/2"
                            }
                        },
                        "edition": "hello"
                    },
                    {
                        "dataset_id": "population-estimates",
                        "id": "test-item-1",
                        "last_updated":"2021-01-01T00:00:00Z",
                        "version": 1,
                        "state": "published",
                        "links": {
                            "dataset": {
                                "id": "population-estimates"
                            },
                            "self": {
                                "href": "/datasets/population-estimates/editions/hello/versions/1"
                            }
                        },
                        "edition": "hello"
                    }
                ],
                "limit": 20,
                "offset": 0,
                "total_count": 3
            }
            """

<<<<<<< HEAD
  Scenario: GET /datasets/test-static/editions/test-edition-static-approved/versions in private mode returns all versions
    Given private endpoints are enabled
    And I am an admin user
    When I GET "/datasets/test-static/editions/test-edition-static-approved/versions"
    Then I should receive the following JSON response with status "200":
            """
            {
                "count": 1,
                "items": [
                    {
                        "dataset_id": "test-static",
                        "id": "test-static-version-approved-1",
                        "last_updated":"2021-01-01T00:00:07Z",
                        "type":"static",
                        "version": 1,
                        "state": "approved",
                        "links": {
                            "dataset": {
                                "id": "test-static"
                            },
                            "self": {
                                "href": "/datasets/test-static/editions/test-edition-static-approved/versions/1"
                            }
                        },
                        "edition": "test-edition-static-approved",
                        "distributions": [
                            {
                                "title": "Distribution 1",
                                "format": "csv",
                                "media_type": "text/csv",
                                "download_url": "/datasets/test-static/editions/test-edition-static-approved/versions/1.csv",
                                "byte_size": 100000
                            }
                        ]
                    }
                ],
                "limit": 20,
                "offset": 0,
                "total_count": 1
            }
            """

=======
>>>>>>> 8061d426
  Scenario: GET versions for unknown dataset returns not found error
    When I GET "/datasets/unknown-dataset/editions/hello/versions"
    Then the HTTP status code should be "404"
    And I should receive the following response:
            """
            dataset not found
            """

  Scenario: GET versions for unknown edition returns not found error
    When I GET "/datasets/population-estimates/editions/unknown/versions"
    Then the HTTP status code should be "404"
    And I should receive the following response:
            """
            edition not found
            """

  Scenario: GET versions for edition with no versions returns not found error
    When I GET "/datasets/population-estimates/editions/edition-with-no-versions/versions"
    Then the HTTP status code should be "404"
    And I should receive the following response:
            """
            version not found
            """

  Scenario: GET /datasets/{id}/editions/{edition}/versions/{version} in public mode returns the version
    And URL rewriting is enabled
    And I set the "X-Forwarded-Host" header to "api.example.com"
    And I set the "X-Forwarded-Path-Prefix" header to "v1"
    When I GET "/datasets/population-estimates/editions/hello/versions/4"
    Then I should receive the following JSON response with status "200":
        """
        {
            "id": "test-item-4",
            "last_updated":"2021-01-01T00:00:03Z",
            "version": 4,
            "state": "published",
            "links": {
                "dataset": {
                    "id": "population-estimates"
                },
                "self": {
                    "href": "https://api.example.com/v1/datasets/population-estimates/editions/hello/versions/4"
                }
            },
            "edition": "hello",
            "lowest_geography": "ltla"
        }
        """
    And the response header "ETag" should be "etag-test-item-4"

  Scenario: GET /datasets/{id}/editions/{edition}/versions/{version} in public mode returns the version
    When I GET "/datasets/population-estimates/editions/hello/versions/4"
    Then I should receive the following JSON response with status "200":
        """
        {
            "id": "test-item-4",
            "last_updated":"2021-01-01T00:00:03Z",
            "version": 4,
            "state": "published",
            "links": {
                "dataset": {
                    "id": "population-estimates"
                },
                "self": {
                    "href": "/datasets/population-estimates/editions/hello/versions/4"
                }
            },
            "edition": "hello",
            "lowest_geography": "ltla"
        }
        """
    And the response header "ETag" should be "etag-test-item-4"

  Scenario: GET /datasets/{id}/editions/{edition}/versions/{version} in private mode returns the version
    Given private endpoints are enabled
    And URL rewriting is enabled
    And I set the "X-Forwarded-Host" header to "api.example.com"
    And I set the "X-Forwarded-Path-Prefix" header to "v1"
    And I am an admin user
    When I GET "/datasets/population-estimates/editions/hello/versions/2"
    Then I should receive the following JSON response with status "200":
        """
        {
            "id": "test-item-2",
            "last_updated":"2021-01-01T00:00:01Z",
            "version": 2,
            "state": "associated",
            "links": {
                "dataset": {
                    "id": "population-estimates"
                },
                "self": {
                    "href": "https://api.example.com/v1/datasets/population-estimates/editions/hello/versions/2"
                }
            },
            "edition": "hello"
        }
        """
    And the response header "ETag" should be "etag-test-item-2"

  Scenario: GET /datasets/{id}/editions/{edition}/versions/{version} in private mode returns the version
    Given private endpoints are enabled
    And I am an admin user
    When I GET "/datasets/population-estimates/editions/hello/versions/2"
    Then I should receive the following JSON response with status "200":
        """
        {
            "id": "test-item-2",
            "last_updated":"2021-01-01T00:00:01Z",
            "version": 2,
            "state": "associated",
            "links": {
                "dataset": {
                    "id": "population-estimates"
                },
                "self": {
                    "href": "/datasets/population-estimates/editions/hello/versions/2"
                }
            },
            "edition": "hello"
        }
        """
    And the response header "ETag" should be "etag-test-item-2"

  Scenario: PUT versions for CMD dataset produces Kafka event and returns OK
    Given private endpoints are enabled
    And I am an admin user
    And I have a real kafka container with topic "filter-job-submitted"
    When I PUT "/datasets/population-estimates/editions/hellov2/versions/3"
            """
            {
              "instance_id":"test-item-3",
              "license":"ONS",
              "release_date":"2017-04-04",
              "state":"associated",
              "collection_id":"bla"
            }
            """
    And these generate downloads events are produced:
      | InstanceID  | DatasetID            | Edition | Version | FilterOutputID |
      | test-item-3 | population-estimates | hellov2 | 3       |                |
    Then I should receive the following JSON response with status "200":
        """
            {
                "collection_id": "bla",
                "dataset_id": "population-estimates",
                "id": "test-item-3",
                "last_updated": "0001-01-01T00:00:00Z",
                "links": {
                    "dataset": {
                    "id": "population-estimates"
                    },
                    "self": {
                    "href": "/datasets/population-estimates/editions/hellov2/versions/3"
                    }
                },
                "release_date": "2017-04-04",
                "edition": "hellov2",
                "state": "associated"
            }
        """


  Scenario: PUT versions for Cantabular dataset produces Kafka event and returns OK
    Given private endpoints are enabled
    And I am an admin user
    And I have a real kafka container with topic "cantabular-export-start"
    When I PUT "/datasets/test-cantabular-dataset-1/editions/2021/versions/1"
            """
            {
              "instance_id":"test-cantabular-version-1",
              "license":"ONS",
              "release_date":"2017-04-04",
              "state":"associated",
              "collection_id":"bla"
            }
            """
    And these cantabular generator downloads events are produced:
      | InstanceID                | DatasetID                 | Edition | Version |FilterOutputID| Dimensions |
      | test-cantabular-version-1 | test-cantabular-dataset-1 | 2021    | 1       |              | []         |
    Then I should receive the following JSON response with status "200":
        """
            {
                "collection_id": "bla",
                "dataset_id": "test-cantabular-dataset-1",
                "id": "test-cantabular-version-1",
                "last_updated": "0001-01-01T00:00:00Z",
                "links": {
                    "dataset": {
                    "id": "test-cantabular-dataset-1"
                    },
                    "self": {
                    "href": "/datasets/test-cantabular-dataset-1/editions/2021/versions/1"
                    }
                },
                "release_date": "2017-04-04",
                "edition": "2021",
                "state": "associated"
            }
        """


  Scenario: PUT published version for Cantabular dataset produces Kafka event and returns OK for an admin user
    Given private endpoints are enabled
    And I am an admin user
    And I have a real kafka container with topic "cantabular-export-start"
    And these versions need to be published:
            """
              [
               {
                 "version_id": "test-cantabular-version-2",
                 "version_number": "1"
               }
              ]
            """
    When I PUT "/datasets/test-cantabular-dataset-2/editions/2021/versions/1"
            """
            {
              "instance_id": "test-cantabular-version-2",
              "license": "ONS",
              "release_date": "2017-04-04",
              "state": "published",
              "collection_id": "bla",
              "links": {
                "version": {
                  "id": "1",
                  "href": "/datasets/test-cantabular-dataset-2/editions/2021/versions/1"
                }
              }
            }
            """
    And these cantabular generator downloads events are produced:
      | InstanceID                | DatasetID                 | Edition | Version |FilterOutputID| Dimensions |
      | test-cantabular-version-2 | test-cantabular-dataset-2 | 2021    | 1       |              | []         |
    Then I should receive the following JSON response with status "200":
        """
            {
                "dataset_id": "test-cantabular-dataset-2",
                "downloads": {
                    "csv": {
                    "href": "/downloads/datasets/test-cantabular-dataset-2/editions/2021/versions/1.csv",
                    "size": "1"
                    }
                },
                "id": "test-cantabular-version-2",
                "last_updated": "0001-01-01T00:00:00Z",
                "links": {
                    "dataset": {
                    "id": "test-cantabular-dataset-2"
                    },
                    "self": {
                    "href": "/datasets/test-cantabular-dataset-2/editions/2021/versions/1"
                    }
                },
                "release_date": "2017-04-04",
                "edition": "2021",
                "state": "published"
            }
        """

    Scenario: PUT published version for Cantabular dataset produces Kafka event and returns OK for a publisher user
    Given private endpoints are enabled
    And I am a publisher user
    And I have a real kafka container with topic "cantabular-export-start"
    And these versions need to be published:
            """
              [
               {
                 "version_id": "test-cantabular-version-2",
                 "version_number": "1"
               }
              ]
            """
    When I PUT "/datasets/test-cantabular-dataset-2/editions/2021/versions/1"
            """
            {
              "instance_id": "test-cantabular-version-2",
              "license": "ONS",
              "release_date": "2017-04-04",
              "state": "published",
              "collection_id": "bla",
              "links": {
                "version": {
                  "id": "1",
                  "href": "/datasets/test-cantabular-dataset-2/editions/2021/versions/1"
                }
              }
            }
            """
    And these cantabular generator downloads events are produced:
      | InstanceID                | DatasetID                 | Edition | Version |FilterOutputID| Dimensions |
      | test-cantabular-version-2 | test-cantabular-dataset-2 | 2021    | 1       |              | []         |
    Then I should receive the following JSON response with status "200":
        """
            {
                "dataset_id": "test-cantabular-dataset-2",
                "downloads": {
                    "csv": {
                    "href": "/downloads/datasets/test-cantabular-dataset-2/editions/2021/versions/1.csv",
                    "size": "1"
                    }
                },
                "id": "test-cantabular-version-2",
                "last_updated": "0001-01-01T00:00:00Z",
                "links": {
                    "dataset": {
                    "id": "test-cantabular-dataset-2"
                    },
                    "self": {
                    "href": "/datasets/test-cantabular-dataset-2/editions/2021/versions/1"
                    }
                },
                "release_date": "2017-04-04",
                "edition": "2021",
                "state": "published"
            }
        """

    Scenario: PUT version fails when trying to update edition-id on cantabular dataset
        Given private endpoints are enabled
        And I am an admin user
        When I PUT "/datasets/test-cantabular-dataset-1/editions/2021/versions/1"
            """
            {
                "edition": "2021-updated",
                "state": "edition-confirmed",
                "type": "cantabular_flexible_table"
            }
            """
        Then the HTTP status code should be "400"
        And I should receive the following response:
            """
            unable to update edition-id, invalid dataset type
            """

    Scenario: PUT version fails when trying to update edition-id on filterable dataset
        Given private endpoints are enabled
        And I am an admin user
        When I PUT "/datasets/population-estimates/editions/hello/versions/2"
            """
            {
                "edition": "hello-updated",
                "state": "associated"
            }
            """
        Then the HTTP status code should be "400"
        And I should receive the following response:
            """
            unable to update edition-id, invalid dataset type
            """<|MERGE_RESOLUTION|>--- conflicted
+++ resolved
@@ -512,7 +512,6 @@
             }
             """
 
-<<<<<<< HEAD
   Scenario: GET /datasets/test-static/editions/test-edition-static-approved/versions in private mode returns all versions
     Given private endpoints are enabled
     And I am an admin user
@@ -555,8 +554,6 @@
             }
             """
 
-=======
->>>>>>> 8061d426
   Scenario: GET versions for unknown dataset returns not found error
     When I GET "/datasets/unknown-dataset/editions/hello/versions"
     Then the HTTP status code should be "404"
