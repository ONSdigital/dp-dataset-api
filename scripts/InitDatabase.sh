--- conflicted
+++ resolved
@@ -50,21 +50,12 @@
             "href": "https://www.ons.gov.uk/",
             "name": "The office of national statistics",
             "type": "goverment department"
-<<<<<<< HEAD
         },
         "qmi": {
             "description": "2011 Census Statistics for England and Wales: March 2011 QMI.",
             "href": "http://localhost:8080/datasets/95c4669b-3ae9-4ba7-b690-87e890a1c67c/qmi/1",
             "title": "Quality and Methodology Information (QMI)"
         },
-=======
-        },
-        "qmi": {
-            "description": "2011 Census Statistics for England and Wales: March 2011 QMI.",
-            "href": "http://localhost:8080/datasets/95c4669b-3ae9-4ba7-b690-87e890a1c67c/qmi/1",
-            "title": "Quality and Methodology Information (QMI)"
-        },
->>>>>>> 6c43a4cf
         "related_datasets": [
             {
                 "href": "http://localhost:8080/datasets/95c4669b-3ae9-4ba7-b690-87e890a1c67c/related/1",
