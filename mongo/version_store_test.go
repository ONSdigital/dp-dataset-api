package mongo

import (
	"context"
	"testing"

	errs "github.com/ONSdigital/dp-dataset-api/apierrors"
	"github.com/ONSdigital/dp-dataset-api/config"
	"github.com/ONSdigital/dp-dataset-api/models"
	. "github.com/smartystreets/goconvey/convey"
	"go.mongodb.org/mongo-driver/bson"
)

func TestUpdateVersionStatic(t *testing.T) {
	Convey("Given a current version, version update and etag", t, func() {
		ctx := context.Background()

		mongoDB, _, err := getTestMongoDB(ctx)
		So(err, ShouldBeNil)

		_, err = setupVersionsTestData(ctx, mongoDB)
		So(err, ShouldBeNil)

		currentVersion := &models.Version{ID: "version1", Edition: "edition1", Version: 1, ETag: "version1ETag"}
		versionUpdate := &models.Version{EditionTitle: "First Edition Updated"}
		oldETag := "version1ETag"

		Convey("When UpdateVersionStatic is called and the version exists", func() {
			newEtag, err := mongoDB.UpdateVersionStatic(ctx, currentVersion, versionUpdate, oldETag)

			Convey("Then the version is updated successfully", func() {
				So(err, ShouldBeNil)
				So(newEtag, ShouldNotEqual, oldETag)
			})

			Convey("And the version is updated in the database", func() {
				var updatedVersion models.Version
				err = mongoDB.Connection.Collection(mongoDB.ActualCollectionName(config.VersionsCollection)).FindOne(ctx, map[string]string{"id": currentVersion.ID}, &updatedVersion)
				So(err, ShouldBeNil)
				So(updatedVersion.EditionTitle, ShouldEqual, "First Edition Updated")
				So(updatedVersion.ETag, ShouldEqual, newEtag)
			})
		})

		Convey("When UpdateVersionStatic is called and the version does not exist", func() {
			_, err := mongoDB.UpdateVersionStatic(ctx, &models.Version{}, versionUpdate, oldETag)

			Convey("Then a VersionNotFound error is returned", func() {
				So(err, ShouldEqual, errs.ErrVersionNotFound)
			})
		})
	})
}

func TestGetStaticVersionsByState(t *testing.T) {
	Convey("Given a static versions are retieved", t, func() {
		ctx := context.Background()

		mongoDB, _, err := getTestMongoDB(ctx)
		So(err, ShouldBeNil)

		_, err = setupVersionsTestData(ctx, mongoDB)
		So(err, ShouldBeNil)

		Convey("When GetStaticVersion is called with no published versions to be retrieved", func() {
			version, count, err := mongoDB.GetStaticVersionsByState(ctx, "", "0", 0, 20)

			Convey("Then the version is retrieved successfully", func() {
				So(err, ShouldBeNil)
				So(version, ShouldNotBeNil)
				So(count, ShouldEqual, 1)
				So(version[0].State, ShouldNotEqual, models.PublishedState)
			})
		})

		Convey("When GetStaticVersion is called with only published versions to be retrieved", func() {
			version, count, err := mongoDB.GetStaticVersionsByState(ctx, "", "TRUE", 0, 20)

			Convey("Then the version is retrieved successfully", func() {
				So(err, ShouldBeNil)
				So(version, ShouldNotBeNil)
				So(count, ShouldEqual, 2)
				So(version[0].State, ShouldEqual, models.PublishedState)
			})
		})
	})
}

func TestGetAllStaticVersions(t *testing.T) {
	Convey("Given an in-memory MongoDB is running and populated with static versions", t, func() {
		ctx := context.Background()
		mongoStore, server, err := getTestMongoDB(ctx)
		So(err, ShouldBeNil)

		defer func() {
			server.Stop(ctx)
		}()

		versions, err := setupVersionsTestData(ctx, mongoStore)
		So(err, ShouldBeNil)
		So(versions, ShouldNotBeEmpty)

		Convey("When GetAllStaticVersions is called with offset=0 and limit=0", func() {
			_, count, err := mongoStore.GetAllStaticVersions(ctx, staticDatasetID, "", 0, 0)

			So(err, ShouldBeNil)
			So(count, ShouldEqual, 2)
		})

		Convey("When GetAllStaticVersions is called with pagination (offset=1, limit=1)", func() {
			retrievedVersions, count, err := mongoStore.GetAllStaticVersions(ctx, staticDatasetID, "", 1, 1)

			So(err, ShouldBeNil)
			So(count, ShouldEqual, 2)
			So(retrievedVersions, ShouldHaveLength, 1)
			So(retrievedVersions[0].ID, ShouldEqual, "version1")
		})

		Convey("When GetAllStaticVersions is called with a limit only (limit=1)", func() {
			retrievedVersions, count, err := mongoStore.GetAllStaticVersions(ctx, staticDatasetID, "", 0, 1)

			So(err, ShouldBeNil)
			So(count, ShouldEqual, 2)
			So(retrievedVersions, ShouldHaveLength, 1)

			So(retrievedVersions[0].ID, ShouldEqual, "version2")
		})

		Convey("When GetAllStaticVersions is called with a non-matching datasetID", func() {
			retrievedVersions, count, err := mongoStore.GetAllStaticVersions(ctx, nonExistentDatasetID, "", 0, 0)

			So(err, ShouldEqual, errs.ErrVersionNotFound)
			So(count, ShouldEqual, 0)
			So(retrievedVersions, ShouldBeNil)
		})
	})
}

<<<<<<< HEAD
func TestDeleteStaticDatasetVersion(t *testing.T) {
	Convey("Given an in-memory MongoDB is running", t, func() {
		ctx := context.Background()

		Convey("When DeleteStaticDatasetVersion is called with a matching dataset, edition and unpublished version", func() {
			mongoStore, server, err := getTestMongoDB(ctx)
			So(err, ShouldBeNil)
			defer func() {
				server.Stop(ctx)
			}()

			versions, err := setupVersionsTestData(ctx, mongoStore)
			So(err, ShouldBeNil)
			So(versions, ShouldHaveLength, 3)

			datasetToDelete := staticDatasetID
			editionToDelete := "edition2"
			versionToDelete := "2"
			err = mongoStore.DeleteStaticDatasetVersion(ctx, datasetToDelete, editionToDelete, versionToDelete)

			So(err, ShouldBeNil)
			selector := bson.M{"links.dataset.id": staticDatasetID}
			totalCount, err := mongoStore.Connection.Collection(mongoStore.ActualCollectionName(config.VersionsCollection)).Count(ctx, selector)
			So(err, ShouldBeNil)
			So(totalCount, ShouldEqual, 1)
		})

		Convey("When DeleteStaticDatasetVersion is called with a published version", func() {
			mongoStore, server, err := getTestMongoDB(ctx)
			So(err, ShouldBeNil)
			defer func() {
				server.Stop(ctx)
			}()

			versions, err := setupVersionsTestData(ctx, mongoStore)
			So(err, ShouldBeNil)
			So(versions, ShouldHaveLength, 3)

			datasetToDelete := staticDatasetID
			editionToDelete := "edition1"
			versionToDelete := "1"
			err = mongoStore.DeleteStaticDatasetVersion(ctx, datasetToDelete, editionToDelete, versionToDelete)

			So(err, ShouldEqual, errs.ErrDeletePublishedVersionForbidden)
			selector := bson.M{"links.dataset.id": staticDatasetID2}
			totalCount, err := mongoStore.Connection.Collection(mongoStore.ActualCollectionName(config.VersionsCollection)).Count(ctx, selector)
			So(err, ShouldBeNil)
			So(totalCount, ShouldEqual, 1)
		})

		Convey("When DeleteStaticVersionsByDatasetID is called for a dataset with no versions", func() {
			mongoStore, server, err := getTestMongoDB(ctx)
			if err != nil {
				t.Fatalf("Failed to get MongoDB: %v", err)
			}
			So(err, ShouldBeNil)

			defer func() { server.Stop(ctx) }()

			deleteCount, err := mongoStore.DeleteStaticVersionsByDatasetID(ctx, nonExistentDatasetID)
			So(err, ShouldEqual, errs.ErrVersionsNotFound)
			So(deleteCount, ShouldEqual, 0)
=======
func TestCheckVersionExistsStatic(t *testing.T) {
	Convey("Given a MongoDB instance with static versions", t, func() {
		ctx := context.Background()
		mongo, _, err := getTestMongoDB(ctx)
		So(err, ShouldBeNil)

		versions, err := setupVersionsTestData(ctx, mongo)
		So(err, ShouldBeNil)
		So(versions, ShouldNotBeEmpty)

		Convey("When CheckVersionExistsStatic is called for an existing version", func() {
			exists, err := mongo.CheckVersionExistsStatic(ctx, staticDatasetID, "edition1", 1)
			Convey("Then it returns true with no error", func() {
				So(err, ShouldBeNil)
				So(exists, ShouldBeTrue)
			})
		})

		Convey("When CheckVersionExistsStatic is called for a non-existing version", func() {
			exists, err := mongo.CheckVersionExistsStatic(ctx, staticDatasetID, "edition1", 99)
			Convey("Then it returns false with no error", func() {
				So(err, ShouldBeNil)
				So(exists, ShouldBeFalse)
			})
		})

		Convey("When CheckVersionExistsStatic is called and the mongo connection fails", func() {
			err = mongo.Connection.Close(ctx)
			So(err, ShouldBeNil)

			exists, err := mongo.CheckVersionExistsStatic(ctx, staticDatasetID, "edition1", 1)
			Convey("Then it returns an error", func() {
				So(err, ShouldNotBeNil)
				So(exists, ShouldBeFalse)
			})
>>>>>>> dd043197
		})
	})
}<|MERGE_RESOLUTION|>--- conflicted
+++ resolved
@@ -136,7 +136,45 @@
 	})
 }
 
-<<<<<<< HEAD
+func TestCheckVersionExistsStatic(t *testing.T) {
+	Convey("Given a MongoDB instance with static versions", t, func() {
+		ctx := context.Background()
+		mongo, _, err := getTestMongoDB(ctx)
+		So(err, ShouldBeNil)
+
+		versions, err := setupVersionsTestData(ctx, mongo)
+		So(err, ShouldBeNil)
+		So(versions, ShouldNotBeEmpty)
+
+		Convey("When CheckVersionExistsStatic is called for an existing version", func() {
+			exists, err := mongo.CheckVersionExistsStatic(ctx, staticDatasetID, "edition1", 1)
+			Convey("Then it returns true with no error", func() {
+				So(err, ShouldBeNil)
+				So(exists, ShouldBeTrue)
+			})
+		})
+
+		Convey("When CheckVersionExistsStatic is called for a non-existing version", func() {
+			exists, err := mongo.CheckVersionExistsStatic(ctx, staticDatasetID, "edition1", 99)
+			Convey("Then it returns false with no error", func() {
+				So(err, ShouldBeNil)
+				So(exists, ShouldBeFalse)
+			})
+		})
+
+		Convey("When CheckVersionExistsStatic is called and the mongo connection fails", func() {
+			err = mongo.Connection.Close(ctx)
+			So(err, ShouldBeNil)
+
+			exists, err := mongo.CheckVersionExistsStatic(ctx, staticDatasetID, "edition1", 1)
+			Convey("Then it returns an error", func() {
+				So(err, ShouldNotBeNil)
+				So(exists, ShouldBeFalse)
+			})
+		})
+	})
+}
+
 func TestDeleteStaticDatasetVersion(t *testing.T) {
 	Convey("Given an in-memory MongoDB is running", t, func() {
 		ctx := context.Background()
@@ -199,43 +237,6 @@
 			deleteCount, err := mongoStore.DeleteStaticVersionsByDatasetID(ctx, nonExistentDatasetID)
 			So(err, ShouldEqual, errs.ErrVersionsNotFound)
 			So(deleteCount, ShouldEqual, 0)
-=======
-func TestCheckVersionExistsStatic(t *testing.T) {
-	Convey("Given a MongoDB instance with static versions", t, func() {
-		ctx := context.Background()
-		mongo, _, err := getTestMongoDB(ctx)
-		So(err, ShouldBeNil)
-
-		versions, err := setupVersionsTestData(ctx, mongo)
-		So(err, ShouldBeNil)
-		So(versions, ShouldNotBeEmpty)
-
-		Convey("When CheckVersionExistsStatic is called for an existing version", func() {
-			exists, err := mongo.CheckVersionExistsStatic(ctx, staticDatasetID, "edition1", 1)
-			Convey("Then it returns true with no error", func() {
-				So(err, ShouldBeNil)
-				So(exists, ShouldBeTrue)
-			})
-		})
-
-		Convey("When CheckVersionExistsStatic is called for a non-existing version", func() {
-			exists, err := mongo.CheckVersionExistsStatic(ctx, staticDatasetID, "edition1", 99)
-			Convey("Then it returns false with no error", func() {
-				So(err, ShouldBeNil)
-				So(exists, ShouldBeFalse)
-			})
-		})
-
-		Convey("When CheckVersionExistsStatic is called and the mongo connection fails", func() {
-			err = mongo.Connection.Close(ctx)
-			So(err, ShouldBeNil)
-
-			exists, err := mongo.CheckVersionExistsStatic(ctx, staticDatasetID, "edition1", 1)
-			Convey("Then it returns an error", func() {
-				So(err, ShouldNotBeNil)
-				So(exists, ShouldBeFalse)
-			})
->>>>>>> dd043197
 		})
 	})
 }