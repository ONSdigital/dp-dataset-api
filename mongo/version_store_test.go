--- conflicted
+++ resolved
@@ -51,7 +51,40 @@
 	})
 }
 
-<<<<<<< HEAD
+func TestGetStaticVersionsByState(t *testing.T) {
+	Convey("Given a static versions are retieved", t, func() {
+		ctx := context.Background()
+
+		mongoDB, _, err := getTestMongoDB(ctx)
+		So(err, ShouldBeNil)
+
+		_, err = setupVersionsTestData(ctx, mongoDB)
+		So(err, ShouldBeNil)
+
+		Convey("When GetStaticVersion is called with no published versions to be retrieved", func() {
+			version, count, err := mongoDB.GetStaticVersionsByState(ctx, "", "0", 0, 20)
+
+			Convey("Then the version is retrieved successfully", func() {
+				So(err, ShouldBeNil)
+				So(version, ShouldNotBeNil)
+				So(count, ShouldEqual, 1)
+				So(version[0].State, ShouldNotEqual, models.PublishedState)
+			})
+		})
+
+		Convey("When GetStaticVersion is called with only published versions to be retrieved", func() {
+			version, count, err := mongoDB.GetStaticVersionsByState(ctx, "", "TRUE", 0, 20)
+
+			Convey("Then the version is retrieved successfully", func() {
+				So(err, ShouldBeNil)
+				So(version, ShouldNotBeNil)
+				So(count, ShouldEqual, 2)
+				So(version[0].State, ShouldEqual, models.PublishedState)
+			})
+		})
+	})
+}
+
 func TestGetAllStaticVersions(t *testing.T) {
 	Convey("Given an in-memory MongoDB is running and populated with static versions", t, func() {
 		ctx := context.Background()
@@ -98,38 +131,6 @@
 			So(err, ShouldEqual, errs.ErrVersionNotFound)
 			So(count, ShouldEqual, 0)
 			So(retrievedVersions, ShouldBeNil)
-=======
-func TestGetStaticVersionsByState(t *testing.T) {
-	Convey("Given a static versions are retieved", t, func() {
-		ctx := context.Background()
-
-		mongoDB, _, err := getTestMongoDB(ctx)
-		So(err, ShouldBeNil)
-
-		_, err = setupVersionsTestData(ctx, mongoDB)
-		So(err, ShouldBeNil)
-
-		Convey("When GetStaticVersion is called with no published versions to be retrieved", func() {
-			version, count, err := mongoDB.GetStaticVersionsByState(ctx, "", "0", 0, 20)
-
-			Convey("Then the version is retrieved successfully", func() {
-				So(err, ShouldBeNil)
-				So(version, ShouldNotBeNil)
-				So(count, ShouldEqual, 1)
-				So(version[0].State, ShouldNotEqual, models.PublishedState)
-			})
-		})
-
-		Convey("When GetStaticVersion is called with only published versions to be retrieved", func() {
-			version, count, err := mongoDB.GetStaticVersionsByState(ctx, "", "TRUE", 0, 20)
-
-			Convey("Then the version is retrieved successfully", func() {
-				So(err, ShouldBeNil)
-				So(version, ShouldNotBeNil)
-				So(count, ShouldEqual, 1)
-				So(version[0].State, ShouldEqual, models.PublishedState)
-			})
->>>>>>> 9eb9a8ea
 		})
 	})
 }