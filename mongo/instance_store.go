--- conflicted
+++ resolved
@@ -129,37 +129,6 @@
 		return err
 	}
 	return nil
-<<<<<<< HEAD
-}
-
-// GetDimensionNodesFromInstance which are stored in a mongodb collection
-func (m *Mongo) GetDimensionNodesFromInstance(id string) (*models.DimensionNodeResults, error) {
-	s := m.Session.Copy()
-	defer s.Close()
-	var dimensions []models.Dimension
-	iter := s.DB(m.Database).C(DIMENSION_NODE_COLLECTION).Find(bson.M{"instance_id": id}).Select(bson.M{"id": 0}).Iter()
-	err := iter.All(&dimensions)
-	if err != nil {
-		return nil, err
-	}
-
-	return &models.DimensionNodeResults{Items: dimensions}, nil
-}
-
-// GetUniqueDimensionValues which are stored in mongodb collection
-func (m *Mongo) GetUniqueDimensionValues(id, dimension string) (*models.DimensionValues, error) {
-	s := m.Session.Copy()
-	defer s.Close()
-	var values []string
-	err := s.DB(m.Database).C(DIMENSION_NODE_COLLECTION).Find(bson.M{"instance_id": id, "name": dimension}).Distinct("value", &values)
-	if err != nil {
-		return nil, err
-	}
-
-	if len(values) == 0 {
-		return nil, errs.DimensionNodeNotFound
-	}
-	return &models.DimensionValues{Name: dimension, Values: values}, nil
 }
 
 // UpdateInstanceWithVersion updates an existing instance document with version data
@@ -176,6 +145,4 @@
 	}
 	err = s.DB(m.Database).C(INSTANCE_COLLECTION).Update(bson.M{"id": version.InstanceID}, update)
 	return
-=======
->>>>>>> b4f3500f
 }