package mongo

import (
	"context"
	"errors"
	"strconv"
	"sync"
	"time"

	errs "github.com/ONSdigital/dp-dataset-api/apierrors"
	"github.com/ONSdigital/dp-dataset-api/models"
	"github.com/ONSdigital/dp-healthcheck/healthcheck"
	dpmongo "github.com/ONSdigital/dp-mongodb"
	dpMongoHealth "github.com/ONSdigital/dp-mongodb/health"
	"github.com/ONSdigital/log.go/log"
	"github.com/globalsign/mgo"
	"github.com/globalsign/mgo/bson"
)

// Mongo represents a simplistic MongoDB configuration.
type Mongo struct {
	CodeListURL    string
	Collection     string
	Database       string
	DatasetURL     string
	Session        *mgo.Session
	URI            string
	lastPingTime   time.Time
	lastPingResult error
	healthClient   *dpMongoHealth.CheckMongoClient
}

const (
	editionsCollection = "editions"
)

// Init creates a new mgo.Session with a strong consistency and a write mode of "majortiy"; and initialises the mongo health client.
func (m *Mongo) Init() (err error) {
	if m.Session != nil {
		return errors.New("session already exists")
	}

	// Create session
	if m.Session, err = mgo.Dial(m.URI); err != nil {
		return err
	}
	m.Session.EnsureSafe(&mgo.Safe{WMode: "majority"})
	m.Session.SetMode(mgo.Strong, true)

	databaseCollectionBuilder := make(map[dpMongoHealth.Database][]dpMongoHealth.Collection)
	databaseCollectionBuilder[(dpMongoHealth.Database)(m.Database)] = []dpMongoHealth.Collection{(dpMongoHealth.Collection)(m.Collection), (dpMongoHealth.Collection)(editionsCollection), (dpMongoHealth.Collection)(instanceCollection), (dpMongoHealth.Collection)(dimensionOptions)}

	// Create client and healthclient from session
	client := dpMongoHealth.NewClientWithCollections(m.Session, databaseCollectionBuilder)
	m.healthClient = &dpMongoHealth.CheckMongoClient{
		Client:      *client,
		Healthcheck: client.Healthcheck,
	}

	return nil
}

// Close represents mongo session closing within the context deadline
func (m *Mongo) Close(ctx context.Context) error {
	if m.Session == nil {
		return errors.New("cannot close a mongoDB connection without a valid session")
	}
	return dpmongo.Close(ctx, m.Session)
}

// Checker is called by the healthcheck library to check the health state of this mongoDB instance
func (m *Mongo) Checker(ctx context.Context, state *healthcheck.CheckState) error {
	return m.healthClient.Checker(ctx, state)
}

// GetDatasets retrieves all dataset documents
func (m *Mongo) GetDatasets(ctx context.Context, offset, limit int, authorised bool) ([]*models.DatasetUpdate, int, error) {
	s := m.Session.Copy()
	defer s.Close()

	var q *mgo.Query

	if authorised {
		q = s.DB(m.Database).C("datasets").Find(nil)
	} else {
		q = s.DB(m.Database).C("datasets").Find(bson.M{"current": bson.M{"$exists": true}})
	}

	totalCount, err := q.Count()
	if err != nil {
		log.Event(ctx, "error counting items", log.ERROR, log.Error(err))
		if err == mgo.ErrNotFound {
			return []*models.DatasetUpdate{}, totalCount, nil
		}
		return nil, 0, err
	}

	values := []*models.DatasetUpdate{}

	if limit > 0 {
		iter := q.Sort().Skip(offset).Limit(limit).Iter()
		defer func() {
			err := iter.Close()
			if err != nil {
				log.Event(ctx, "error closing iterator", log.ERROR, log.Error(err))
			}
		}()

		if err := iter.All(&values); err != nil {
			if err == mgo.ErrNotFound {
				return values, totalCount, nil
			}
			return nil, 0, err
		}
	}

	return values, totalCount, nil
}

// GetDataset retrieves a dataset document
func (m *Mongo) GetDataset(id string) (*models.DatasetUpdate, error) {
	s := m.Session.Copy()
	defer s.Close()
	var dataset models.DatasetUpdate
	err := s.DB(m.Database).C("datasets").Find(bson.M{"_id": id}).One(&dataset)
	if err != nil {
		if err == mgo.ErrNotFound {
			return nil, errs.ErrDatasetNotFound
		}
		return nil, err
	}

	return &dataset, nil
}

// GetEditions retrieves all edition documents for a dataset
func (m *Mongo) GetEditions(ctx context.Context, id, state string, offset, limit int, authorised bool) ([]*models.EditionUpdate, int, error) {
	s := m.Session.Copy()
	defer s.Close()

	selector := buildEditionsQuery(id, state, authorised)
	q := s.DB(m.Database).C(editionsCollection).Find(selector)

	totalCount, err := q.Count()
	if err != nil {
		log.Event(ctx, "error counting items", log.ERROR, log.Error(err))
		if err == mgo.ErrNotFound {
			return []*models.EditionUpdate{}, 0, nil
		}
		return nil, 0, err
	}

	if totalCount < 1 {
		return nil, 0, errs.ErrEditionNotFound
	}

	var results []*models.EditionUpdate

	if limit > 0 {
		iter := q.Sort().Skip(offset).Limit(limit).Iter()
		defer func() {
			err := iter.Close()
			if err != nil {
				log.Event(ctx, "error closing edition iterator", log.ERROR, log.Error(err), log.Data{"selector": selector})
			}
		}()

		if err := iter.All(&results); err != nil {
			if err == mgo.ErrNotFound {
				return []*models.EditionUpdate{}, 0, err
			}
			return nil, 0, err
		}
	}

	return results, totalCount, nil
}

func buildEditionsQuery(id, state string, authorised bool) bson.M {

	// all queries must get the dataset by id
	selector := bson.M{
		"next.links.dataset.id": id,
	}

	// non-authorised queries require that the current edition must exist
	if !authorised {
		selector["current"] = bson.M{"$exists": true}
	}

	// if state is required, then we need to query by state
	if state != "" {
		selector["current.state"] = state
	}

	return selector
}

// GetEdition retrieves an edition document for a dataset
func (m *Mongo) GetEdition(id, editionID, state string) (*models.EditionUpdate, error) {
	s := m.Session.Copy()
	defer s.Close()

	selector := buildEditionQuery(id, editionID, state)

	var edition models.EditionUpdate
	err := s.DB(m.Database).C(editionsCollection).Find(selector).One(&edition)
	if err != nil {
		if err == mgo.ErrNotFound {
			return nil, errs.ErrEditionNotFound
		}
		return nil, err
	}
	return &edition, nil
}

func buildEditionQuery(id, editionID, state string) bson.M {
	var selector bson.M
	if state != "" {
		selector = bson.M{
			"current.links.dataset.id": id,
			"current.edition":          editionID,
			"current.state":            state,
		}
	} else {
		selector = bson.M{
			"next.links.dataset.id": id,
			"next.edition":          editionID,
		}
	}

	return selector
}

// GetNextVersion retrieves the latest version for an edition of a dataset
func (m *Mongo) GetNextVersion(datasetID, edition string) (int, error) {
	s := m.Session.Copy()
	defer s.Close()
	var version models.Version
	var nextVersion int

	selector := bson.M{
		"links.dataset.id": datasetID,
		"edition":          edition,
	}

	// Results are sorted in reverse order to get latest version
	err := s.DB(m.Database).C("instances").Find(selector).Sort("-version").One(&version)
	if err != nil {
		if err == mgo.ErrNotFound {
			return 1, nil
		}
		return nextVersion, err
	}

	nextVersion = version.Version + 1

	return nextVersion, nil
}

// GetVersions retrieves all version documents for a dataset edition
<<<<<<< HEAD
func (m *Mongo) GetVersions(ctx context.Context, id, editionID, state string, offset, limit int) ([]models.Version, int, error) {
=======
func (m *Mongo) GetVersions(ctx context.Context, datasetID, editionID, state string, offset, limit int) (*models.VersionResults, error) {
>>>>>>> c0b162ae
	s := m.Session.Copy()
	defer s.Close()

	var q *mgo.Query

	selector := buildVersionsQuery(datasetID, editionID, state)

	q = s.DB(m.Database).C("instances").Find(selector)
	totalCount, err := q.Count()
	if err != nil {
		log.Event(ctx, "error counting items", log.ERROR, log.Error(err))
		if err == mgo.ErrNotFound {
			return []models.Version{}, 0, nil
		}
		return nil, 0, err
	}

	if totalCount < 1 {
		return nil, 0, errs.ErrVersionNotFound
	}

	var results []models.Version

	if limit > 0 {
		iter := q.Sort("-last_updated").Skip(offset).Limit(limit).Iter()
		defer func() {
			err := iter.Close()
			if err != nil {
				log.Event(ctx, "error closing instance iterator", log.ERROR, log.Error(err), log.Data{"selector": selector})
			}
		}()

		if err := iter.All(&results); err != nil {
			if err == mgo.ErrNotFound {
				return results, 0, nil
			}
			return nil, 0, err
		}
	}

	for i := 0; i < len(results); i++ {
		results[i].Links.Self.HRef = results[i].Links.Version.HRef
		results[i].DatasetID = datasetID
	}

	return results, totalCount, nil
}

func buildVersionsQuery(datasetID, editionID, state string) bson.M {
	var selector bson.M
	if state == "" {
		selector = bson.M{
			"links.dataset.id": datasetID,
			"edition":          editionID,
			"$or": []interface{}{
				bson.M{"state": models.EditionConfirmedState},
				bson.M{"state": models.AssociatedState},
				bson.M{"state": models.PublishedState},
			},
		}
	} else {
		selector = bson.M{
			"links.dataset.id": datasetID,
			"edition":          editionID,
			"state":            state,
		}
	}

	return selector
}

// GetVersion retrieves a version document for a dataset edition
func (m *Mongo) GetVersion(id, editionID, versionID, state string) (*models.Version, error) {
	s := m.Session.Copy()
	defer s.Close()

	versionNumber, err := strconv.Atoi(versionID)
	if err != nil {
		return nil, err
	}
	selector := buildVersionQuery(id, editionID, state, versionNumber)

	var version models.Version
	err = s.DB(m.Database).C("instances").Find(selector).One(&version)
	if err != nil {
		if err == mgo.ErrNotFound {
			return nil, errs.ErrVersionNotFound
		}
		return nil, err
	}
	return &version, nil
}

func buildVersionQuery(id, editionID, state string, versionID int) bson.M {
	var selector bson.M
	if state != models.PublishedState {
		selector = bson.M{
			"links.dataset.id": id,
			"version":          versionID,
			"edition":          editionID,
		}
	} else {
		selector = bson.M{
			"links.dataset.id": id,
			"edition":          editionID,
			"version":          versionID,
			"state":            state,
		}
	}

	return selector
}

// UpdateDataset updates an existing dataset document
func (m *Mongo) UpdateDataset(ctx context.Context, id string, dataset *models.Dataset, currentState string) (err error) {
	s := m.Session.Copy()
	defer s.Close()

	updates := createDatasetUpdateQuery(ctx, id, dataset, currentState)
	update := bson.M{"$set": updates, "$setOnInsert": bson.M{"next.last_updated": time.Now()}}
	if err = s.DB(m.Database).C("datasets").UpdateId(id, update); err != nil {
		if err == mgo.ErrNotFound {
			return errs.ErrDatasetNotFound
		}
		return err
	}

	return nil
}

func createDatasetUpdateQuery(ctx context.Context, id string, dataset *models.Dataset, currentState string) bson.M {
	updates := make(bson.M)

	log.Event(ctx, "building update query for dataset resource", log.INFO, log.Data{"dataset_id": id, "dataset": dataset, "updates": updates})

	if dataset.CollectionID != "" {
		updates["next.collection_id"] = dataset.CollectionID
	}

	if dataset.Contacts != nil {
		updates["next.contacts"] = dataset.Contacts
	}

	if dataset.Description != "" {
		updates["next.description"] = dataset.Description
	}

	if dataset.Keywords != nil {
		updates["next.keywords"] = dataset.Keywords
	}

	if dataset.License != "" {
		updates["next.license"] = dataset.License
	}

	if dataset.Links != nil {
		if dataset.Links.AccessRights != nil {
			if dataset.Links.AccessRights.HRef != "" {
				updates["next.links.access_rights.href"] = dataset.Links.AccessRights.HRef
			}
		}

		if dataset.Links.Taxonomy != nil {
			if dataset.Links.Taxonomy.HRef != "" {
				updates["next.links.taxonomy.href"] = dataset.Links.Taxonomy.HRef
			}
		}
	}

	if dataset.Methodologies != nil {
		updates["next.methodologies"] = dataset.Methodologies
	}

	if dataset.NationalStatistic != nil {
		updates["next.national_statistic"] = dataset.NationalStatistic
	}

	if dataset.NextRelease != "" {
		updates["next.next_release"] = dataset.NextRelease
	}

	if dataset.Publications != nil {
		updates["next.publications"] = dataset.Publications
	}

	if dataset.Publisher != nil {
		if dataset.Publisher.HRef != "" {
			updates["next.publisher.href"] = dataset.Publisher.HRef
		}

		if dataset.Publisher.Name != "" {
			updates["next.publisher.name"] = dataset.Publisher.Name
		}

		if dataset.Publisher.Type != "" {
			updates["next.publisher.type"] = dataset.Publisher.Type
		}
	}

	if dataset.QMI != nil {
		updates["next.qmi.description"] = dataset.QMI.Description
		updates["next.qmi.href"] = dataset.QMI.HRef
		updates["next.qmi.title"] = dataset.QMI.Title
	}

	if dataset.RelatedDatasets != nil {
		updates["next.related_datasets"] = dataset.RelatedDatasets
	}

	if dataset.ReleaseFrequency != "" {
		updates["next.release_frequency"] = dataset.ReleaseFrequency
	}

	if dataset.State != "" {
		updates["next.state"] = dataset.State
	} else {
		if currentState == models.PublishedState {
			updates["next.state"] = models.CreatedState
		}
	}

	if dataset.Theme != "" {
		updates["next.theme"] = dataset.Theme
	}

	if dataset.Title != "" {
		updates["next.title"] = dataset.Title
	}

	if dataset.UnitOfMeasure != "" {
		updates["next.unit_of_measure"] = dataset.UnitOfMeasure
	}

	if dataset.URI != "" {
		updates["next.uri"] = dataset.URI
	}

	if dataset.Type != "" {
		updates["next.type"] = dataset.Type
	}

	if dataset.NomisReferenceURL != "" {
		updates["next.nomis_reference_url"] = dataset.NomisReferenceURL
	}

	log.Event(ctx, "built update query for dataset resource", log.INFO, log.Data{"dataset_id": id, "dataset": dataset, "updates": updates})

	return updates
}

// UpdateDatasetWithAssociation updates an existing dataset document with collection data
func (m *Mongo) UpdateDatasetWithAssociation(id, state string, version *models.Version) (err error) {
	s := m.Session.Copy()
	defer s.Close()

	update := bson.M{
		"$set": bson.M{
			"next.state":                     state,
			"next.collection_id":             version.CollectionID,
			"next.links.latest_version.href": version.Links.Version.HRef,
			"next.links.latest_version.id":   version.Links.Version.ID,
			"next.last_updated":              time.Now(),
		},
	}

	err = s.DB(m.Database).C("datasets").UpdateId(id, update)
	return
}

// UpdateVersion updates an existing version document
func (m *Mongo) UpdateVersion(id string, version *models.Version) (err error) {
	s := m.Session.Copy()
	defer s.Close()

	updates := createVersionUpdateQuery(version)

	err = s.DB(m.Database).C("instances").Update(bson.M{"id": id}, bson.M{"$set": updates, "$setOnInsert": bson.M{"last_updated": time.Now()}})
	return
}

func createVersionUpdateQuery(version *models.Version) bson.M {
	setUpdates := make(bson.M)

	/*
		Where updating a version to detached state:
		1.) explicitly set version number to nil
		2.) remove collectionID
	*/
	if version.State == models.DetachedState {
		setUpdates["collection_id"] = nil
		setUpdates["version"] = nil
	} else {
		if version.CollectionID != "" {
			setUpdates["collection_id"] = version.CollectionID
		}
	}

	if version.Alerts != nil {
		setUpdates["alerts"] = version.Alerts
	}

	if version.Downloads != nil {
		setUpdates["downloads"] = version.Downloads
	}

	if version.LatestChanges != nil {
		setUpdates["latest_changes"] = version.LatestChanges
	}

	if version.Links != nil {
		if version.Links.Spatial != nil {
			if version.Links.Spatial.HRef != "" {
				setUpdates["links.spatial.href"] = version.Links.Spatial.HRef
			}
		}
	}

	if version.ReleaseDate != "" {
		setUpdates["release_date"] = version.ReleaseDate
	}

	if version.State != "" {
		setUpdates["state"] = version.State
	}

	if version.Temporal != nil {
		setUpdates["temporal"] = version.Temporal
	}

	if version.UsageNotes != nil {
		setUpdates["usage_notes"] = version.UsageNotes
	}

	return setUpdates
}

// UpsertDataset adds or overides an existing dataset document
func (m *Mongo) UpsertDataset(id string, datasetDoc *models.DatasetUpdate) (err error) {
	s := m.Session.Copy()
	defer s.Close()

	update := bson.M{
		"$set": datasetDoc,
		"$setOnInsert": bson.M{
			"last_updated": time.Now(),
		},
	}

	_, err = s.DB(m.Database).C("datasets").UpsertId(id, update)
	return
}

// UpsertEdition adds or overides an existing edition document
func (m *Mongo) UpsertEdition(datasetID, edition string, editionDoc *models.EditionUpdate) (err error) {
	s := m.Session.Copy()
	defer s.Close()

	selector := bson.M{
		"next.edition":          edition,
		"next.links.dataset.id": datasetID,
	}

	editionDoc.Next.LastUpdated = time.Now()

	update := bson.M{
		"$set": editionDoc,
	}

	_, err = s.DB(m.Database).C(editionsCollection).Upsert(selector, update)
	return
}

// UpsertVersion adds or overrides an existing version document
func (m *Mongo) UpsertVersion(id string, version *models.Version) (err error) {
	s := m.Session.Copy()
	defer s.Close()

	update := bson.M{
		"$set": version,
		"$setOnInsert": bson.M{
			"last_updated": time.Now(),
		},
	}

	_, err = s.DB(m.Database).C("instances").UpsertId(id, update)
	return err
}

// UpsertContact adds or overides an existing contact document
func (m *Mongo) UpsertContact(id string, update interface{}) (err error) {
	s := m.Session.Copy()
	defer s.Close()

	_, err = s.DB(m.Database).C("contacts").UpsertId(id, update)
	return
}

// CheckDatasetExists checks that the dataset exists
func (m *Mongo) CheckDatasetExists(id, state string) error {
	s := m.Session.Copy()
	defer s.Close()

	var query bson.M
	if state == "" {
		query = bson.M{
			"_id": id,
		}
	} else {
		query = bson.M{
			"_id":           id,
			"current.state": state,
		}
	}

	count, err := s.DB(m.Database).C("datasets").Find(query).Count()
	if err != nil {
		return err
	}

	if count == 0 {
		return errs.ErrDatasetNotFound
	}

	return nil
}

// CheckEditionExists checks that the edition of a dataset exists
func (m *Mongo) CheckEditionExists(id, editionID, state string) error {
	s := m.Session.Copy()
	defer s.Close()

	var query bson.M
	if state == "" {
		query = bson.M{
			"next.links.dataset.id": id,
			"next.edition":          editionID,
		}
	} else {
		query = bson.M{
			"current.links.dataset.id": id,
			"current.edition":          editionID,
			"current.state":            state,
		}
	}

	count, err := s.DB(m.Database).C(editionsCollection).Find(query).Count()
	if err != nil {
		return err
	}

	if count == 0 {
		return errs.ErrEditionNotFound
	}

	return nil
}

// Ping the mongodb database
func (m *Mongo) Ping(ctx context.Context) (time.Time, error) {
	if time.Since(m.lastPingTime) < 1*time.Second {
		return m.lastPingTime, m.lastPingResult
	}

	s := m.Session.Copy()
	defer s.Close()

	m.lastPingTime = time.Now()
	pingDoneChan := make(chan error)
	var wg sync.WaitGroup

	wg.Add(1)
	go func() {
		log.Event(ctx, "db ping", log.INFO)
		err := s.Ping()
		if err != nil {
			log.Event(ctx, "Ping mongo", log.ERROR, log.Error(err))
		}
		pingDoneChan <- err
		wg.Done()
	}()

	go func() {
		wg.Wait()
		close(pingDoneChan)
	}()

	select {
	case err := <-pingDoneChan:
		m.lastPingResult = err
	case <-ctx.Done():
		m.lastPingResult = ctx.Err()
	}
	return m.lastPingTime, m.lastPingResult
}

// DeleteDataset deletes an existing dataset document
func (m *Mongo) DeleteDataset(id string) (err error) {
	s := m.Session.Copy()
	defer s.Close()

	if err = s.DB(m.Database).C("datasets").RemoveId(id); err != nil {
		if err == mgo.ErrNotFound {
			return errs.ErrDatasetNotFound
		}
		return err
	}

	return nil
}

// DeleteEdition deletes an existing edition document
func (m *Mongo) DeleteEdition(id string) (err error) {
	s := m.Session.Copy()
	defer s.Close()

	if err = s.DB(m.Database).C("editions").Remove(bson.D{{Name: "id", Value: id}}); err != nil {
		if err == mgo.ErrNotFound {
			return errs.ErrEditionNotFound
		}
		return err
	}

	return nil
}<|MERGE_RESOLUTION|>--- conflicted
+++ resolved
@@ -259,11 +259,7 @@
 }
 
 // GetVersions retrieves all version documents for a dataset edition
-<<<<<<< HEAD
-func (m *Mongo) GetVersions(ctx context.Context, id, editionID, state string, offset, limit int) ([]models.Version, int, error) {
-=======
-func (m *Mongo) GetVersions(ctx context.Context, datasetID, editionID, state string, offset, limit int) (*models.VersionResults, error) {
->>>>>>> c0b162ae
+func (m *Mongo) GetVersions(ctx context.Context, datasetID, editionID, state string, offset, limit int) ([]models.Version, int, error) {
 	s := m.Session.Copy()
 	defer s.Close()
 
