package mongo

import (
	"errors"
	"strconv"
	"time"

	"github.com/ONSdigital/dp-dataset-api/models"
	"github.com/ONSdigital/dp-dataset-api/store"

	errs "github.com/ONSdigital/dp-dataset-api/apierrors"
	"gopkg.in/mgo.v2"
	"gopkg.in/mgo.v2/bson"
)

var _ store.Storer = &Mongo{}

// Mongo represents a simplistic MongoDB configuration.
type Mongo struct {
	CodeListURL string
	Collection  string
	Database    string
	DatasetURL  string
	Session     *mgo.Session
	URI         string
}

// Init creates a new mgo.Session with a strong consistency and a write mode of "majortiy".
func (m *Mongo) Init() (session *mgo.Session, err error) {
	if session != nil {
		return nil, errors.New("session already exists")
	}

	if session, err = mgo.Dial(m.URI); err != nil {
		return nil, err
	}

	session.EnsureSafe(&mgo.Safe{WMode: "majority"})
	session.SetMode(mgo.Strong, true)
	return session, nil
}

// GetDatasets retrieves all dataset documents
func (m *Mongo) GetDatasets() ([]models.DatasetUpdate, error) {
	s := m.Session.Copy()
	defer s.Close()

	iter := s.DB(m.Database).C("datasets").Find(nil).Iter()
	defer iter.Close()

	results := []models.DatasetUpdate{}
	if err := iter.All(&results); err != nil {
		if err == mgo.ErrNotFound {
			return nil, errs.DatasetNotFound
		}
		return nil, err
	}

	return results, nil
}

// GetDataset retrieves a dataset document
func (m *Mongo) GetDataset(id string) (*models.DatasetUpdate, error) {
	s := m.Session.Copy()
	defer s.Close()
	var dataset models.DatasetUpdate
	err := s.DB(m.Database).C("datasets").Find(bson.M{"_id": id}).One(&dataset)
	if err != nil {
		if err == mgo.ErrNotFound {
			return nil, errs.DatasetNotFound
		}
		return nil, err
	}

	return &dataset, nil
}

// GetEditions retrieves all edition documents for a dataset
func (m *Mongo) GetEditions(id, state string) (*models.EditionResults, error) {
	s := m.Session.Copy()
	defer s.Close()

	selector := buildEditionsQuery(id, state)

	iter := s.DB(m.Database).C("editions").Find(selector).Iter()
	defer iter.Close()

	var results []models.Edition
	if err := iter.All(&results); err != nil {
		if err == mgo.ErrNotFound {
			return nil, errs.EditionNotFound
		}
		return nil, err
	}

	if len(results) < 1 {
		return nil, errs.EditionNotFound
	}
	return &models.EditionResults{Items: results}, nil
}

func buildEditionsQuery(id, state string) bson.M {
	var selector bson.M
	if state != "" {
		selector = bson.M{
			"links.dataset.id": id,
			"state":            state,
		}
	} else {
		selector = bson.M{
			"links.dataset.id": id,
		}
	}

	return selector
}

// GetEdition retrieves an edition document for a dataset
func (m *Mongo) GetEdition(id, editionID, state string) (*models.Edition, error) {
	s := m.Session.Copy()
	defer s.Close()

	selector := buildEditionQuery(id, editionID, state)

	var edition models.Edition
	err := s.DB(m.Database).C("editions").Find(selector).One(&edition)
	if err != nil {
		if err == mgo.ErrNotFound {
			return nil, errs.EditionNotFound
		}
		return nil, err
	}
	return &edition, nil
}

func buildEditionQuery(id, editionID, state string) bson.M {
	var selector bson.M
	if state == "" {
		selector = bson.M{
			"links.dataset.id": id,
			"edition":          editionID,
		}
	} else {
		selector = bson.M{
			"links.dataset.id": id,
			"edition":          editionID,
			"state":            state,
		}
	}

	return selector
}

// GetNextVersion retrieves the latest version for an edition of a dataset
func (m *Mongo) GetNextVersion(datasetID, edition string) (int, error) {
	s := m.Session.Copy()
	defer s.Close()
	var version models.Version
	var nextVersion int

	selector := bson.M{
		"links.dataset.id": datasetID,
		"edition":          edition,
	}

	err := s.DB(m.Database).C("instances").Find(selector).Sort("-version").One(&version)
	if err != nil {
		if err == mgo.ErrNotFound {
			return 1, nil
		}
		return nextVersion, err
	}

	nextVersion = version.Version + 1

	return nextVersion, nil
}

// GetVersions retrieves all version documents for a dataset edition
func (m *Mongo) GetVersions(id, editionID, state string) (*models.VersionResults, error) {
	s := m.Session.Copy()
	defer s.Close()

	selector := buildVersionsQuery(id, editionID, state)

	iter := s.DB(m.Database).C("instances").Find(selector).Iter()
	defer iter.Close()

	var results []models.Version
	if err := iter.All(&results); err != nil {
		if err == mgo.ErrNotFound {
			return nil, errs.VersionNotFound
		}
		return nil, err
	}

	if len(results) < 1 {
		return nil, errs.VersionNotFound
	}

	for i := 0; i < len(results); i++ {
		results[i].Links.Self.HRef = results[i].Links.Version.HRef
	}

	return &models.VersionResults{Items: results}, nil
}

func buildVersionsQuery(id, editionID, state string) bson.M {
	var selector bson.M
	if state == "" {
		selector = bson.M{
			"links.dataset.id": id,
			"edition":          editionID,
		}
	} else {
		selector = bson.M{
			"links.dataset.id": id,
			"edition":          editionID,
			"state":            state,
		}
	}

	return selector
}

// GetVersion retrieves a version document for a dataset edition
func (m *Mongo) GetVersion(id, editionID, versionID, state string) (*models.Version, error) {
	s := m.Session.Copy()
	defer s.Close()

	versionNumber, err := strconv.Atoi(versionID)
	if err != nil {
		return nil, err
	}
	selector := buildVersionQuery(id, editionID, state, versionNumber)

	var version models.Version
	err = s.DB(m.Database).C("instances").Find(selector).One(&version)
	if err != nil {
		if err == mgo.ErrNotFound {
			return nil, errs.VersionNotFound
		}
		return nil, err
	}
	return &version, nil
}

func buildVersionQuery(id, editionID, state string, versionID int) bson.M {
	var selector bson.M
	if state != "published" {
		selector = bson.M{
			"links.dataset.id": id,
			"version":          versionID,
			"edition":          editionID,
		}
	} else {
		selector = bson.M{
			"links.dataset.id": id,
			"edition":          editionID,
			"version":          versionID,
			"state":            state,
		}
	}

	return selector
}

<<<<<<< HEAD
=======
// GetVersionByInstanceID retrieves a version document by its instance id
func (m *Mongo) GetVersionByInstanceID(instanceID string) (*models.Version, error) {
	s := m.Session.Copy()
	defer s.Close()

	var version models.Version
	err := s.DB(m.Database).C("versions").Find(bson.M{"instance_id": instanceID}).One(&version)
	if err != nil {
		if err == mgo.ErrNotFound {
			return nil, errs.VersionNotFound
		}
		return nil, err
	}
	return &version, nil
}

>>>>>>> eccc4e49
// UpdateDataset updates an existing dataset document
func (m *Mongo) UpdateDataset(id string, dataset *models.Dataset) (err error) {
	s := m.Session.Copy()
	defer s.Close()

	updates := createDatasetUpdateQuery(dataset)
	err = s.DB(m.Database).C("datasets").UpdateId(id, bson.M{"$set": updates, "$setOnInsert": bson.M{"next.last_updated": time.Now()}})
	return
}

func createDatasetUpdateQuery(dataset *models.Dataset) bson.M {
	updates := make(bson.M, 0)

	if dataset.CollectionID != "" {
		updates["next.collection_id"] = dataset.CollectionID
	}

	if dataset.Contacts != nil {
		updates["next.contacts"] = dataset.Contacts
	}

	if dataset.Description != "" {
		updates["next.description"] = dataset.Description
	}

	if dataset.Keywords != nil {
		updates["next.keywords"] = dataset.Keywords
	}

	if dataset.Methodologies != nil {
		updates["next.methodologies"] = dataset.Methodologies
	}

	if dataset.NationalStatistic != false {
		updates["next.national_statistic"] = dataset.NationalStatistic
	}

	if dataset.NextRelease != "" {
		updates["next.next_release"] = dataset.NextRelease
	}

	if dataset.Publications != nil {
		updates["next.publications"] = dataset.Publications
	}

	if dataset.Publisher.HRef != "" {
		updates["next.publisher.href"] = dataset.Publisher.HRef
	}

	if dataset.Publisher.Name != "" {
		updates["next.publisher.name"] = dataset.Publisher.Name
	}

	if dataset.Publisher.Type != "" {
		updates["next.publisher.type"] = dataset.Publisher.Type
	}

	if dataset.QMI.Description != "" {
		updates["next.qmi.description"] = dataset.QMI.Description
	}

	if dataset.QMI.HRef != "" {
		updates["next.qmi.href"] = dataset.QMI.HRef
	}

	if dataset.QMI.Title != "" {
		updates["next.qmi.title"] = dataset.QMI.Title
	}

	if dataset.RelatedDatasets != nil {
		updates["next.related_datasets"] = dataset.RelatedDatasets
	}

	if dataset.ReleaseFrequency != "" {
		updates["next.release_frequency"] = dataset.ReleaseFrequency
	}

	if dataset.Theme != "" {
		updates["next.theme"] = dataset.Theme
	}

	if dataset.Title != "" {
		updates["next.title"] = dataset.Title
	}

	if dataset.URI != "" {
		updates["next.uri"] = dataset.URI
	}

	return updates
}

// UpdateDatasetWithAssociation updates an existing dataset document with collection data
func (m *Mongo) UpdateDatasetWithAssociation(id, state string, version *models.Version) (err error) {
	s := m.Session.Copy()
	defer s.Close()

	update := bson.M{
		"$set": bson.M{
			"next.state":                     state,
			"next.collection_id":             version.CollectionID,
			"next.links.latest_version.link": version.Links.Self,
			"next.links.latest_version.id":   version.ID,
			"next.last_updated":              time.Now(),
		},
	}

	err = s.DB(m.Database).C("datasets").UpdateId(id, update)
	return
}

// UpdateEdition updates an existing edition document
func (m *Mongo) UpdateEdition(datasetID, edition, state string) (err error) {
	s := m.Session.Copy()
	defer s.Close()

	update := bson.M{
		"$set": bson.M{
			"state": state,
		},
		"$setOnInsert": bson.M{
			"last_updated": time.Now(),
		},
	}

	err = s.DB(m.Database).C("editions").Update(bson.M{"links.dataset.id": datasetID, "edition": edition}, update)
	return
}

// UpdateVersion updates an existing version document
func (m *Mongo) UpdateVersion(id string, version *models.Version) (err error) {
	s := m.Session.Copy()
	defer s.Close()

	updates := createVersionUpdateQuery(version)

	err = s.DB(m.Database).C("instances").Update(bson.M{"id": id}, bson.M{"$set": updates, "$setOnInsert": bson.M{"last_updated": time.Now()}})
	return
}

func createVersionUpdateQuery(version *models.Version) bson.M {
	updates := make(bson.M, 0)

	if version.CollectionID != "" {
		updates["collection_id"] = version.CollectionID
	}

	if version.License != "" {
		updates["license"] = version.License
	}

	if version.ReleaseDate != "" {
		updates["release_date"] = version.ReleaseDate
	}

	if version.State != "" {
		updates["state"] = version.State
	}

	return updates
}

// UpsertDataset adds or overides an existing dataset document
func (m *Mongo) UpsertDataset(id string, datasetDoc *models.DatasetUpdate) (err error) {
	s := m.Session.Copy()
	defer s.Close()

	update := bson.M{
		"$set": datasetDoc,
		"$setOnInsert": bson.M{
			"last_updated": time.Now(),
		},
	}

	_, err = s.DB(m.Database).C("datasets").UpsertId(id, update)
	return
}

// UpsertEdition adds or overides an existing edition document
func (m *Mongo) UpsertEdition(datasetID, edition string, editionDoc *models.Edition) (err error) {
	s := m.Session.Copy()
	defer s.Close()

	selector := bson.M{
		"edition":          edition,
		"links.dataset.id": datasetID,
	}

	update := bson.M{
		"$set": editionDoc,
		"$setOnInsert": bson.M{
			"last_updated": time.Now(),
		},
	}

	_, err = s.DB(m.Database).C("editions").Upsert(selector, update)
	return
}

// UpsertVersion adds or overrides an existing version document
func (m *Mongo) UpsertVersion(id string, version *models.Version) (err error) {
	s := m.Session.Copy()
	defer s.Close()

	update := bson.M{
		"$set": version,
		"$setOnInsert": bson.M{
			"last_updated": time.Now(),
		},
	}

	_, err = s.DB(m.Database).C("instances").UpsertId(id, update)
	return err
}

// UpsertContact adds or overides an existing contact document
func (m *Mongo) UpsertContact(id string, update interface{}) (err error) {
	s := m.Session.Copy()
	defer s.Close()

	_, err = s.DB(m.Database).C("contacts").UpsertId(id, update)
	return
}

func (m *Mongo) CheckDatasetExists(id, state string) error {
	s := m.Session.Copy()
	defer s.Close()

	var query bson.M
	if state == "" {
		query = bson.M{
			"_id": id,
		}
	} else {
		query = bson.M{
			"_id":           id,
			"current.state": state,
		}
	}

	count, err := s.DB(m.Database).C("datasets").Find(query).Count()
	if err != nil {
		return err
	}

	if count == 0 {
		return errs.DatasetNotFound
	}

	return nil
}

func (m *Mongo) CheckEditionExists(id, editionID, state string) error {
	s := m.Session.Copy()
	defer s.Close()

	var query bson.M
	if state == "" {
		query = bson.M{
			"links.dataset.id": id,
			"edition":          editionID,
		}
	} else {
		query = bson.M{
			"links.dataset.id": id,
			"edition":          editionID,
			"state":            state,
		}
	}

	count, err := s.DB(m.Database).C("editions").Find(query).Count()
	if err != nil {
		return err
	}

	if count == 0 {
		return errs.EditionNotFound
	}

	return nil
}<|MERGE_RESOLUTION|>--- conflicted
+++ resolved
@@ -265,25 +265,6 @@
 	return selector
 }
 
-<<<<<<< HEAD
-=======
-// GetVersionByInstanceID retrieves a version document by its instance id
-func (m *Mongo) GetVersionByInstanceID(instanceID string) (*models.Version, error) {
-	s := m.Session.Copy()
-	defer s.Close()
-
-	var version models.Version
-	err := s.DB(m.Database).C("versions").Find(bson.M{"instance_id": instanceID}).One(&version)
-	if err != nil {
-		if err == mgo.ErrNotFound {
-			return nil, errs.VersionNotFound
-		}
-		return nil, err
-	}
-	return &version, nil
-}
-
->>>>>>> eccc4e49
 // UpdateDataset updates an existing dataset document
 func (m *Mongo) UpdateDataset(id string, dataset *models.Dataset) (err error) {
 	s := m.Session.Copy()
