package mongo

import (
	"context"
	"fmt"
	"time"

	errs "github.com/ONSdigital/dp-dataset-api/apierrors"
	"github.com/ONSdigital/dp-dataset-api/models"
	"github.com/ONSdigital/log.go/v2/log"

	mongodriver "github.com/ONSdigital/dp-mongodb/v3/mongodb"
	"go.mongodb.org/mongo-driver/bson"
	bsonprim "go.mongodb.org/mongo-driver/bson/primitive"
)

// GetDatasets retrieves all dataset documents
func (m *Mongo) GetDatasets(ctx context.Context, offset, limit int, authorised bool) ([]*models.DatasetUpdate, int, error) {

	var f *mongodriver.Find
	if authorised {
		f = m.Connection.GetConfiguredCollection().Find(bson.M{}).Sort(bson.M{"_id": -1})
	} else {
		f = m.Connection.GetConfiguredCollection().Find(bson.M{"current": bson.M{"$exists": true}}).Sort(bson.M{"_id": -1})
	}

	// get total count and paginated values according to provided offset and limit
	values := []*models.DatasetUpdate{}
	totalCount, err := QueryPage(ctx, f, offset, limit, &values)
	if err != nil {
		return values, 0, err
	}

	return values, totalCount, nil
}

// GetDataset retrieves a dataset document
func (m *Mongo) GetDataset(ctx context.Context, id string) (*models.DatasetUpdate, error) {

	var dataset models.DatasetUpdate
	err := m.Connection.GetConfiguredCollection().FindOne(ctx, bson.M{"_id": id}, &dataset)
	if err != nil {
		if mongodriver.IsErrNoDocumentFound(err) {
			return nil, errs.ErrDatasetNotFound
		}
		return nil, err
	}

	return &dataset, nil
}

// GetEditions retrieves all edition documents for a dataset
func (m *Mongo) GetEditions(ctx context.Context, id, state string, offset, limit int, authorised bool) ([]*models.EditionUpdate, int, error) {

	log.Info(context.TODO(), "[DEBUG] getting editions", log.Data{})

	selector := buildEditionsQuery(id, state, authorised)
	f := m.Connection.C(editionsCollection).Find(selector).Sort(bson.M{"id": 1})

	log.Info(context.TODO(), "[DEBUG] query details", log.Data{
		"editionsCollection": editionsCollection,
		"selector":           selector,
		"database":           m.Database,
	})

	// get total count and paginated values according to provided offset and limit
	results := []*models.EditionUpdate{}
	totalCount, err := QueryPage(ctx, f, offset, limit, &results)
	if err != nil {
		return results, 0, err
	}

	if totalCount < 1 {
		return nil, 0, errs.ErrEditionNotFound
	}

	return results, totalCount, nil
}

func buildEditionsQuery(id, state string, authorised bool) bson.M {

	log.Info(context.TODO(), "[DEBUG] building query", log.Data{"id": id, "state": state, "authorised": authorised})
	// all queries must get the dataset by id
	selector := bson.M{
		"next.links.dataset.id": id,
	}

	// non-authorised queries require that the current edition must exist
	if !authorised {
		selector["current"] = bson.M{"$exists": true}
	}

	// if state is required, then we need to query by state
	if state != "" {
		selector["current.state"] = state
	}

	return selector
}

// GetEdition retrieves an edition document for a dataset
func (m *Mongo) GetEdition(ctx context.Context, id, editionID, state string) (*models.EditionUpdate, error) {

	selector := buildEditionQuery(id, editionID, state)

	var edition models.EditionUpdate
	err := m.Connection.C(editionsCollection).FindOne(ctx, selector, &edition)

	if err != nil {
		if mongodriver.IsErrNoDocumentFound(err) {
			return nil, errs.ErrEditionNotFound
		}
		return nil, err
	}
	return &edition, nil
}

func buildEditionQuery(id, editionID, state string) bson.M {
	var selector bson.M
	if state != "" {
		selector = bson.M{
			"current.links.dataset.id": id,
			"current.edition":          editionID,
			"current.state":            state,
		}
	} else {
		selector = bson.M{
			"next.links.dataset.id": id,
			"next.edition":          editionID,
		}
	}

	return selector
}

// GetNextVersion retrieves the latest version for an edition of a dataset
func (m *Mongo) GetNextVersion(ctx context.Context, datasetID, edition string) (int, error) {

	var version models.Version
	var nextVersion int

	selector := bson.M{
		"links.dataset.id": datasetID,
		"edition":          edition,
	}

	// Results are sorted in reverse order to get latest version
	err := m.Connection.C("instances").Find(selector).Sort(bson.M{"version": -1}).One(ctx, &version)
	if err != nil {
		if mongodriver.IsErrNoDocumentFound(err) {
			return 1, nil
		}
		return nextVersion, err
	}

	nextVersion = version.Version + 1

	return nextVersion, nil
}

// GetVersions retrieves all version documents for a dataset edition
func (m *Mongo) GetVersions(ctx context.Context, datasetID, editionID, state string, offset, limit int) ([]models.Version, int, error) {

	var f *mongodriver.Find

	selector := buildVersionsQuery(datasetID, editionID, state)
	f = m.Connection.C("instances").Find(selector).Sort(bson.M{"last_updated": -1})

	// get total count and paginated values according to provided offset and limit
	results := []models.Version{}
	totalCount, err := QueryPage(ctx, f, offset, limit, &results)
	if err != nil {
		return results, 0, err
	}

	if totalCount < 1 {
		return nil, 0, errs.ErrVersionNotFound
	}

	for i := 0; i < len(results); i++ {
		results[i].Links.Self.HRef = results[i].Links.Version.HRef
		results[i].DatasetID = datasetID
	}

	return results, totalCount, nil
}

func buildVersionsQuery(datasetID, editionID, state string) bson.M {

	var selector bson.M
	if state == "" {
		selector = bson.M{
			"links.dataset.id": datasetID,
			"edition":          editionID,
			"$or": []interface{}{
				bson.M{"state": models.EditionConfirmedState},
				bson.M{"state": models.AssociatedState},
				bson.M{"state": models.PublishedState},
			},
		}
	} else {
		selector = bson.M{
			"links.dataset.id": datasetID,
			"edition":          editionID,
			"state":            state,
		}
	}

	return selector
}

// GetVersion retrieves a version document for a dataset edition
func (m *Mongo) GetVersion(ctx context.Context, id, editionID string, versionID int, state string) (*models.Version, error) {

	selector := buildVersionQuery(id, editionID, state, versionID)

	var version models.Version
	err := m.Connection.C("instances").FindOne(ctx, selector, &version)
	if err != nil {
		if mongodriver.IsErrNoDocumentFound(err) {
			return nil, errs.ErrVersionNotFound
		}
		return nil, err
	}

	return &version, nil
}

func buildVersionQuery(id, editionID, state string, versionID int) bson.M {

	var selector bson.M
	if state != models.PublishedState {
		selector = bson.M{
			"links.dataset.id": id,
			"version":          versionID,
			"edition":          editionID,
		}
	} else {
		selector = bson.M{
			"links.dataset.id": id,
			"edition":          editionID,
			"version":          versionID,
			"state":            state,
		}
	}

	return selector
}

// UpdateDataset updates an existing dataset document
func (m *Mongo) UpdateDataset(ctx context.Context, id string, dataset *models.Dataset, currentState string) (err error) {

	updates := createDatasetUpdateQuery(ctx, id, dataset, currentState)
	update := bson.M{"$set": updates, "$setOnInsert": bson.M{"next.last_updated": time.Now()}}
	result, err := m.Connection.GetConfiguredCollection().UpdateById(ctx, id, update)
	if err != nil {
		return err
	}
	if result.MatchedCount == 0 {
		return errs.ErrDatasetNotFound
	}

	return nil
}

func createDatasetUpdateQuery(ctx context.Context, id string, dataset *models.Dataset, currentState string) bson.M {

	updates := make(bson.M)

	log.Info(ctx, "building update query for dataset resource", log.Data{"dataset_id": id, "dataset": dataset, "updates": updates})

	if dataset.CollectionID != "" {
		updates["next.collection_id"] = dataset.CollectionID
	}

	if dataset.Contacts != nil {
		updates["next.contacts"] = dataset.Contacts
	}

	if dataset.Description != "" {
		updates["next.description"] = dataset.Description
	}

	if dataset.Keywords != nil {
		updates["next.keywords"] = dataset.Keywords
	}

	if dataset.License != "" {
		updates["next.license"] = dataset.License
	}

	if dataset.Links != nil {
		if dataset.Links.AccessRights != nil {
			if dataset.Links.AccessRights.HRef != "" {
				updates["next.links.access_rights.href"] = dataset.Links.AccessRights.HRef
			}
		}

		if dataset.Links.Taxonomy != nil {
			if dataset.Links.Taxonomy.HRef != "" {
				updates["next.links.taxonomy.href"] = dataset.Links.Taxonomy.HRef
			}
		}
	}

	if dataset.Methodologies != nil {
		updates["next.methodologies"] = dataset.Methodologies
	}

	if dataset.NationalStatistic != nil {
		updates["next.national_statistic"] = dataset.NationalStatistic
	}

	if dataset.NextRelease != "" {
		updates["next.next_release"] = dataset.NextRelease
	}

	if dataset.Publications != nil {
		updates["next.publications"] = dataset.Publications
	}

	if dataset.Publisher != nil {
		if dataset.Publisher.HRef != "" {
			updates["next.publisher.href"] = dataset.Publisher.HRef
		}

		if dataset.Publisher.Name != "" {
			updates["next.publisher.name"] = dataset.Publisher.Name
		}

		if dataset.Publisher.Type != "" {
			updates["next.publisher.type"] = dataset.Publisher.Type
		}
	}

	if dataset.QMI != nil {
		updates["next.qmi.description"] = dataset.QMI.Description
		updates["next.qmi.href"] = dataset.QMI.HRef
		updates["next.qmi.title"] = dataset.QMI.Title
	}

	if dataset.RelatedDatasets != nil {
		updates["next.related_datasets"] = dataset.RelatedDatasets
	}

	if dataset.ReleaseFrequency != "" {
		updates["next.release_frequency"] = dataset.ReleaseFrequency
	}

	if dataset.State != "" {
		updates["next.state"] = dataset.State
	} else {
		if currentState == models.PublishedState {
			updates["next.state"] = models.CreatedState
		}
	}

	if dataset.Theme != "" {
		updates["next.theme"] = dataset.Theme
	}

	if dataset.Title != "" {
		updates["next.title"] = dataset.Title
	}

	if dataset.UnitOfMeasure != "" {
		updates["next.unit_of_measure"] = dataset.UnitOfMeasure
	}

	if dataset.URI != "" {
		updates["next.uri"] = dataset.URI
	}

	if dataset.Type != "" {
		updates["next.type"] = dataset.Type
	}

	if dataset.NomisReferenceURL != "" {
		updates["next.nomis_reference_url"] = dataset.NomisReferenceURL
	}

	log.Info(ctx, "built update query for dataset resource", log.Data{"dataset_id": id, "dataset": dataset, "updates": updates})

	return updates
}

// UpdateDatasetWithAssociation updates an existing dataset document with collection data
func (m *Mongo) UpdateDatasetWithAssociation(ctx context.Context, id, state string, version *models.Version) (err error) {

	update := bson.M{
		"$set": bson.M{
			"next.state":                     state,
			"next.collection_id":             version.CollectionID,
			"next.links.latest_version.href": version.Links.Version.HRef,
			"next.links.latest_version.id":   version.Links.Version.ID,
			"next.last_updated":              time.Now(),
		},
	}

	result, err := m.Connection.GetConfiguredCollection().UpdateById(ctx, id, update)
	if err != nil {
		return err
	}
	if result.MatchedCount == 0 {
		return errs.ErrDatasetNotFound
	}

	return nil
}

// UpdateVersion updates an existing version document
func (m *Mongo) UpdateVersion(ctx context.Context, currentVersion *models.Version, versionUpdate *models.Version, eTagSelector string) (newETag string, err error) {
	// calculate the new eTag hash for the instance that would result from adding the event
	newETag, err = newETagForVersionUpdate(currentVersion, versionUpdate)
	if err != nil {
		return "", err
	}

	sel := selector(currentVersion.ID, bsonprim.Timestamp{}, eTagSelector)
	updates := createVersionUpdateQuery(versionUpdate, newETag)

	result, err := m.Connection.C("instances").Update(ctx, sel, bson.M{"$set": updates, "$setOnInsert": bson.M{"last_updated": time.Now()}})
	if err != nil {
		return "", err
	}
	if result.MatchedCount == 0 {
		return "", errs.ErrDatasetNotFound
	}
<<<<<<< HEAD
	return newETag, nil
=======

	return nil
>>>>>>> f0307d36
}

func createVersionUpdateQuery(version *models.Version, newETag string) bson.M {

	setUpdates := make(bson.M)

	/*
		Where updating a version to detached state:
		1.) explicitly set version number to nil
		2.) remove collectionID
	*/
	if version.State == models.DetachedState {
		setUpdates["collection_id"] = nil
		setUpdates["version"] = nil
	} else {
		if version.CollectionID != "" {
			setUpdates["collection_id"] = version.CollectionID
		}
	}

	if version.Alerts != nil {
		setUpdates["alerts"] = version.Alerts
	}

	if version.Downloads != nil {
		setUpdates["downloads"] = version.Downloads
	}

	if version.LatestChanges != nil {
		setUpdates["latest_changes"] = version.LatestChanges
	}

	if version.Links != nil {
		if version.Links.Spatial != nil {
			if version.Links.Spatial.HRef != "" {
				setUpdates["links.spatial.href"] = version.Links.Spatial.HRef
			}
		}
	}

	if version.ReleaseDate != "" {
		setUpdates["release_date"] = version.ReleaseDate
	}

	if version.State != "" {
		setUpdates["state"] = version.State
	}

	if version.Temporal != nil {
		setUpdates["temporal"] = version.Temporal
	}

	if version.UsageNotes != nil {
		setUpdates["usage_notes"] = version.UsageNotes
	}

	if newETag != "" {
		setUpdates["e_tag"] = newETag
	}

	return setUpdates
}

// UpsertDataset adds or overrides an existing dataset document
func (m *Mongo) UpsertDataset(ctx context.Context, id string, datasetDoc *models.DatasetUpdate) (err error) {

	update := bson.M{
		"$set": datasetDoc,
		"$setOnInsert": bson.M{
			"last_updated": time.Now(),
		},
	}

	_, err = m.Connection.GetConfiguredCollection().UpsertById(ctx, id, update)

	return err
}

func (m *Mongo) RemoveDatasetVersionAndEditionLinks(ctx context.Context, id string) error {

	update := bson.M{
		"$unset": bson.M{
			"next.links.editions":       "",
			"next.links.latest_version": "",
		},
		"$setOnInsert": bson.M{
			"last_updated": time.Now(),
		},
	}

	result, err := m.Connection.GetConfiguredCollection().UpdateById(ctx, id, update)
	if err != nil {
		return fmt.Errorf("failed in query to MongoDB: %w", err)
	}
	if result.MatchedCount == 0 {
		return errs.ErrDatasetNotFound
	}

	return nil
}

// UpsertEdition adds or overrides an existing edition document
func (m *Mongo) UpsertEdition(ctx context.Context, datasetID, edition string, editionDoc *models.EditionUpdate) (err error) {

	selector := bson.M{
		"next.edition":          edition,
		"next.links.dataset.id": datasetID,
	}

	editionDoc.Next.LastUpdated = time.Now()

	update := bson.M{
		"$set": editionDoc,
	}

	_, err = m.Connection.C(editionsCollection).Upsert(ctx, selector, update)

	return err
}

// UpsertVersion adds or overrides an existing version document
func (m *Mongo) UpsertVersion(ctx context.Context, id string, version *models.Version) (err error) {

	update := bson.M{
		"$set": version,
		"$setOnInsert": bson.M{
			"last_updated": time.Now(),
		},
	}

	_, err = m.Connection.C("instances").Upsert(ctx, bson.M{"id": id}, update)

	return err
}

// UpsertContact adds or overrides an existing contact document
func (m *Mongo) UpsertContact(ctx context.Context, id string, update interface{}) (err error) {

	_, err = m.Connection.C("contacts").UpsertById(ctx, id, update)

	return err
}

// CheckDatasetExists checks that the dataset exists
func (m *Mongo) CheckDatasetExists(ctx context.Context, id, state string) error {

	query := bson.M{"_id": id}
	if state != "" {
		query["current.state"] = state
	}

	var d models.Dataset
	if err := m.Connection.GetConfiguredCollection().Find(query).Select(bson.M{"_id": 1}).One(ctx, &d); err != nil {
		if mongodriver.IsErrNoDocumentFound(err) {
			return errs.ErrDatasetNotFound
		}
		return err
	}

	return nil
}

// CheckEditionExists checks that the edition of a dataset exists
func (m *Mongo) CheckEditionExists(ctx context.Context, id, editionID, state string) error {

	var query bson.M
	if state == "" {
		query = bson.M{
			"next.links.dataset.id": id,
			"next.edition":          editionID,
		}
	} else {
		query = bson.M{
			"current.links.dataset.id": id,
			"current.edition":          editionID,
			"current.state":            state,
		}
	}

	var d models.Edition
	if err := m.Connection.C(editionsCollection).Find(query).Select(bson.M{"_id": 1}).One(ctx, &d); err != nil {
		if mongodriver.IsErrNoDocumentFound(err) {
			return errs.ErrEditionNotFound
		}
		return err
	}

	return nil
}

// DeleteDataset deletes an existing dataset document
func (m *Mongo) DeleteDataset(ctx context.Context, id string) (err error) {

	if _, err = m.Connection.GetConfiguredCollection().Must().DeleteById(ctx, id); err != nil {
		if mongodriver.IsErrNoDocumentFound(err) {
			return errs.ErrDatasetNotFound
		}
		return err
	}

	return nil
}

// DeleteEdition deletes an existing edition document
func (m *Mongo) DeleteEdition(ctx context.Context, id string) (err error) {

	if _, err = m.Connection.C("editions").Must().Delete(ctx, bson.D{{Key: "id", Value: id}}); err != nil {
		if mongodriver.IsErrNoDocumentFound(err) {
			return errs.ErrEditionNotFound
		}
		return err
	}

	log.Info(context.TODO(), "edition deleted", log.Data{"id": id})
	return nil
}<|MERGE_RESOLUTION|>--- conflicted
+++ resolved
@@ -426,12 +426,7 @@
 	if result.MatchedCount == 0 {
 		return "", errs.ErrDatasetNotFound
 	}
-<<<<<<< HEAD
 	return newETag, nil
-=======
-
-	return nil
->>>>>>> f0307d36
 }
 
 func createVersionUpdateQuery(version *models.Version, newETag string) bson.M {
