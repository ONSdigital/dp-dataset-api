package mongo

import (
	"context"
	"errors"
	bsonprim "go.mongodb.org/mongo-driver/bson/primitive"
	"time"

	errs "github.com/ONSdigital/dp-dataset-api/apierrors"
	"github.com/ONSdigital/dp-dataset-api/config"
	"github.com/ONSdigital/dp-dataset-api/models"
	mongodriver "github.com/ONSdigital/dp-mongodb/v3/mongodb"

	"go.mongodb.org/mongo-driver/bson"
)

// AcquireVersionsLock tries to lock the provided versionID.
func (m *Mongo) AcquireVersionsLock(ctx context.Context, versionID string) (lockID string, err error) {
	return m.lockClientVersionsCollection.Acquire(ctx, versionID)
}

func (m *Mongo) UnlockVersions(ctx context.Context, lockID string) {
	m.lockClientVersionsCollection.Unlock(ctx, lockID)
}

// UpsertVersion adds or overrides an existing version document
func (m *Mongo) UpsertVersionStatic(ctx context.Context, id string, version *models.Version) (err error) {
	update := bson.M{
		"$set": version,
		"$setOnInsert": bson.M{
			"last_updated": time.Now(),
		},
	}

	_, err = m.Connection.Collection(m.ActualCollectionName(config.VersionsCollection)).Upsert(ctx, bson.M{"id": id}, update)

	return err
}

// GetNextVersion retrieves the latest version for an edition of a dataset
func (m *Mongo) GetNextVersionStatic(ctx context.Context, datasetID, edition string) (int, error) {
	var version models.Version
	var nextVersion int

	selector := bson.M{
		"links.dataset.id": datasetID,
		"links.edition.id": edition,
	}

	// Results are sorted in reverse order to get latest version
	err := m.Connection.Collection(m.ActualCollectionName(config.VersionsCollection)).FindOne(ctx, selector, &version, mongodriver.Sort(bson.M{"version": -1}))
	if err != nil {
		if errors.Is(err, mongodriver.ErrNoDocumentFound) {
			return 1, nil
		}
		return nextVersion, err
	}

	nextVersion = version.Version + 1

	return nextVersion, nil
}

// AddVersion to the versions collection
func (m *Mongo) AddVersionStatic(ctx context.Context, version *models.Version) (inst *models.Version, err error) {
	version.LastUpdated = time.Now().UTC()
	timestamp := version.LastUpdated.Unix()
	if timestamp < 0 || timestamp > int64(^uint32(0)) {
		return nil, errors.New("timestamp out of range for uint32")
	}

	// set eTag value to current hash of the version
	version.ETag, err = version.Hash(nil)
	if err != nil {
		return nil, err
	}

	// Insert version to database
	if _, err = m.Connection.Collection(m.ActualCollectionName(config.VersionsCollection)).Insert(ctx, &version); err != nil {
		return nil, err
	}

	return version, nil
}

// CheckEditionExists checks that the edition of a dataset exists in the versions collection
func (m *Mongo) CheckEditionExistsStatic(ctx context.Context, id, editionID, state string) error {
	query := bson.M{
		"links.dataset.id": id,
		"links.edition.id": editionID,
	}
	if state != "" {
		query["state"] = state
	}

	var d models.Version
	if err := m.Connection.Collection(m.ActualCollectionName(config.VersionsCollection)).FindOne(ctx, query, &d, mongodriver.Projection(bson.M{"_id": 1})); err != nil {
		if errors.Is(err, mongodriver.ErrNoDocumentFound) {
			return errs.ErrEditionNotFound
		}
		return err
	}

	return nil
}

// GetVersions retrieves all version documents for a dataset
func (m *Mongo) GetVersionsStatic(ctx context.Context, datasetID, edition, state string, offset, limit int) ([]models.Version, int, error) {
	selector := buildVersionsQuery(datasetID, edition, state)
	// get total count and paginated values according to provided offset and limit
	results := []models.Version{}
	totalCount, err := m.Connection.Collection(m.ActualCollectionName(config.VersionsCollection)).Find(ctx, selector, &results,
		mongodriver.Sort(bson.M{"last_updated": -1}),
		mongodriver.Offset(offset),
		mongodriver.Limit(limit))
	if err != nil {
		return results, 0, err
	}

	if totalCount < 1 {
		return nil, 0, errs.ErrVersionNotFound
	}

	for i := 0; i < len(results); i++ {
		results[i].Links.Self.HRef = results[i].Links.Version.HRef
		results[i].DatasetID = datasetID
	}

	return results, totalCount, nil
}

// GetVersion retrieves a version document for a dataset edition
func (m *Mongo) GetVersionStatic(ctx context.Context, id, editionID string, versionID int, state string) (*models.Version, error) {
	selector := buildVersionQuery(id, editionID, state, versionID)

	var version models.Version
	err := m.Connection.Collection(m.ActualCollectionName(config.VersionsCollection)).FindOne(ctx, selector, &version)
	if err != nil {
		if errors.Is(err, mongodriver.ErrNoDocumentFound) {
			return nil, errs.ErrVersionNotFound
		}
		return nil, err
	}

	return &version, nil
}

// GetLatestVersionStatic retrieves the latest version for an edition of a dataset
func (m *Mongo) GetLatestVersionStatic(ctx context.Context, datasetID, editionID, state string) (*models.Version, error) {
	selector := bson.M{
		"links.dataset.id": datasetID,
		"links.edition.id": editionID,
	}
	if state != "" {
		selector["state"] = state
	}

	var version models.Version
	err := m.Connection.Collection(m.ActualCollectionName(config.VersionsCollection)).FindOne(ctx, selector, &version, mongodriver.Sort(bson.M{"version": -1}))
	if err != nil {
		if errors.Is(err, mongodriver.ErrNoDocumentFound) {
			return nil, errs.ErrVersionNotFound
		}
		return nil, err
	}

	return &version, nil
}

// GetDatasetType retrieves the type of a dataset
func (m *Mongo) GetDatasetType(ctx context.Context, datasetID string, authorised bool) (string, error) {
	selector := bson.M{
		"_id": datasetID,
	}

	if !authorised {
		selector["current.state"] = models.PublishedState
	}

	var d models.DatasetUpdate

	if authorised {
		if err := m.Connection.Collection(m.ActualCollectionName(config.DatasetsCollection)).FindOne(ctx, selector, &d, mongodriver.Projection(bson.M{"next.type": 1})); err != nil {
			if errors.Is(err, mongodriver.ErrNoDocumentFound) {
				return "", errs.ErrDatasetNotFound
			}
			return "", err
		}
		return d.Next.Type, nil
	}

	if err := m.Connection.Collection(m.ActualCollectionName(config.DatasetsCollection)).FindOne(ctx, selector, &d, mongodriver.Projection(bson.M{"current.type": 1})); err != nil {
		if errors.Is(err, mongodriver.ErrNoDocumentFound) {
			return "", errs.ErrDatasetNotFound
		}
		return "", err
	}
<<<<<<< HEAD
	return selector
}

// UpdateVersionStatic updates an existing version document
func (m *Mongo) UpdateVersionStatic(ctx context.Context, currentVersion, versionUpdate *models.Version, eTagSelector string) (newETag string, err error) {
	// calculate the new eTag hash for the instance that would result from adding the event
	newETag, err = newETagForVersionUpdate(currentVersion, versionUpdate)
	if err != nil {
		return "", err
	}

	sel := selector(currentVersion.ID, bsonprim.Timestamp{}, eTagSelector)
	updates := createVersionUpdateQuery(versionUpdate, newETag)

	if _, err := m.Connection.Collection(m.ActualCollectionName(config.VersionsCollection)).Must().Update(ctx, sel, bson.M{"$set": updates, "$setOnInsert": bson.M{"last_updated": time.Now()}}); err != nil {
		if errors.Is(err, mongodriver.ErrNoDocumentFound) {
			return "", errs.ErrDatasetNotFound
		}
		return "", err
	}

	return newETag, nil
=======
	return d.Current.Type, nil
>>>>>>> e6f738c9
}<|MERGE_RESOLUTION|>--- conflicted
+++ resolved
@@ -195,8 +195,7 @@
 		}
 		return "", err
 	}
-<<<<<<< HEAD
-	return selector
+	return d.Current.Type, nil
 }
 
 // UpdateVersionStatic updates an existing version document
@@ -218,7 +217,4 @@
 	}
 
 	return newETag, nil
-=======
-	return d.Current.Type, nil
->>>>>>> e6f738c9
 }