package dimension

import (
	"bytes"
	"context"
	"encoding/json"
	"errors"
	"fmt"
	"io"
	"io/ioutil"
	"net/http"

	"github.com/ONSdigital/dp-dataset-api/apierrors"
	"github.com/ONSdigital/dp-dataset-api/models"
	"github.com/ONSdigital/dp-dataset-api/mongo"
	"github.com/ONSdigital/dp-dataset-api/store"
	"github.com/ONSdigital/dp-dataset-api/utils"
	dphttp "github.com/ONSdigital/dp-net/http"
	dprequest "github.com/ONSdigital/dp-net/request"
	"github.com/ONSdigital/log.go/v2/log"
	"github.com/gorilla/mux"
)

// Store provides a backend for dimensions
type Store struct {
	store.Storer
	MaxRequestOptions int
}

// List of actions for dimensions
const (
	GetDimensions                      = "getInstanceDimensions"
	GetUniqueDimensionAndOptionsAction = "getInstanceUniqueDimensionAndOptions"
	AddDimensionAction                 = "addDimension"
	UpdateNodeIDAction                 = "updateDimensionOptionWithNodeID"
)

// GetDimensionsHandler returns a list of all dimensions and their options for an instance resource
func (s *Store) GetDimensionsHandler(w http.ResponseWriter, r *http.Request, limit, offset int) (interface{}, int, error) {

	ctx := r.Context()
	vars := mux.Vars(r)
	instanceID := vars["instance_id"]
	eTag := getIfMatch(r)
	logData := log.Data{"instance_id": instanceID}
	logData["action"] = GetDimensions

	// acquire instance lock to make sure we read the correct values of dimension options
	lockID, err := s.AcquireInstanceLock(ctx, instanceID)
	if err != nil {
		return nil, 0, err
	}
	defer s.UnlockInstance(lockID)

	// Get instance from MongoDB
	instance, err := s.GetInstance(instanceID, eTag)
	if err != nil {
		log.Error(ctx, "failed to get instance", err, logData)
		handleDimensionErr(ctx, w, err, logData)
		return nil, 0, err
	}

	// Early return if instance state is invalid
	if err = models.CheckState("instance", instance.State); err != nil {
		logData["state"] = instance.State
		log.Error(ctx, "current instance has an invalid state", err, logData)
		handleDimensionErr(ctx, w, err, logData)
		return nil, 0, err
	}

	// Get dimensions corresponding to the instance in the right state
	dimensions, totalCount, err := s.GetDimensionsFromInstance(ctx, instanceID, offset, limit)
	if err != nil {
		log.Error(ctx, "failed to get dimension options for instance", err, logData)
		handleDimensionErr(ctx, w, err, logData)
		return nil, 0, err
	}

	log.Info(ctx, "successfully get dimensions for an instance resource", logData)
	setETag(w, instance.ETag)
	return dimensions, totalCount, nil
}

// GetUniqueDimensionAndOptionsHandler returns a list of dimension options for a dimension of an instance
func (s *Store) GetUniqueDimensionAndOptionsHandler(w http.ResponseWriter, r *http.Request, limit, offset int) (interface{}, int, error) {

	ctx := r.Context()
	vars := mux.Vars(r)
	instanceID := vars["instance_id"]
	dimension := vars["dimension"]
	eTag := getIfMatch(r)
	logData := log.Data{"instance_id": instanceID, "dimension": dimension}
	logData["action"] = GetUniqueDimensionAndOptionsAction

	// acquire instance lock to make sure we read the correct values of dimension options
	lockID, err := s.AcquireInstanceLock(ctx, instanceID)
	if err != nil {
		return nil, 0, err
	}
	defer s.UnlockInstance(lockID)

	// Get instance from MongoDB
	instance, err := s.GetInstance(instanceID, eTag)
	if err != nil {
		log.Error(ctx, "failed to get instance", err, logData)
		handleDimensionErr(ctx, w, err, logData)
		return nil, 0, err
	}

	// Early return if instance state is invalid
	if err = models.CheckState("instance", instance.State); err != nil {
		logData["state"] = instance.State
		log.Error(ctx, "current instance has an invalid state", err, logData)
		handleDimensionErr(ctx, w, err, logData)
		return nil, 0, err
	}

	// Get dimension options corresponding to the instance in the right state
	// Note: GetUniqueDimensionAndOptions does not implement pagination at query level
	options, totalCount, err := s.GetUniqueDimensionAndOptions(ctx, instanceID, dimension, offset, limit)
	if err != nil {
		log.Error(ctx, "failed to get unique dimension options for instance", err, logData)
		handleDimensionErr(ctx, w, err, logData)
		return nil, 0, err
	}

	// create the paginated result by cutting the slice
	slicedOptions := []*string{}
	if limit > 0 {
		slicedOptions = utils.SliceStr(options, offset, limit)
	}

	log.Info(ctx, "successfully get unique dimension options for an instance resource", logData)
	setETag(w, instance.ETag)
	return slicedOptions, totalCount, nil
}

// AddHandler represents adding a dimension to a specific instance
func (s *Store) AddHandler(w http.ResponseWriter, r *http.Request) {
	defer dphttp.DrainBody(r)

	ctx := r.Context()

	vars := mux.Vars(r)
	instanceID := vars["instance_id"]
	eTag := getIfMatch(r)
	logData := log.Data{"instance_id": instanceID}
	logData["action"] = AddDimensionAction

	option, err := unmarshalDimensionCache(r.Body)
	if err != nil {
		log.Error(ctx, "failed to unmarshal dimension cache", err, logData)
		handleDimensionErr(ctx, w, err, logData)
		return
	}

	lockID, err := s.AcquireInstanceLock(ctx, instanceID)
	if err != nil {
		log.Event(ctx, "failed to acquire lock", log.ERROR, log.Error(err), logData)
		handleDimensionErr(ctx, w, err, logData)
		return
	}
	defer s.UnlockInstance(lockID)

	newETag, err := s.upsert(ctx, instanceID, []*models.CachedDimensionOption{option}, logData, eTag)
	if err != nil {
		handleDimensionErr(ctx, w, err, logData)
		return
	}
	log.Info(ctx, "added dimension to instance resource", logData)

	setETag(w, newETag)
}

// PatchDimensionsHandler represents adding multile dimensions to a specific instance
func (s *Store) PatchDimensionsHandler(w http.ResponseWriter, r *http.Request) {
	defer dphttp.DrainBody(r)

	ctx := r.Context()
	vars := mux.Vars(r)
	instanceID := vars["instance_id"]
	eTag := getIfMatch(r)
	logData := log.Data{"instance_id": instanceID}

	// unmarshal and validate the patch array
	patches, err := createPatches(r.Body, dprequest.OpAdd)
	if err != nil {
		log.Event(ctx, "error obtaining patch from request body", log.ERROR, log.Error(err), logData)
		http.Error(w, err.Error(), http.StatusBadRequest)
		return
	}
	logData["num_patches"] = len(patches)

	// apply the patches to the instance dimensions
	successfulPatches, newETag, err := s.applyPatchesForDimensions(ctx, instanceID, patches, logData, eTag)
	if err != nil {
		logData["successful_patches"] = successfulPatches
		handleDimensionErr(ctx, w, err, logData)
		return
	}

	// Marshal successful patches response
	b, err := json.Marshal(successfulPatches)
	if err != nil {
		handleDimensionErr(ctx, w, err, logData)
		return
	}

	// set content type and write response body
	setJSONPatchContentType(w)
	setETag(w, newETag)
	writeBody(ctx, w, b, logData)
	log.Event(ctx, "successfully patched dimensions of an instance resource", log.INFO, logData)
}

func (s *Store) applyPatchesForDimensions(ctx context.Context, instanceID string, patches []dprequest.Patch, logData log.Data, eTagSelector string) (successful []dprequest.Patch, newETag string, err error) {

	// validate patches, including max values
	totalValues := 0
	for _, patch := range patches {

		// validate path
		if patch.Path != "/-" {
			return successful, "", apierrors.ErrInvalidPatch{Msg: fmt.Sprintf("provided path '%s' not supported. Supported paths: '/-'", patch.Path)}
		}

		// check that the values is an array
		arr, ok := patch.Value.([]interface{})
		if !ok {
			return successful, "", apierrors.ErrInvalidPatch{Msg: fmt.Sprintf("provided values '%#v' is not a list", patch.Value)}
		}

		// check size of values array
		totalValues += len(arr)
		if totalValues > s.MaxRequestOptions {
			logData["max_options"] = s.MaxRequestOptions
			return successful, "", apierrors.ErrInvalidPatch{Msg: fmt.Sprintf("a maximum of %d overall dimension values can be provied in a set of patch operations, which has been exceeded", s.MaxRequestOptions)}
		}
	}
	logData["total_patch_values"] = totalValues

	// acquire instance lock so that the instance update and the dimension.options update are atomic
	lockID, err := s.AcquireInstanceLock(ctx, instanceID)
	if err != nil {
		return successful, "", err
	}
	defer s.UnlockInstance(lockID)

	// apply patch operations sequentially, stop processing if one patch fails, and return a list of successful patches operations
	for _, patch := range patches {
		// get list of options provided as value
		options, err := getOptionsArrayFromInterface(patch.Value)
		if err != nil {
			return successful, "", apierrors.ErrInvalidPatch{Msg: fmt.Sprintf("provided values '%#v' is not a list of dimension options", patch.Value)}
		}

		// upsert values in database, updating the instance eTag
		newETag, err = s.upsert(ctx, instanceID, options, logData, eTagSelector)
		if err != nil {
			return successful, "", err
		}

		// update list of successful patches and eTag for next iteration
		successful = append(successful, patch)
		eTagSelector = newETag
	}

	return successful, newETag, nil
}

func (s *Store) upsert(ctx context.Context, instanceID string, options []*models.CachedDimensionOption, logData log.Data, eTagSelector string) (newETag string, err error) {

	// Get instance
	instance, err := s.GetInstance(instanceID, eTagSelector)
	if err != nil {
		log.Error(ctx, "failed to get instance", err, logData)
		return "", err
	}

	// Early return if instance state is invalid
	if err = models.CheckState("instance", instance.State); err != nil {
		logData["state"] = instance.State
		log.Error(ctx, "current instance has an invalid state", err, logData)
		return "", err
	}

	// set instanceID in all options
	for _, option := range options {
		option.InstanceID = instanceID
	}

	// generate a new unique ETag for the instance + options and update it in DB
	newETag, err = s.UpdateETagForOptions(instance, options, eTagSelector)
	if err != nil {
		log.Error(ctx, "failed to update eTag for an instance", err, logData)
		return "", err
	}

<<<<<<< HEAD
	// Upsert dimension options in bulk
	if err := s.UpsertDimensionsToInstance(options); err != nil {
		log.Event(ctx, "failed to upsert dimensions for an instance", log.ERROR, log.Error(err), logData)
=======
	option.InstanceID = instanceID
	if err := s.AddDimensionToInstance(option); err != nil {
		log.Error(ctx, "failed to upsert dimension for an instance", err, logData)
>>>>>>> cf973335
		return "", err
	}

	return newETag, nil
}

// createPatches manages the creation of an array of patch structs from the provided reader, and validates them
func createPatches(reader io.Reader, supportedOps ...dprequest.PatchOp) ([]dprequest.Patch, error) {
	patches := []dprequest.Patch{}

	bytes, err := ioutil.ReadAll(reader)
	if err != nil {
		return []dprequest.Patch{}, apierrors.ErrInvalidBody
	}

	err = json.Unmarshal(bytes, &patches)
	if err != nil {
		return []dprequest.Patch{}, apierrors.ErrInvalidBody
	}

	for _, patch := range patches {
		if err := patch.Validate(supportedOps...); err != nil {
			return []dprequest.Patch{}, err
		}
	}
	return patches, nil
}

// PatchOptionHandler updates a dimension option according to the provided patch array body
func (s *Store) PatchOptionHandler(w http.ResponseWriter, r *http.Request) {
	ctx := r.Context()
	vars := mux.Vars(r)
	instanceID := vars["instance_id"]
	dimensionName := vars["dimension"]
	option := vars["option"]
	eTag := getIfMatch(r)
	logData := log.Data{"instance_id": instanceID, "dimension": dimensionName, "option": option}

	// unmarshal and validate the patch array
	patches, err := createPatches(r.Body, dprequest.OpAdd) // OpAdd Upserts all the items provided in the value array
	if err != nil {
		log.Error(ctx, "error obtaining patch from request body", err, logData)
		http.Error(w, err.Error(), http.StatusBadRequest)
		return
	}
	logData["patch_list"] = patches

	// apply the patches to the dimension option
	successfulPatches, newETag, err := s.patchOption(ctx, instanceID, dimensionName, option, patches, logData, eTag)
	if err != nil {
		logData["successful_patches"] = successfulPatches
		handleDimensionErr(ctx, w, err, logData)
		return
	}

	// Marshal provided model
	b, err := json.Marshal(successfulPatches)
	if err != nil {
		handleDimensionErr(ctx, w, err, logData)
		return
	}

	// set content type and write response body
	setJSONPatchContentType(w)
	setETag(w, newETag)
	writeBody(ctx, w, b, logData)
	log.Info(ctx, "successfully patched dimension option of an instance resource", logData)
}

func (s *Store) patchOption(ctx context.Context, instanceID, dimensionName, option string, patches []dprequest.Patch, logData log.Data, eTagSelector string) (successful []dprequest.Patch, newETag string, err error) {
	// acquire instance lock so that the instance update and the dimension.options update are atomic
	lockID, err := s.AcquireInstanceLock(ctx, instanceID)
	if err != nil {
		return successful, "", err
	}
	defer s.UnlockInstance(lockID)

	// apply patch operations sequentially, stop processing if one patch fails, and return a list of successful patches operations
	for _, patch := range patches {
		dimOption := models.DimensionOption{Name: dimensionName, Option: option, InstanceID: instanceID}

		// populate the field from the patch path
		switch patch.Path {
		case "/node_id":
			val, ok := patch.Value.(string)
			if !ok {
				return successful, "", apierrors.ErrInvalidPatch{Msg: "wrong value type for /node_id, expected string"}
			}
			dimOption.NodeID = val
		case "/order":
			// json numeric values are always float64
			v, ok := patch.Value.(float64)
			if !ok {
				return successful, "", apierrors.ErrInvalidPatch{Msg: "wrong value type for /order, expected numeric value (float64)"}
			}
			val := int(v)
			dimOption.Order = &val
		default:
			return successful, "", apierrors.ErrInvalidPatch{Msg: fmt.Sprintf("wrong path: %s", patch.Path)}
		}

		// update values in database, updating the instance eTag
		newETag, err = s.updateOption(ctx, dimOption, logData, eTagSelector)
		if err != nil {
			return successful, "", err
		}
		successful = append(successful, patch)
		eTagSelector = newETag
	}
	return successful, newETag, nil
}

// AddNodeIDHandler against a specific option for dimension
// Deprecated: this method is superseded by PatchOptionHandler
func (s *Store) AddNodeIDHandler(w http.ResponseWriter, r *http.Request) {
	ctx := r.Context()
	vars := mux.Vars(r)
	instanceID := vars["instance_id"]
	dimensionName := vars["dimension"]
	option := vars["option"]
	nodeID := vars["node_id"]
	eTag := getIfMatch(r)
	logData := log.Data{"instance_id": instanceID, "dimension": dimensionName, "option": option, "node_id": nodeID, "action": UpdateNodeIDAction}

	dimOption := models.DimensionOption{Name: dimensionName, Option: option, NodeID: nodeID, InstanceID: instanceID}

	// acquire instance lock so that the instance update and the dimension.options update are atomic
	lockID, err := s.AcquireInstanceLock(ctx, dimOption.InstanceID)
	if err != nil {
		handleDimensionErr(ctx, w, err, logData)
		return
	}
	defer s.UnlockInstance(lockID)

	newETag, err := s.updateOption(ctx, dimOption, logData, eTag)
	if err != nil {
		handleDimensionErr(ctx, w, err, logData)
		return
	}

	logData["action"] = AddDimensionAction
	log.Info(ctx, "added node id to dimension of an instance resource", logData)
	setETag(w, newETag)
}

// updateOption checks that the instance is in a valid state
// and then updates nodeID and order (if provided) to the provided dimension option.
// This method locks the instance resource and updates its eTag value, making it safe to perform concurrent updates.
func (s *Store) updateOption(ctx context.Context, dimOption models.DimensionOption, logData log.Data, eTagSelector string) (newETag string, err error) {

	// Get instance
	instance, err := s.GetInstance(dimOption.InstanceID, eTagSelector)
	if err != nil {
		log.Error(ctx, "failed to get instance", err, logData)
		return "", err
	}

	// Early return if instance state is invalid
	if err = models.CheckState("instance", instance.State); err != nil {
		logData["state"] = instance.State
		log.Error(ctx, "current instance has an invalid state", err, logData)
		return "", err
	}

	// Update instance ETag
	newETag, err = s.UpdateETagForNodeIDAndOrder(instance, dimOption.NodeID, dimOption.Order, eTagSelector)
	if err != nil {
		log.Error(ctx, "failed to update ETag for instance", err, logData)
		return "", err
	}

	// Update dimension ID and order in dimension.options collection
	if err := s.UpdateDimensionNodeIDAndOrder(&dimOption); err != nil {
		log.Error(ctx, "failed to update a dimension of that instance", err, logData)
		return "", err
	}

	return newETag, nil
}

func setJSONPatchContentType(w http.ResponseWriter) {
	w.Header().Set("Content-Type", "application/json-patch+json")
}

func getIfMatch(r *http.Request) string {
	ifMatch := r.Header.Get("If-Match")
	if ifMatch == "" {
		return mongo.AnyETag
	}
	return ifMatch
}

func setETag(w http.ResponseWriter, eTag string) {
	w.Header().Set("ETag", eTag)
}

func writeBody(ctx context.Context, w http.ResponseWriter, b []byte, data log.Data) {
	if _, err := w.Write(b); err != nil {
		log.Error(ctx, "failed to write response body", err, data)
		http.Error(w, err.Error(), http.StatusInternalServerError)
	}
}

// getOptionsArrayFromInterface obtains an array of *CachedDimensionOption from the provided interface
func getOptionsArrayFromInterface(elements interface{}) ([]*models.CachedDimensionOption, error) {
	options := []*models.CachedDimensionOption{}

	// elements should be an array
	arr, ok := elements.([]interface{})
	if !ok {
		return options, errors.New("missing list of items")
	}

	// each item in the array should be an option
	for _, v := range arr {
		// need to re-marshal, as it is currently a map
		b, err := json.Marshal(v)
		if err != nil {
			return nil, err
		}

		// unmarshal and validate CachedDimensionOption structure
		option, err := unmarshalDimensionCache(bytes.NewBuffer(b))
		if err != nil {
			return nil, err
		}
		options = append(options, option)
	}

	return options, nil
}<|MERGE_RESOLUTION|>--- conflicted
+++ resolved
@@ -156,7 +156,7 @@
 
 	lockID, err := s.AcquireInstanceLock(ctx, instanceID)
 	if err != nil {
-		log.Event(ctx, "failed to acquire lock", log.ERROR, log.Error(err), logData)
+		log.Error(ctx, "failed to acquire lock", err, logData)
 		handleDimensionErr(ctx, w, err, logData)
 		return
 	}
@@ -185,7 +185,7 @@
 	// unmarshal and validate the patch array
 	patches, err := createPatches(r.Body, dprequest.OpAdd)
 	if err != nil {
-		log.Event(ctx, "error obtaining patch from request body", log.ERROR, log.Error(err), logData)
+		log.Error(ctx, "error obtaining patch from request body", err, logData)
 		http.Error(w, err.Error(), http.StatusBadRequest)
 		return
 	}
@@ -210,7 +210,7 @@
 	setJSONPatchContentType(w)
 	setETag(w, newETag)
 	writeBody(ctx, w, b, logData)
-	log.Event(ctx, "successfully patched dimensions of an instance resource", log.INFO, logData)
+	log.Info(ctx, "successfully patched dimensions of an instance resource", logData)
 }
 
 func (s *Store) applyPatchesForDimensions(ctx context.Context, instanceID string, patches []dprequest.Patch, logData log.Data, eTagSelector string) (successful []dprequest.Patch, newETag string, err error) {
@@ -296,15 +296,9 @@
 		return "", err
 	}
 
-<<<<<<< HEAD
 	// Upsert dimension options in bulk
 	if err := s.UpsertDimensionsToInstance(options); err != nil {
-		log.Event(ctx, "failed to upsert dimensions for an instance", log.ERROR, log.Error(err), logData)
-=======
-	option.InstanceID = instanceID
-	if err := s.AddDimensionToInstance(option); err != nil {
-		log.Error(ctx, "failed to upsert dimension for an instance", err, logData)
->>>>>>> cf973335
+		log.Error(ctx, "failed to upsert dimensions for an instance", err, logData)
 		return "", err
 	}
 
