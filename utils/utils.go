package utils

import (
	"bytes"
	"context"
<<<<<<< HEAD
	"encoding/json"
	"fmt"
	"io"
	"net/http"
=======
	"fmt"
>>>>>>> f43f1977
	"net/url"
	"path"
	"strconv"
	"strings"

	errs "github.com/ONSdigital/dp-dataset-api/apierrors"
	"github.com/ONSdigital/dp-dataset-api/models"
	"github.com/ONSdigital/dp-net/v3/links"
	"github.com/ONSdigital/log.go/v2/log"
)

const (
	StaticDatasetType = "static"
)

// ValidatePositiveInt obtains the positive int value of query var defined by the provided varKey
func ValidatePositiveInt(parameter string) (val int, err error) {
	val, err = strconv.Atoi(parameter)
	if err != nil {
		return -1, errs.ErrInvalidQueryParameter
	}
	if val < 0 {
		return -1, errs.ErrInvalidQueryParameter
	}
	return val, nil
}

// GetQueryParamListValues obtains a list of strings from the provided queryVars,
// by parsing all values with key 'varKey' and splitting the values by commas, if they contain commas.
// Up to maxNumItems values are allowed in total.
func GetQueryParamListValues(queryVars url.Values, varKey string, maxNumItems int) (items []string, err error) {
	// get query parameters values for the provided key
	values, found := queryVars[varKey]
	if !found {
		return []string{}, nil
	}

	// each value may contain a simple value or a list of values, in a comma-separated format
	for _, value := range values {
		items = append(items, strings.Split(value, ",")...)
		if len(items) > maxNumItems {
			return []string{}, errs.ErrTooManyQueryParameters
		}
	}
	return items, nil
}

// Slice is a utility function to cut a slice according to the provided offset and limit.
func Slice(full []models.Dimension, offset, limit int) (sliced []models.Dimension) {
	end := offset + limit
	if end > len(full) {
		end = len(full)
	}

	if offset > len(full) {
		return []models.Dimension{}
	}
	return full[offset:end]
}

// SliceStr is a utility function to cut a slice of *strings according to the provided offset and limit.
func SliceStr(full []*string, offset, limit int) (sliced []*string) {
	end := offset + limit
	if end > len(full) {
		end = len(full)
	}

	if offset > len(full) {
		return []*string{}
	}
	return full[offset:end]
}

func BuildTopics(canonicalTopic string, subtopics []string) []string {
	topics := []string{}
	if canonicalTopic != "" {
		topics = append(topics, canonicalTopic)
	}
	if subtopics != nil {
		topics = append(topics, subtopics...)
	}
	return topics
}

func MapVersionToEdition(version *models.Version) *models.Edition {
	edition := &models.Edition{
		DatasetID:    version.DatasetID,
		Edition:      version.Edition,
		EditionTitle: version.EditionTitle,
		ReleaseDate:  version.ReleaseDate,
		Links: &models.EditionUpdateLinks{
			Dataset: &models.LinkObject{
				HRef: version.Links.Dataset.HRef,
				ID:   version.Links.Dataset.ID,
			},
			LatestVersion: &models.LinkObject{
				HRef: version.Links.Version.HRef,
				ID:   version.Links.Version.ID,
			},
			Self: &models.LinkObject{
				HRef: version.Links.Edition.HRef,
				ID:   version.Links.Edition.ID,
			},
			Versions: &models.LinkObject{
				HRef: version.Links.Edition.HRef + "/versions",
			},
		},
		State:              version.State,
		Version:            version.Version,
		LastUpdated:        version.LastUpdated,
		Alerts:             version.Alerts,
		UsageNotes:         version.UsageNotes,
		Distributions:      version.Distributions,
		QualityDesignation: version.QualityDesignation,
	}

	return edition
}

func MapVersionsToEditionUpdate(publishedVersion, unpublishedVersion *models.Version) (*models.EditionUpdate, error) {
	var edition *models.EditionUpdate

	switch {
	case publishedVersion == nil && unpublishedVersion == nil:
		return nil, errs.ErrVersionNotFound
	case publishedVersion != nil && unpublishedVersion != nil:
		edition = &models.EditionUpdate{
			Current: MapVersionToEdition(publishedVersion),
			Next:    MapVersionToEdition(unpublishedVersion),
		}
	case publishedVersion != nil && unpublishedVersion == nil:
		edition = &models.EditionUpdate{
			Current: MapVersionToEdition(publishedVersion),
			Next:    MapVersionToEdition(publishedVersion),
		}
	case publishedVersion == nil && unpublishedVersion != nil:
		edition = &models.EditionUpdate{
			Next: MapVersionToEdition(unpublishedVersion),
		}
	}

	return edition, nil
}

func RewriteDatasetsWithAuth(ctx context.Context, results []*models.DatasetUpdate, datasetLinksBuilder *links.Builder) ([]*models.DatasetUpdate, error) {
	if len(results) == 0 {
		return results, nil
	}

	items := []*models.DatasetUpdate{}
	for _, item := range results {
		if item.Current != nil {
			err := RewriteDatasetLinks(ctx, item.Current.Links, datasetLinksBuilder)
			if err != nil {
				log.Error(ctx, "failed to rewrite 'current' links", err)
				return nil, err
			}
		}

		if item.Next != nil {
			err := RewriteDatasetLinks(ctx, item.Next.Links, datasetLinksBuilder)
			if err != nil {
				log.Error(ctx, "failed to rewrite 'next' links", err)
				return nil, err
			}
		}
		items = append(items, item)
	}
	return items, nil
}

func RewriteDatasetsWithoutAuth(ctx context.Context, results []*models.DatasetUpdate, datasetLinksBuilder *links.Builder) ([]*models.Dataset, error) {
	if len(results) == 0 {
		return []*models.Dataset{}, nil
	}

	items := []*models.Dataset{}
	for _, item := range results {
		if item.Current != nil {
			err := RewriteDatasetLinks(ctx, item.Current.Links, datasetLinksBuilder)
			if err != nil {
				log.Error(ctx, "failed to rewrite 'current' links", err)
				return nil, err
			}
			item.Current.ID = item.ID
			items = append(items, item.Current)
		}
	}
	return items, nil
}

func RewriteDatasetWithAuth(ctx context.Context, dataset *models.DatasetUpdate, datasetLinksBuilder *links.Builder) (*models.DatasetUpdate, error) {
	if dataset == nil {
		log.Info(ctx, "getDataset endpoint: dataset is empty")
		return nil, errs.ErrDatasetNotFound
	}

	if dataset.Current == nil && dataset.Next == nil {
		log.Info(ctx, "getDataset endpoint: published or unpublished dataset not found")
		return nil, errs.ErrDatasetNotFound
	}

	log.Info(ctx, "getDataset endpoint: caller authorised returning dataset current sub document", log.Data{"dataset_id": dataset.ID})

	if dataset.Current != nil && dataset.Current.Type == StaticDatasetType && dataset.Current.Topics == nil {
		dataset.Current.Topics = []string{}
	}

	if dataset.Current != nil && dataset.Current.Type != StaticDatasetType {
		dataset.Current.Topics = nil
	}

	if dataset.Current != nil {
		err := RewriteDatasetLinks(ctx, dataset.Current.Links, datasetLinksBuilder)
		if err != nil {
			log.Error(ctx, "failed to rewrite 'current' links", err)
			return nil, err
		}
	}

	if dataset.Next != nil && dataset.Next.Type == StaticDatasetType && dataset.Next.Topics == nil {
		dataset.Next.Topics = []string{}
	}

	if dataset.Next != nil && dataset.Next.Type != StaticDatasetType {
		dataset.Next.Topics = nil
	}

	if dataset.Next != nil {
		err := RewriteDatasetLinks(ctx, dataset.Next.Links, datasetLinksBuilder)
		if err != nil {
			log.Error(ctx, "failed to rewrite 'next' links", err)
			return nil, err
		}
	}

	return dataset, nil
}

func RewriteDatasetWithoutAuth(ctx context.Context, dataset *models.DatasetUpdate, datasetLinksBuilder *links.Builder) (*models.Dataset, error) {
	if dataset == nil {
		log.Info(ctx, "getDataset endpoint: dataset is empty")
		return nil, errs.ErrDatasetNotFound
	}

	if dataset.Current == nil {
		log.Info(ctx, "getDataset endpoint: published dataset not found", log.Data{"dataset_id": dataset.ID})
		return nil, errs.ErrDatasetNotFound
	}

	datasetResponse := &models.Dataset{}
	log.Info(ctx, "getDataset endpoint: caller not authorised returning dataset", log.Data{"dataset_id": dataset.ID})

	dataset.Current.ID = dataset.ID

	if dataset.Current.Type != StaticDatasetType {
		dataset.Current.Topics = nil
	}

	datasetResponse = dataset.Current
	err := RewriteDatasetLinks(ctx, datasetResponse.Links, datasetLinksBuilder)
	if err != nil {
		log.Error(ctx, "failed to rewrite 'current' links", err)
		return nil, err
	}

	return datasetResponse, nil
}
func RewriteDatasetLinks(ctx context.Context, oldLinks *models.DatasetLinks, datasetLinksBuilder *links.Builder) error {
	if oldLinks == nil {
		return nil
	}

	prevLinks := []*models.LinkObject{
		oldLinks.Editions,
		oldLinks.LatestVersion,
		oldLinks.Self,
		oldLinks.Taxonomy,
	}

	var err error

	for _, link := range prevLinks {
		if link != nil && link.HRef != "" {
			link.HRef, err = datasetLinksBuilder.BuildLink(link.HRef)
			if err != nil {
				log.Error(ctx, "failed to rewrite link", err, log.Data{"link": link.HRef})
				return err
			}
		}
	}
	return nil
}

func RewriteDimensions(ctx context.Context, results []models.Dimension, datasetLinksBuilder, codeListLinksBuilder *links.Builder) ([]models.Dimension, error) {
	if len(results) == 0 {
		return results, nil
	}

	items := []models.Dimension{}

	var err error

	for i := range results {
		item := &results[i]
		if item.HRef != "" {
			item.HRef, err = codeListLinksBuilder.BuildLink(item.HRef)
			if err != nil {
				log.Error(ctx, "failed to rewrite link", err, log.Data{"link": item.HRef})
				return nil, err
			}
		}

		err := RewriteDimensionLinks(ctx, &item.Links, datasetLinksBuilder, codeListLinksBuilder)
		if err != nil {
			log.Error(ctx, "failed to rewrite dimension links", err)
			return nil, err
		}
		items = append(items, *item)
	}
	return items, nil
}

func RewriteDimensionLinks(ctx context.Context, oldLinks *models.DimensionLink, datasetLinksBuilder, codeListLinksBuilder *links.Builder) error {
	if oldLinks == nil {
		return nil
	}

	var err error

	if oldLinks.CodeList.HRef != "" {
		oldLinks.CodeList.HRef, err = codeListLinksBuilder.BuildLink(oldLinks.CodeList.HRef)
		if err != nil {
			log.Error(ctx, "failed to rewrite codeList link", err, log.Data{"link": oldLinks.CodeList.HRef})
			return err
		}
	}

	if oldLinks.Options.HRef != "" {
		oldLinks.Options.HRef, err = datasetLinksBuilder.BuildLink(oldLinks.Options.HRef)
		if err != nil {
			log.Error(ctx, "failed to rewrite options link", err, log.Data{"link": oldLinks.Options.HRef})
			return err
		}
	}

	if oldLinks.Version.HRef != "" {
		oldLinks.Version.HRef, err = datasetLinksBuilder.BuildLink(oldLinks.Version.HRef)
		if err != nil {
			log.Error(ctx, "failed to rewrite version link", err, log.Data{"link": oldLinks.Version.HRef})
			return err
		}
	}

	return nil
}

func RewritePublicDimensionOptions(ctx context.Context, results []*models.PublicDimensionOption, datasetLinksBuilder, codeListLinksBuilder *links.Builder) ([]*models.PublicDimensionOption, error) {
	if len(results) == 0 {
		return results, nil
	}

	items := []*models.PublicDimensionOption{}
	for _, item := range results {
		err := RewriteDimensionOptionLinks(ctx, &item.Links, datasetLinksBuilder, codeListLinksBuilder)
		if err != nil {
			log.Error(ctx, "failed to rewrite public dimension option links", err)
			return nil, err
		}
		items = append(items, item)
	}
	return items, nil
}

func RewriteDimensionOptions(ctx context.Context, results []*models.DimensionOption, datasetLinksBuilder, codeListLinksBuilder *links.Builder) error {
	if len(results) == 0 {
		return nil
	}

	var err error
	for _, item := range results {
		err = RewriteDimensionOptionLinks(ctx, &item.Links, datasetLinksBuilder, codeListLinksBuilder)
		if err != nil {
			log.Error(ctx, "failed to rewrite dimension option links", err)
			return err
		}
	}
	return nil
}

func RewriteDimensionOptionLinks(ctx context.Context, oldLinks *models.DimensionOptionLinks, datasetLinksBuilder, codeListLinksBuilder *links.Builder) error {
	if oldLinks == nil {
		return nil
	}

	var err error

	if oldLinks.Code.HRef != "" {
		oldLinks.Code.HRef, err = codeListLinksBuilder.BuildLink(oldLinks.Code.HRef)
		if err != nil {
			log.Error(ctx, "failed to rewrite code link", err, log.Data{"link": oldLinks.Code.HRef})
			return err
		}
	}

	if oldLinks.CodeList.HRef != "" {
		oldLinks.CodeList.HRef, err = codeListLinksBuilder.BuildLink(oldLinks.CodeList.HRef)
		if err != nil {
			log.Error(ctx, "failed to rewrite codeList link", err, log.Data{"link": oldLinks.CodeList.HRef})
			return err
		}
	}

	if oldLinks.Version.HRef != "" {
		oldLinks.Version.HRef, err = datasetLinksBuilder.BuildLink(oldLinks.Version.HRef)
		if err != nil {
			log.Error(ctx, "failed to rewrite version link", err, log.Data{"link": oldLinks.Version.HRef})
			return err
		}
	}

	return nil
}

func RewriteEditionsWithAuth(ctx context.Context, results []*models.EditionUpdate, datasetLinksBuilder *links.Builder, downloadServiceURL *url.URL) ([]*models.EditionUpdate, error) {
	if len(results) == 0 {
		return results, nil
	}

	items := []*models.EditionUpdate{}
	for _, item := range results {
		if item.Current != nil {
			err := RewriteEditionLinks(ctx, item.Current.Links, datasetLinksBuilder)
			if err != nil {
				log.Error(ctx, "failed to rewrite 'current' links", err)
				return nil, err
			}

			item.Current.Distributions, err = RewriteDistributions(ctx, item.Current.Distributions, downloadServiceURL)
			if err != nil {
				log.Error(ctx, "failed to rewrite 'current' distributions DownloadURLs", err)
				return nil, err
			}
		}

		if item.Next != nil {
			err := RewriteEditionLinks(ctx, item.Next.Links, datasetLinksBuilder)
			if err != nil {
				log.Error(ctx, "failed to rewrite 'next' links", err)
				return nil, err
			}

			item.Next.Distributions, err = RewriteDistributions(ctx, item.Next.Distributions, downloadServiceURL)
			if err != nil {
				log.Error(ctx, "failed to rewrite 'next' distributions DownloadURLs", err)
				return nil, err
			}
		}
		items = append(items, item)
	}
	return items, nil
}

func RewriteEditionsWithoutAuth(ctx context.Context, results []*models.EditionUpdate, datasetLinksBuilder *links.Builder, downloadServiceURL *url.URL) ([]*models.Edition, error) {
	if len(results) == 0 {
		return []*models.Edition{}, nil
	}

	items := []*models.Edition{}
	for _, item := range results {
		if item.Current == nil {
			continue
		}

		err := RewriteEditionLinks(ctx, item.Current.Links, datasetLinksBuilder)
		if err != nil {
			log.Error(ctx, "failed to rewrite 'current' links", err)
			return nil, err
		}

		item.Current.Distributions, err = RewriteDistributions(ctx, item.Current.Distributions, downloadServiceURL)
		if err != nil {
			log.Error(ctx, "failed to rewrite 'current' distributions DownloadURLs", err)
			return nil, err
		}

		item.Current.ID = item.ID
		items = append(items, item.Current)
	}
	return items, nil
}

func RewriteEditionWithAuth(ctx context.Context, edition *models.EditionUpdate, datasetLinksBuilder *links.Builder, downloadServiceURL *url.URL) (*models.EditionUpdate, error) {
	if edition == nil {
		log.Info(ctx, "getEdition endpoint: published or unpublished edition not found")
		return nil, errs.ErrEditionNotFound
	}

	if edition.Current != nil {
		err := RewriteEditionLinks(ctx, edition.Current.Links, datasetLinksBuilder)
		if err != nil {
			log.Error(ctx, "failed to rewrite 'current' links", err)
			return nil, err
		}
		edition.Current.Distributions, err = RewriteDistributions(ctx, edition.Current.Distributions, downloadServiceURL)
		if err != nil {
			log.Error(ctx, "failed to rewrite 'current' distributions DownloadURLs", err)
			return nil, err
		}
	}

	if edition.Next != nil {
		err := RewriteEditionLinks(ctx, edition.Next.Links, datasetLinksBuilder)
		if err != nil {
			log.Error(ctx, "failed to rewrite 'next' links", err)
			return nil, err
		}
		edition.Next.Distributions, err = RewriteDistributions(ctx, edition.Next.Distributions, downloadServiceURL)
		if err != nil {
			log.Error(ctx, "failed to rewrite 'next' distributions DownloadURLs", err)
			return nil, err
		}
	}

	return edition, nil
}

func RewriteEditionWithoutAuth(ctx context.Context, edition *models.EditionUpdate, datasetLinksBuilder *links.Builder, downloadServiceURL *url.URL) (*models.Edition, error) {
	if edition == nil {
		log.Info(ctx, "getEdition endpoint: published edition not found")
		return nil, errs.ErrEditionNotFound
	}

	editionResponse := &models.Edition{}
	if edition.Current == nil {
		log.Info(ctx, "getEdition endpoint: published edition not found")
		return nil, nil
	}
	log.Info(ctx, "getEdition endpoint: caller not authorised returning edition", log.Data{"edition_id": edition.ID})

	edition.Current.ID = edition.ID
	editionResponse = edition.Current
	err := RewriteEditionLinks(ctx, editionResponse.Links, datasetLinksBuilder)
	if err != nil {
		log.Error(ctx, "failed to rewrite 'current' links", err)
		return nil, err
	}
	editionResponse.Distributions, err = RewriteDistributions(ctx, editionResponse.Distributions, downloadServiceURL)
	if err != nil {
		log.Error(ctx, "failed to rewrite 'current' distributions DownloadURLs", err)
		return nil, err
	}

	return editionResponse, nil
}

func RewriteEditionLinks(ctx context.Context, oldLinks *models.EditionUpdateLinks, datasetLinksBuilder *links.Builder) error {
	if oldLinks == nil {
		return nil
	}

	prevLinks := []*models.LinkObject{
		oldLinks.Dataset,
		oldLinks.LatestVersion,
		oldLinks.Self,
		oldLinks.Versions,
	}

	var err error

	for _, link := range prevLinks {
		if link != nil && link.HRef != "" {
			link.HRef, err = datasetLinksBuilder.BuildLink(link.HRef)
			if err != nil {
				log.Error(ctx, "failed to rewrite link", err, log.Data{"link": link.HRef})
				return err
			}
		}
	}
	return nil
}

func RewriteMetadataLinks(ctx context.Context, oldLinks *models.MetadataLinks, datasetLinksBuilder *links.Builder) error {
	if oldLinks == nil {
		return nil
	}

	var err error

	if oldLinks.Self != nil && oldLinks.Self.HRef != "" {
		oldLinks.Self.HRef, err = datasetLinksBuilder.BuildLink(oldLinks.Self.HRef)
		if err != nil {
			log.Error(ctx, "failed to rewrite self link", err, log.Data{"link": oldLinks.Self.HRef})
			return err
		}
	}

	if oldLinks.Version != nil && oldLinks.Version.HRef != "" {
		oldLinks.Version.HRef, err = datasetLinksBuilder.BuildLink(oldLinks.Version.HRef)
		if err != nil {
			log.Error(ctx, "failed to rewrite version link", err, log.Data{"link": oldLinks.Version.HRef})
			return err
		}
	}

	return nil
}

func RewriteVersions(ctx context.Context, results []models.Version, datasetLinksBuilder, codeListLinksBuilder *links.Builder, downloadServiceURL *url.URL) ([]models.Version, error) {
	if len(results) == 0 {
		return results, nil
	}

	items := []models.Version{}

	var err error

	for i := range results {
		item := &results[i]
		item.Dimensions, err = RewriteDimensions(ctx, item.Dimensions, datasetLinksBuilder, codeListLinksBuilder)
		if err != nil {
			log.Error(ctx, "failed to rewrite dimension links", err)
			return nil, err
		}

		err = RewriteVersionLinks(ctx, item.Links, datasetLinksBuilder)
		if err != nil {
			log.Error(ctx, "failed to rewrite version links", err)
			return nil, err
		}

		err = RewriteDownloadLinks(ctx, item.Downloads, downloadServiceURL)
		if err != nil {
			log.Error(ctx, "failed to rewrite download links", err)
			return nil, err
		}

		item.Distributions, err = RewriteDistributions(ctx, item.Distributions, downloadServiceURL)
		if err != nil {
			log.Error(ctx, "failed to rewrite distributions DownloadURLs", err)
			return nil, err
		}

		items = append(items, *item)
	}

	return items, nil
}

func RewriteVersionLinks(ctx context.Context, oldLinks *models.VersionLinks, datasetLinksBuilder *links.Builder) error {
	if oldLinks == nil {
		return nil
	}

	prevLinks := []*models.LinkObject{
		oldLinks.Dataset,
		oldLinks.Dimensions,
		oldLinks.Edition,
		oldLinks.Self,
		oldLinks.Version,
	}

	var err error

	for _, link := range prevLinks {
		if link != nil && link.HRef != "" {
			link.HRef, err = datasetLinksBuilder.BuildLink(link.HRef)
			if err != nil {
				log.Error(ctx, "failed to rewrite link", err, log.Data{"link": link.HRef})
				return err
			}
		}
	}

	return nil
}

func RewriteInstances(ctx context.Context, results []*models.Instance, datasetLinksBuilder, codeListLinksBuilder, importLinksBuilder *links.Builder, downloadServiceURL *url.URL) error {
	if len(results) == 0 {
		return nil
	}

	var err error

	for _, item := range results {
		item.Dimensions, err = RewriteDimensions(ctx, item.Dimensions, datasetLinksBuilder, codeListLinksBuilder)
		if err != nil {
			log.Error(ctx, "failed to rewrite dimension links", err)
			return err
		}

		err = RewriteInstanceLinks(ctx, item.Links, datasetLinksBuilder, importLinksBuilder)
		if err != nil {
			log.Error(ctx, "failed to rewrite instance links", err)
			return err
		}

		err = RewriteDownloadLinks(ctx, item.Downloads, downloadServiceURL)
		if err != nil {
			log.Error(ctx, "failed to rewrite download links", err)
			return err
		}
	}
	return nil
}

func RewriteInstanceLinks(ctx context.Context, oldLinks *models.InstanceLinks, datasetLinksBuilder, importLinksBuilder *links.Builder) error {
	if oldLinks == nil {
		return nil
	}

	prevLinks := []*models.LinkObject{
		oldLinks.Dataset,
		oldLinks.Dimensions,
		oldLinks.Edition,
		oldLinks.Self,
		oldLinks.Version,
	}

	var err error

	for _, link := range prevLinks {
		if link != nil && link.HRef != "" {
			link.HRef, err = datasetLinksBuilder.BuildLink(link.HRef)
			if err != nil {
				log.Error(ctx, "failed to rewrite link", err, log.Data{"link": link.HRef})
				return err
			}
		}
	}

	if oldLinks.Job != nil && oldLinks.Job.HRef != "" {
		oldLinks.Job.HRef, err = importLinksBuilder.BuildLink(oldLinks.Job.HRef)
		if err != nil {
			log.Error(ctx, "failed to rewrite job link", err, log.Data{"link": oldLinks.Job.HRef})
			return err
		}
	}

	return nil
}

func RewriteDownloadLinks(ctx context.Context, oldLinks *models.DownloadList, downloadServiceURL *url.URL) error {
	if oldLinks == nil {
		return nil
	}

	prevLinks := []*models.DownloadObject{
		oldLinks.CSV,
		oldLinks.CSVW,
		oldLinks.TXT,
		oldLinks.XLS,
		oldLinks.XLSX,
	}

	var err error

	for _, link := range prevLinks {
		if link != nil && link.HRef != "" {
			link.HRef, err = links.BuildDownloadLink(link.HRef, downloadServiceURL)
			if err != nil {
				log.Error(ctx, "failed to rewrite link", err, log.Data{"link": link.HRef})
				return err
			}
		}
	}
	return nil
}

func RewriteDistributions(ctx context.Context, results *[]models.Distribution, downloadServiceURL *url.URL) (*[]models.Distribution, error) {
	if results == nil || len(*results) == 0 {
		return results, nil
	}

	items := &[]models.Distribution{}

	var err error

	for _, item := range *results {
		if item.DownloadURL != "" {
			item.DownloadURL, err = links.BuildDownloadFilesLink(item.DownloadURL, downloadServiceURL)
			if err != nil {
				log.Error(ctx, "failed to rewrite DownloadURL", err)
				return nil, err
			}
			*items = append(*items, item)
		}
	}
	return items, nil
}

<<<<<<< HEAD
type Prefixes struct {
	Prefixes []string `json:"prefixes,omitempty"`
}

type HTTPClient interface {
	Do(req *http.Request) (*http.Response, error)
}

func PurgeCache(ctx context.Context, datasetID, editionID, baseURL, zoneID, apiToken string, client HTTPClient) error {
	url := fmt.Sprintf("%s/zones/%s/purge_cache", baseURL, zoneID)
	webDatasetURL := fmt.Sprintf("www.ons.gov.uk/datasets/%s", datasetID)
	webEditionsURL := fmt.Sprintf("www.ons.gov.uk/datasets/%s/editions", datasetID)
	webVersionsURL := fmt.Sprintf("www.ons.gov.uk/datasets/%s/editions/%s/versions", datasetID, editionID)

	apiDatasetURL := fmt.Sprintf("api.beta.ons.gov.uk/v1/datasets/%s", datasetID)
	apiEditionsURL := fmt.Sprintf("api.beta.ons.gov.uk/v1/datasets/%s/editions", datasetID)
	apiVersionsURL := fmt.Sprintf("api.beta.ons.gov.uk/v1/datasets/%s/editions/%s/versions", datasetID, editionID)

	prefixes := Prefixes{
		Prefixes: []string{
			webDatasetURL,
			webEditionsURL,
			webVersionsURL,
			apiDatasetURL,
			apiEditionsURL,
			apiVersionsURL,
		},
	}

	payload, err := json.Marshal(prefixes)
	if err != nil {
		return fmt.Errorf("failed to marshal purge prefixes: %w", err)
	}

	req, err := http.NewRequestWithContext(ctx, http.MethodPost, url, bytes.NewReader(payload))
	if err != nil {
		return fmt.Errorf("failed to create purge request: %w", err)
	}

	req.Header.Set("Content-Type", "application/json")
	req.Header.Set("Authorization", fmt.Sprintf("Bearer %s", apiToken))

	resp, err := client.Do(req)
	if err != nil {
		return fmt.Errorf("failed to send purge request to cloudflare: %w", err)
	}
	defer resp.Body.Close()

	if resp.StatusCode != http.StatusOK {
		body, _ := io.ReadAll(resp.Body)
		return fmt.Errorf("cloudflare API returned status %d: %s", resp.StatusCode, string(body))
	}

	log.Info(ctx, "successfully purged cloudflare cache", log.Data{
		"dataset_id": datasetID,
		"edition":    editionID,
	})

	return nil
=======
func GenerateDistributionsDownloadURLs(datasetID, edition string, version int, distributions *[]models.Distribution) *[]models.Distribution {
	if distributions == nil || len(*distributions) == 0 {
		return distributions
	}

	updatedDistributions := &[]models.Distribution{}

	for _, distribution := range *distributions {
		filename := path.Base(distribution.DownloadURL)
		distribution.DownloadURL = fmt.Sprintf("/%s/%s/%d/%s", datasetID, edition, version, filename)
		*updatedDistributions = append(*updatedDistributions, distribution)
	}

	return updatedDistributions
>>>>>>> f43f1977
}<|MERGE_RESOLUTION|>--- conflicted
+++ resolved
@@ -3,14 +3,10 @@
 import (
 	"bytes"
 	"context"
-<<<<<<< HEAD
 	"encoding/json"
 	"fmt"
 	"io"
 	"net/http"
-=======
-	"fmt"
->>>>>>> f43f1977
 	"net/url"
 	"path"
 	"strconv"
@@ -802,7 +798,6 @@
 	return items, nil
 }
 
-<<<<<<< HEAD
 type Prefixes struct {
 	Prefixes []string `json:"prefixes,omitempty"`
 }
@@ -862,7 +857,9 @@
 	})
 
 	return nil
-=======
+
+}
+
 func GenerateDistributionsDownloadURLs(datasetID, edition string, version int, distributions *[]models.Distribution) *[]models.Distribution {
 	if distributions == nil || len(*distributions) == 0 {
 		return distributions
@@ -877,5 +874,4 @@
 	}
 
 	return updatedDistributions
->>>>>>> f43f1977
 }