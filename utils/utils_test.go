--- conflicted
+++ resolved
@@ -6243,7 +6243,6 @@
 	})
 }
 
-<<<<<<< HEAD
 func TestPurgeCache(t *testing.T) {
 	Convey("Given a dataset and edition", t, func() {
 		ctx := context.Background()
@@ -6310,20 +6309,12 @@
 			Convey("Then an error is returned", func() {
 				So(err, ShouldNotBeNil)
 				So(err.Error(), ShouldContainSubstring, "cloudflare API returned status 500")
+
 			})
 		})
 	})
 }
 
-type mockTransport struct {
-	server *httptest.Server
-}
-
-func (m *mockTransport) RoundTrip(req *http.Request) (*http.Response, error) {
-	req.URL.Scheme = "http"
-	req.URL.Host = m.server.URL[7:]
-	return http.DefaultTransport.RoundTrip(req)
-=======
 func TestGenerateDistributionsDownloadURLs(t *testing.T) {
 	Convey("Given a set of distributions", t, func() {
 		distributions := &[]models.Distribution{
@@ -6406,5 +6397,14 @@
 			})
 		})
 	})
->>>>>>> f43f1977
+}
+
+type mockTransport struct {
+	server *httptest.Server
+}
+
+func (m *mockTransport) RoundTrip(req *http.Request) (*http.Response, error) {
+	req.URL.Scheme = "http"
+	req.URL.Host = m.server.URL[7:]
+	return http.DefaultTransport.RoundTrip(req)
 }